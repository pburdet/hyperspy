--- conflicted
+++ resolved
@@ -15,24 +15,11 @@
         if (element in elements) is not True:
             raise ValueError("The given element " + element +
                              " is not in the database.")
-<<<<<<< HEAD
-        elif subshell not in elements[element]['atomic']['subshells']:
-=======
         elif subshell not in elements[element]['Atomic_properties']['Binding_energies']:
->>>>>>> bdd862fc
             raise ValueError(
                 "The given subshell " + subshell +
                 " is not in the database.\n" +
                 "The available subshells are:\n" +
-<<<<<<< HEAD
-                str(elements[element]['atomic']['subshells'].keys()))
-
-        self.onset_energy = \
-            elements[element]['atomic']['subshells'][subshell]['onset_energy']
-        self.subshell_factor = \
-            elements[element]['atomic']['subshells'][subshell]['factor']
-        self.Z = elements[element]['general']['Z']
-=======
                 str(elements[element]['Atomic_properties']['subshells'].keys()))
 
         self.onset_energy = \
@@ -50,7 +37,6 @@
                 subshell][
                 'factor']
         self.Z = elements[element]['General_properties']['Z']
->>>>>>> bdd862fc
         self.element_dict = elements[element]
 
     def get_parametrized_qaxis(self, k1, k2, n):
