# -*- coding: utf-8 -*-
# Copyright 2007-2011 The HyperSpy developers
#
# This file is part of  HyperSpy.
#
#  HyperSpy is free software: you can redistribute it and/or modify
# it under the terms of the GNU General Public License as published by
# the Free Software Foundation, either version 3 of the License, or
# (at your option) any later version.
#
#  HyperSpy is distributed in the hope that it will be useful,
# but WITHOUT ANY WARRANTY; without even the implied warranty of
# MERCHANTABILITY or FITNESS FOR A PARTICULAR PURPOSE.  See the
# GNU General Public License for more details.
#
# You should have received a copy of the GNU General Public License
# along with  HyperSpy.  If not, see <http://www.gnu.org/licenses/>.

import copy
import os
import tempfile
import warnings
import numbers
import numpy as np
import numpy.linalg
import scipy.odr as odr
from scipy.optimize import (leastsq,
                            fmin,
                            fmin_cg,
                            fmin_ncg,
                            fmin_bfgs,
                            fmin_cobyla,
                            fmin_l_bfgs_b,
                            fmin_tnc,
                            fmin_powell)
from traits.trait_errors import TraitError
import traits.api as t
import warnings

from hyperspy import components
from hyperspy import messages
import hyperspy.drawing.spectrum
from hyperspy.axes import AxesManager
from hyperspy.drawing.utils import on_figure_window_close
from hyperspy.misc import progressbar
from hyperspy.signal import Signal
from hyperspy._signals.eels import EELSSpectrum, Spectrum
from hyperspy.defaults_parser import preferences
from hyperspy.axes import generate_axis
from hyperspy.exceptions import WrongObjectError
from hyperspy.decorators import interactive_range_selector
from hyperspy.misc.mpfit.mpfit import mpfit
from hyperspy.axes import AxesManager
from hyperspy.drawing.widgets import (DraggableVerticalLine,
                                      DraggableLabel)
from hyperspy.gui.tools import ComponentFit
from hyperspy.component import Component
from hyperspy.signal import Signal

weights_deprecation_warning = (
    'The `weights` argument is deprecated and will be removed '
    'in the next release. ')


class Model(list):

    """One-dimensional model and data fitting.

    A model is constructed as a linear combination of :mod:`components` that
    are added to the model using :meth:`append` or :meth:`extend`. There
    are many predifined components available in the in the :mod:`components`
    module. If needed, new components can easyly created using the code of
    existing components as a template.

    Once defined, the model can be fitted to the data using :meth:`fit` or
    :meth:`multifit`. Once the optimizer reaches the convergence criteria or
    the maximum number of iterations the new value of the component parameters
    are stored in the components.

    It is possible to access the components in the model by their name or by
    the index in the model. An example is given at the end of this docstring.

    Attributes
    ----------

    spectrum : Spectrum instance or a dictionary of model
        It contains the data to fit.
    chisq : A Signal of floats
        Chi-squared of the signal (or np.nan if not yet fit)
    dof : A Signal of integers
        Degrees of freedom of the signal (0 if not yet fit)
    red_chisq

    Methods
    -------

    append
        Append one component to the model.
    extend
        Append multiple components to the model.
    remove
        Remove component from model.
    as_signal
        Generate a Spectrum instance (possible multidimensional)
        from the model.
    store_current_values
        Store the value of the parameters at the current position.
    fetch_stored_values
        Fetch stored values of the parameters.
    update_plot
        Force a plot update. (In most cases the plot should update
        automatically.)
    set_signal_range, remove_signal range, reset_signal_range,
    add signal_range.
        Customize the signal range to fit.
    fit, multifit
        Fit the model to the data at the current position or the
        full dataset.
    save_parameters2file, load_parameters_from_file
        Save/load the parameter values to/from a file.
    plot
        Plot the model and the data.
    enable_plot_components, disable_plot_components
        Plot each component separately. (Use after `plot`.)
    set_current_values_to
        Set the current value of all the parameters of the given component as
        the value for all the dataset.
    export_results
        Save the value of the parameters in separate files.
    plot_results
        Plot the value of all parameters at all positions.
    print_current_values
        Print the value of the parameters at the current position.
    enable_adjust_position, disable_adjust_position
        Enable/disable interactive adjustment of the position of the components
        that have a well defined position. (Use after `plot`).
    fit_component
        Fit just the given component in the given signal range, that can be
        set interactively.
    set_parameters_not_free, set_parameters_free
        Fit the `free` status of several components and parameters at once.
    set_parameters_value
        Set the value of a parameter in components in a model to a specified
        value.

    Examples
    --------
    In the following example we create a histogram from a normal distribution
    and fit it with a gaussian component. It demonstrates how to create
    a model from a :class:`~._signals.spectrum.Spectrum` instance, add
    components to it, adjust the value of the parameters of the components,
    fit the model to the data and access the components in the model.

    >>> s = signals.Spectrum(np.random.normal(scale=2, size=10000)).get_histogram()
    >>> g = components.Gaussian()
    >>> m = create_model(s)
    >>> m.append(g)
    >>> m.print_current_values()
    Components	Parameter	Value
    Gaussian
                sigma	1.000000
                A	1.000000
                centre	0.000000
    >>> g.centre.value = 3
    >>> m.print_current_values()
    Components	Parameter	Value
    Gaussian
                sigma	1.000000
                A	1.000000
                centre	3.000000
    >>> g.sigma.value
    1.0
    >>> m.fit()
    >>> g.sigma.value
    1.9779042300856682
    >>> m[0].sigma.value
    1.9779042300856682
    >>> m["Gaussian"].centre.value
    -0.072121936813224569

    """

    _firstimetouch = True

    def __init__(self, spectrum, **kwds):

        self._plot = None
        self._position_widgets = []
        self._adjust_position_all = None
        self._plot_components = False
        self._suspend_update = False
        self._model_line = None
        if isinstance(spectrum, dict):
            self._load_dictionary(spectrum)
        else:
            kwds['spectrum'] = spectrum
            self._load_dictionary(kwds)

    def __hash__(self):
        # This is needed to simulate a hashable object so that PySide does not
        # raise an exception when using windows.connect
        return id(self)

    def _load_dictionary(self, dic):
        """Load data from dictionary.

        Parameters
        ----------
        dic : dictionary
            A dictionary containing at least a 'spectrum' keyword with either
            a spectrum itself, or a dictionary created with spectrum._to_dictionary()
            Additionally the dictionary can containt the following items:
            spectrum : Signal type or dictionary
                Either a signal itself, or a dictionary created from one
            axes_manager : dictionary (optional)
                Dictionary to define the axes (see the
                documentation of the AxesManager class for more details).
            free_parameters_boundaries : list (optional)
                A list of free parameters boundaries
            low_loss : (optional)
            convolved : boolean (optional)
            components : dictionary (optional)
                Dictionary, with information about components of the model
                (see the documentation of component.to_dictionary() method)
            chisq : dictionary
                A dictionary of signal of chi-squared
            dof : dictionary
                A dictionary of signal of degrees-of-freedom
        """

        if isinstance(dic['spectrum'], dict):
            self.spectrum = Spectrum(**dic['spectrum'])
        else:
            self.spectrum = dic['spectrum']

        self.axes_manager = self.spectrum.axes_manager
        self.axis = self.axes_manager.signal_axes[0]
        self.axes_manager.connect(self.fetch_stored_values)
        self.channel_switches = np.array([True] * len(self.axis.axis))

        if 'chisq' in dic:
            self.chisq = Signal(**dic['chisq'])
        else:
            self.chisq = self.spectrum._get_navigation_signal()
            self.chisq.change_dtype("float")
            self.chisq.data.fill(np.nan)
            self.chisq.metadata.General.title = self.spectrum.metadata.General.title + \
                ' chi-squared'

        if 'dof' in dic:
            self.dof = Signal(**dic['dof'])
        else:
            self.dof = self.chisq._deepcopy_with_new_data(
                np.zeros_like(self.chisq.data, dtype='int'))
            self.dof.metadata.General.title = self.spectrum.metadata.General.title + \
                ' degrees of freedom'

        if 'free_parameters_boundaries' in dic:
            self.free_parameters_boundaries = copy.deepcopy(
                dic['free_parameters_boundaries'])
        else:
            self.free_parameters_boundaries = None

        if 'low_loss' in dic:
            if dic['low_loss'] is not None:
                self._low_loss = Signal(**dic['low_loss'])
            else:
                self._low_loss = None
        else:
            self._low_loss = None

        if 'convolved' in dic:
            self.convolved = dic['convolved']
        else:
            self.convolved = False

        if 'components' in dic:
            while len(self) != 0:
                self.remove(self[0])
            id_dict = {}

            for c in dic['components']:
                self.append(getattr(components, c['_id_name'])())
                id_dict.update(self[-1]._load_dictionary(c))
            # deal with twins:
            for c in dic['components']:
                for p in c['parameters']:
                    for t in p['_twins']:
                        id_dict[t].twin = id_dict[p['id']]

    def __repr__(self):
        return "<Model %s>" % super(Model, self).__repr__()

    def _get_component(self, object):
        if isinstance(object, int) or isinstance(object, str):
            object = self[object]
        elif not isinstance(object, Component):
            raise ValueError("Not a component or component id.")
        return object

    def insert(self):
        raise NotImplementedError

    @property
    def spectrum(self):
        return self._spectrum

    @spectrum.setter
    def spectrum(self, value):
        if isinstance(value, Spectrum):
            self._spectrum = value
        else:
            raise WrongObjectError(str(type(value)), 'Spectrum')

    @property
    def low_loss(self):
        return self._low_loss

    @low_loss.setter
    def low_loss(self, value):
        if value is not None:
            if (value.axes_manager.navigation_shape !=
                    self.spectrum.axes_manager.navigation_shape):
                raise ValueError('The low-loss does not have '
                                 'the same navigation dimension as the '
                                 'core-loss')
            self._low_loss = value
            self.set_convolution_axis()
            self.convolved = True
        else:
            self._low_loss = value
            self.convolution_axis = None
            self.convolved = False

    # Extend the list methods to call the _touch when the model is modified

    def append(self, object):
        # Check if any of the other components in the model has the same name
        if object in self:
            raise ValueError("Component already in model")
        component_name_list = []
        for component in self:
            component_name_list.append(component.name)
        name_string = ""
        if object.name:
            name_string = object.name
        else:
            name_string = object._id_name

        if name_string in component_name_list:
            temp_name_string = name_string
            index = 0
            while temp_name_string in component_name_list:
                temp_name_string = name_string + "_" + str(index)
                index += 1
            name_string = temp_name_string
        object.name = name_string

        object._axes_manager = self.axes_manager
        object._create_arrays()
        list.append(self, object)
        object.model = self
        self._touch()
        if self._plot_components:
            self._plot_component(object)
        if self._adjust_position_all is not None:
            self._make_position_adjuster(object, self._adjust_position_all[0],
                                         self._adjust_position_all[1])

    def extend(self, iterable):
        for object in iterable:
            self.append(object)

    def __delitem__(self, object):
        list.__delitem__(self, object)
        object.model = None
        self._touch()

    def remove(self, object, touch=True):
        """Remove component from model.

        Examples
        --------

        >>> s = signals.Spectrum(np.empty(1))
        >>> m = create_model(s)
        >>> g = components.Gaussian()
        >>> m.append(g)

        You could remove `g` like this

        >>> m.remove(g)

        Like this:

        >>> m.remove("Gaussian")

        Or like this:

        >>> m.remove(0)

        """
        object = self._get_component(object)
        for pw in self._position_widgets:
            if hasattr(pw, 'component') and pw.component is object:
                pw.component._position.twin = None
                del pw.component
                pw.close()
                del pw
        if hasattr(object, '_model_plot_line'):
            line = object._model_plot_line
            line.close()
            del line
            idx = self.index(object)
            self.spectrum._plot.signal_plot.ax_lines.remove(
                self.spectrum._plot.signal_plot.ax_lines[2 + idx])
        list.remove(self, object)
        object.model = None
        if touch is True:
            self._touch()
        if self._plot_active:
            self.update_plot()

    def _touch(self):
        """Run model setup tasks

        This function is called everytime that we add or remove components
        from the model.

        """
        if self._plot_active is True:
            self._connect_parameters2update_plot()

    __touch = _touch

    def set_convolution_axis(self):
        """
        Creates an axis to use to generate the data of the model in the precise
        scale to obtain the correct axis and origin after convolution with the
        lowloss spectrum.
        """
        ll_axis = self.low_loss.axes_manager.signal_axes[0]
        dimension = self.axis.size + ll_axis.size - 1
        step = self.axis.scale
        knot_position = ll_axis.size - ll_axis.value2index(0) - 1
        self.convolution_axis = generate_axis(self.axis.offset, step,
                                              dimension, knot_position)

    def _connect_parameters2update_plot(self):
        if self._plot_active is False:
            return
        for i, component in enumerate(self):
            component.connect(
                self._model_line.update)
            for parameter in component.parameters:
                parameter.connect(self._model_line.update)
        if self._plot_components is True:
            self._connect_component_lines()

    def _disconnect_parameters2update_plot(self):
        if self._model_line is None:
            return
        for component in self:
            component.disconnect(self._model_line.update)
            for parameter in component.parameters:
                parameter.disconnect(self._model_line.update)
        if self._plot_components is True:
            self._disconnect_component_lines()

    def as_signal(self, component_list=None, out_of_range_to_nan=True):
        """Returns a recreation of the dataset using the model.
        the spectral range that is not fitted is filled with nans.

        Parameters
        ----------
        component_list : list of hyperspy components, optional
            If a list of components is given, only the components given in the
            list is used in making the returned spectrum. The components can
            be specified by name, index or themselves.
        out_of_range_to_nan : bool
            If True the spectral range that is not fitted is filled with nans.

        Returns
        -------
        spectrum : An instance of the same class as `spectrum`.

        Examples
        --------
        >>> s = signals.Spectrum(np.random.random((10,100)))
        >>> m = create_model(s)
        >>> l1 = components.Lorentzian()
        >>> l2 = components.Lorentzian()
        >>> m.append(l1)
        >>> m.append(l2)
        >>> s1 = m.as_signal()
        >>> s2 = m.as_signal(component_list=[l1])

        """

        if component_list:
            component_list = [self._get_component(x) for x in component_list]
            active_state = []
            for component_ in self:
                active_state.append(component_.active)
                if component_ in component_list:
                    component_.active = True
                else:
                    component_.active = False
        data = np.empty(self.spectrum.data.shape, dtype='float')
        data.fill(np.nan)
        if out_of_range_to_nan is True:
            channel_switches_backup = copy.copy(self.channel_switches)
            self.channel_switches[:] = True
        maxval = self.axes_manager.navigation_size
        pbar = progressbar.progressbar(maxval=maxval)
        i = 0
        for index in self.axes_manager:
            self.fetch_stored_values(only_fixed=False)
            data[self.axes_manager._getitem_tuple][
                self.channel_switches] = self.__call__(
                non_convolved=not self.convolved, onlyactive=True)
            i += 1
            if maxval > 0:
                pbar.update(i)
        pbar.finish()
        if out_of_range_to_nan is True:
            self.channel_switches[:] = channel_switches_backup
        spectrum = self.spectrum.__class__(
            data,
            axes=self.spectrum.axes_manager._get_axes_dicts())
        spectrum.metadata.General.title = (
            self.spectrum.metadata.General.title + " from fitted model")
        spectrum.metadata.Signal.binned = self.spectrum.metadata.Signal.binned

        if component_list:
            for component_ in self:
                component_.active = active_state.pop(0)
        return spectrum

    @property
    def _plot_active(self):
        if self._plot is not None and self._plot.is_active() is True:
            return True
        else:
            return False

    def _set_p0(self):
        self.p0 = ()
        for component in self:
            if component.active:
                for parameter in component.free_parameters:
                    self.p0 = (self.p0 + (parameter.value,)
                               if parameter._number_of_elements == 1
                               else self.p0 + parameter.value)

    def set_boundaries(self):
        """Generate the boundary list.

        Necessary before fitting with a boundary aware optimizer.

        """
        self.free_parameters_boundaries = []
        for component in self:
            if component.active:
                for param in component.free_parameters:
                    if param._number_of_elements == 1:
                        self.free_parameters_boundaries.append((
                            param._bounds))
                    else:
                        self.free_parameters_boundaries.extend((
                            param._bounds))

    def set_mpfit_parameters_info(self):
        self.mpfit_parinfo = []
        for component in self:
            if component.active:
                for param in component.free_parameters:
                    limited = [False, False]
                    limits = [0, 0]
                    if param.bmin is not None:
                        limited[0] = True
                        limits[0] = param.bmin
                    if param.bmax is not None:
                        limited[1] = True
                        limits[1] = param.bmax
                    if param._number_of_elements == 1:
                        self.mpfit_parinfo.append(
                            {'limited': limited,
                             'limits': limits})
                    else:
                        self.mpfit_parinfo.extend((
                            {'limited': limited,
                             'limits': limits},) * param._number_of_elements)

    def store_current_values(self):
        """ Store the parameters of the current coordinates into the
        parameters array.

        If the parameters array has not being defined yet it creates it filling
        it with the current parameters."""
        for component in self:
            component.store_current_parameters_in_map()

    def fetch_stored_values(self, only_fixed=False):
        """Fetch the value of the parameters that has been previously stored.

        Parameters
        ----------
        only_fixed : bool
            If True, only the fixed parameters are fetched.

        See Also
        --------
        store_current_values

        """
        switch_aap = (False != self._plot_active)
        if switch_aap is True:
            self._disconnect_parameters2update_plot()
        for component in self:
            component.fetch_stored_values(only_fixed=only_fixed)
        if switch_aap is True:
            self._connect_parameters2update_plot()
            self.update_plot()

    def update_plot(self, component=None, *args, **kwargs):
        """Update model plot.

        The updating can be suspended using `suspend_update`.

        See Also
        --------
        suspend_update
        resume_update

        """
        if self._plot_active is True and self._suspend_update is False:
            try:
                self._update_model_line()
                for component in [component for component in self if
                                  component.active is True]:
                    self._update_component_line(component)
            except:
                self._disconnect_parameters2update_plot()

    def suspend_update(self):
        """Prevents plot from updating until resume_update() is called

        See Also
        --------
        resume_update
        update_plot
        """
        if self._suspend_update is False:
            self._suspend_update = True
            self._disconnect_parameters2update_plot()
        else:
            warnings.warn("Update already suspended, does nothing.")

    def resume_update(self, update=True):
        """Resumes plot update after suspension by suspend_update()

        Parameters
        ----------
        update : bool, optional
            If True, also updates plot after resuming (default).

        See Also
        --------
        suspend_update
        update_plot
        """
        if self._suspend_update is True:
            self._suspend_update = False
            self._connect_parameters2update_plot()
            if update is True:
                # Ideally, the update flag should in stead work like this:
                # If update is true, update_plot is called if any action
                # would have called it while updating was suspended.
                # However, this is prohibitively difficult to track, so
                # in stead it is simply assume that a change has happened
                # between suspend and resume, and therefore that the plot
                # needs to update. As we do not know what has changed,
                # all components need to update. This can however be
                # suppressed by setting update to false
                self.update_plot()
        else:
            warnings.warn("Update not suspended, nothing to resume.")

    def _update_model_line(self):
        if (self._plot_active is True and
                self._model_line is not None):
            self._model_line.update()

    def _fetch_values_from_p0(self, p_std=None):
        """Fetch the parameter values from the output of the optimzer `self.p0`

        Parameters
        ----------
        p_std : array
            array containing the corresponding standard deviatio
            n

        """
        comp_p_std = None
        counter = 0
        for component in self:  # Cut the parameters list
            if component.active is True:
                if p_std is not None:
                    comp_p_std = p_std[
                        counter: counter +
                        component._nfree_param]
                component.fetch_values_from_array(
                    self.p0[counter: counter + component._nfree_param],
                    comp_p_std, onlyfree=True)
                counter += component._nfree_param

    # Defines the functions for the fitting process -------------------------
    def _model2plot(self, axes_manager, out_of_range2nans=True):
        old_axes_manager = None
        if axes_manager is not self.axes_manager:
            old_axes_manager = self.axes_manager
            self.axes_manager = axes_manager
            self.fetch_stored_values()
        s = self.__call__(non_convolved=False, onlyactive=True)
        if old_axes_manager is not None:
            self.axes_manager = old_axes_manager
            self.fetch_stored_values()
        if out_of_range2nans is True:
            ns = np.empty((self.axis.axis.shape))
            ns.fill(np.nan)
            ns[self.channel_switches] = s
            s = ns
        return s

    def __call__(self, non_convolved=False, onlyactive=False):
        """Returns the corresponding model for the current coordinates

        Parameters
        ----------
        non_convolved : bool
            If True it will return the deconvolved model
        only_active : bool
            If True, only the active components will be used to build the model.

        cursor: 1 or 2

        Returns
        -------
        numpy array
        """

        if self.convolved is False or non_convolved is True:
            axis = self.axis.axis[self.channel_switches]
            sum_ = np.zeros(len(axis))
            if onlyactive is True:
                for component in self:  # Cut the parameters list
                    if component.active:
                        np.add(sum_, component.function(axis),
                               sum_)
            else:
                for component in self:  # Cut the parameters list
                    np.add(sum_, component.function(axis),
                           sum_)
            to_return = sum_

        else:  # convolved
            counter = 0
            sum_convolved = np.zeros(len(self.convolution_axis))
            sum_ = np.zeros(len(self.axis.axis))
            for component in self:  # Cut the parameters list
                if onlyactive:
                    if component.active:
                        if component.convolved:
                            np.add(sum_convolved,
                                   component.function(
                                       self.convolution_axis), sum_convolved)
                        else:
                            np.add(sum_,
                                   component.function(self.axis.axis), sum_)
                        counter += component._nfree_param
                else:
                    if component.convolved:
                        np.add(sum_convolved,
                               component.function(self.convolution_axis),
                               sum_convolved)
                    else:
                        np.add(sum_, component.function(self.axis.axis),
                               sum_)
                    counter += component._nfree_param
            to_return = sum_ + np.convolve(
                self.low_loss(self.axes_manager),
                sum_convolved, mode="valid")
            to_return = to_return[self.channel_switches]
        if self.spectrum.metadata.Signal.binned is True:
            to_return *= self.spectrum.axes_manager[-1].scale
        return to_return

    # TODO: the way it uses the axes
    def _set_signal_range_in_pixels(self, i1=None, i2=None):
        """Use only the selected spectral range in the fitting routine.

        Parameters
        ----------
        i1 : Int
        i2 : Int

        Notes
        -----
        To use the full energy range call the function without arguments.
        """

        self.backup_channel_switches = copy.copy(self.channel_switches)
        self.channel_switches[:] = False
        self.channel_switches[i1:i2] = True
        self.update_plot()

    @interactive_range_selector
    def set_signal_range(self, x1=None, x2=None):
        """Use only the selected spectral range defined in its own units in the
        fitting routine.

        Parameters
        ----------
        E1 : None or float
        E2 : None or float

        Notes
        -----
        To use the full energy range call the function without arguments.
        """
        i1, i2 = self.axis.value2index(x1), self.axis.value2index(x2)
        self._set_signal_range_in_pixels(i1, i2)

    def _remove_signal_range_in_pixels(self, i1=None, i2=None):
        """Removes the data in the given range from the data range that
        will be used by the fitting rountine

        Parameters
        ----------
        x1 : None or float
        x2 : None or float
        """
        self.channel_switches[i1:i2] = False
        self.update_plot()

    @interactive_range_selector
    def remove_signal_range(self, x1=None, x2=None):
        """Removes the data in the given range from the data range that
        will be used by the fitting rountine

        Parameters
        ----------
        x1 : None or float
        x2 : None or float

        """
        i1, i2 = self.axis.value2index(x1), self.axis.value2index(x2)
        self._remove_signal_range_in_pixels(i1, i2)

    def reset_signal_range(self):
        '''Resets the data range'''
        self._set_signal_range_in_pixels()

    def _add_signal_range_in_pixels(self, i1=None, i2=None):
        """Adds the data in the given range from the data range that
        will be used by the fitting rountine

        Parameters
        ----------
        x1 : None or float
        x2 : None or float
        """
        self.channel_switches[i1:i2] = True
        self.update_plot()

    @interactive_range_selector
    def add_signal_range(self, x1=None, x2=None):
        """Adds the data in the given range from the data range that
        will be used by the fitting rountine

        Parameters
        ----------
        x1 : None or float
        x2 : None or float

        """
        i1, i2 = self.axis.value2index(x1), self.axis.value2index(x2)
        self._add_signal_range_in_pixels(i1, i2)

    def reset_the_signal_range(self):
        self.channel_switches[:] = True
        self.update_plot()

    def _model_function(self, param):

        if self.convolved is True:
            counter = 0
            sum_convolved = np.zeros(len(self.convolution_axis))
            sum = np.zeros(len(self.axis.axis))
            for component in self:  # Cut the parameters list
                if component.active:
                    if component.convolved is True:
                        np.add(sum_convolved, component.__tempcall__(param[
                            counter:counter + component._nfree_param],
                            self.convolution_axis), sum_convolved)
                    else:
                        np.add(sum, component.__tempcall__(param[counter:counter +
                                                                 component._nfree_param], self.axis.axis), sum)
                    counter += component._nfree_param

            to_return = (sum + np.convolve(self.low_loss(self.axes_manager),
                                           sum_convolved, mode="valid"))[
                self.channel_switches]

        else:
            axis = self.axis.axis[self.channel_switches]
            counter = 0
            first = True
            for component in self:  # Cut the parameters list
                if component.active:
                    if first is True:
                        sum = component.__tempcall__(param[counter:counter +
                                                           component._nfree_param], axis)
                        first = False
                    else:
                        sum += component.__tempcall__(param[counter:counter +
                                                            component._nfree_param], axis)
                    counter += component._nfree_param
            to_return = sum

        if self.spectrum.metadata.Signal.binned is True:
            to_return *= self.spectrum.axes_manager[-1].scale
        return to_return

    def _jacobian(self, param, y, weights=None):
        if self.convolved is True:
            counter = 0
            grad = np.zeros(len(self.axis.axis))
            for component in self:  # Cut the parameters list
                if component.active:
                    component.fetch_values_from_array(param[counter:counter +
                                                            component._nfree_param], onlyfree=True)
                    if component.convolved:
                        for parameter in component.free_parameters:
                            par_grad = np.convolve(
                                parameter.grad(self.convolution_axis),
                                self.low_loss(self.axes_manager),
                                mode="valid")
                            if parameter._twins:
                                for parameter in parameter._twins:
                                    np.add(par_grad, np.convolve(
                                        parameter.grad(
                                            self.convolution_axis),
                                        self.low_loss(self.axes_manager),
                                        mode="valid"), par_grad)
                            grad = np.vstack((grad, par_grad))
                        counter += component._nfree_param
                    else:
                        for parameter in component.free_parameters:
                            par_grad = parameter.grad(self.axis.axis)
                            if parameter._twins:
                                for parameter in parameter._twins:
                                    np.add(par_grad, parameter.grad(
                                        self.axis.axis), par_grad)
                            grad = np.vstack((grad, par_grad))
                        counter += component._nfree_param
            if weights is None:
                to_return = grad[1:, self.channel_switches]
            else:
                to_return = grad[1:, self.channel_switches] * weights
        else:
            axis = self.axis.axis[self.channel_switches]
            counter = 0
            grad = axis
            for component in self:  # Cut the parameters list
                if component.active:
                    component.fetch_values_from_array(param[counter:counter +
                                                            component._nfree_param], onlyfree=True)
                    for parameter in component.free_parameters:
                        par_grad = parameter.grad(axis)
                        if parameter._twins:
                            for parameter in parameter._twins:
                                np.add(par_grad, parameter.grad(
                                    axis), par_grad)
                        grad = np.vstack((grad, par_grad))
                    counter += component._nfree_param
            if weights is None:
                to_return = grad[1:, :]
            else:
                to_return = grad[1:, :] * weights
        if self.spectrum.metadata.Signal.binned is True:
            to_return *= self.spectrum.axes_manager[-1].scale
        return to_return

    def _function4odr(self, param, x):
        return self._model_function(param)

    def _jacobian4odr(self, param, x):
        return self._jacobian(param, x)

    def calculate_p_std(self, p0, method, *args):
        print "Estimating the standard deviation"
        f = self._poisson_likelihood_function if method == 'ml' \
            else self._errfunc2
        hess = approx_hessian(p0, f, *args)
        ihess = np.linalg.inv(hess)
        p_std = np.sqrt(1. / np.diag(ihess))
        return p_std

    def _poisson_likelihood_function(self, param, y, weights=None):
        """Returns the likelihood function of the model for the given
        data and parameters
        """
        mf = self._model_function(param)
        with np.errstate(invalid='ignore'):
            return -(y * np.log(mf) - mf).sum()

    def _gradient_ml(self, param, y, weights=None):
        mf = self._model_function(param)
        return -(self._jacobian(param, y) * (y / mf - 1)).sum(1)

    def _errfunc(self, param, y, weights=None):
        errfunc = self._model_function(param) - y
        if weights is None:
            return errfunc
        else:
            return errfunc * weights

    def _errfunc2(self, param, y, weights=None):
        if weights is None:
            return ((self._errfunc(param, y)) ** 2).sum()
        else:
            return ((weights * self._errfunc(param, y)) ** 2).sum()

    def _gradient_ls(self, param, y, weights=None):
        gls = (2 * self._errfunc(param, y, weights) *
               self._jacobian(param, y)).sum(1)
        return gls

    def _errfunc4mpfit(self, p, fjac=None, x=None, y=None,
                       weights=None):
        if fjac is None:
            errfunc = self._model_function(p) - y
            if weights is not None:
                errfunc *= weights
            jacobian = None
            status = 0
            return [status, errfunc]
        else:
            return [0, self._jacobian(p, y).T]

    def _calculate_chisq(self):
        if self.spectrum.metadata.has_item('Signal.Noise_properties.variance'):

            variance = self.spectrum.metadata.Signal.Noise_properties.variance
            if isinstance(variance, Signal):
                variance = variance.data.__getitem__(
                    self.spectrum.axes_manager._getitem_tuple
                )[self.channel_switches]
        else:
            variance = 1.0
        d = self(onlyactive=True) - self.spectrum()[self.channel_switches]
        d *= d / (1. * variance)  # d = difference^2 / variance.
        self.chisq.data[self.spectrum.axes_manager.indices[::-1]] = sum(d)

    def _set_current_degrees_of_freedom(self):
        self.dof.data[self.spectrum.axes_manager.indices[::-1]] = len(self.p0)

    @property
    def red_chisq(self):
        """Reduced chi-squared. Calculated from self.chisq and self.dof
        """
        tmp = self.chisq / (- self.dof + sum(self.channel_switches) - 1)
        tmp.metadata.General.title = self.spectrum.metadata.General.title + \
            ' reduced chi-squared'
        return tmp

    def fit(self, fitter=None, method='ls', grad=False,
            bounded=False, ext_bounding=False, update_plot=False,
            **kwargs):
        """Fits the model to the experimental data.

        The chi-squared, reduced chi-squared and the degrees of freedom are
        computed automatically when fitting. They are stored as signals, in the
        `chisq`, `red_chisq`  and `dof`. Note that,
        unless ``metadata.Signal.Noise_properties.variance`` contains an accurate
        estimation of the variance of the data, the chi-squared and reduced
        chi-squared cannot be computed correctly. This is also true for
        homocedastic noise.

        Parameters
        ----------
        fitter : {None, "leastsq", "odr", "mpfit", "fmin"}
            The optimizer to perform the fitting. If None the fitter
            defined in `preferences.Model.default_fitter` is used.
            "leastsq" performs least squares using the Levenberg–Marquardt
            algorithm.
            "mpfit"  performs least squares using the Levenberg–Marquardt
            algorithm and, unlike "leastsq", support bounded optimization.
            "fmin" performs curve fitting using a downhill simplex algorithm.
            It is less robust than the Levenberg-Marquardt based optimizers,
            but, at present, it is the only one that support maximum likelihood
            optimization for poissonian noise.
            "odr" performs the optimization using the orthogonal distance
            regression algorithm. It does not support bounds.
            "leastsq", "odr" and "mpfit" can estimate the standard deviation of
            the estimated value of the parameters if the
            "metada.Signal.Noise_properties.variance" attribute is defined.
            Note that if it is not defined the standard deviation is estimated
            using variance equal 1, what, if the noise is heterocedatic, will
            result in a biased estimation of the parameter values and errors.i
            If `variance` is a `Signal` instance of the
            same `navigation_dimension` as the spectrum, and `method` is "ls"
            weighted least squares is performed.
        method : {'ls', 'ml'}
            Choose 'ls' (default) for least squares and 'ml' for poissonian
            maximum-likelihood estimation.  The latter is only available when
            `fitter` is "fmin".
        grad : bool
            If True, the analytical gradient is used if defined to
            speed up the optimization.
        bounded : bool
            If True performs bounded optimization if the fitter
            supports it. Currently only "mpfit" support it.
        update_plot : bool
            If True, the plot is updated during the optimization
            process. It slows down the optimization but it permits
            to visualize the optimization progress.
        ext_bounding : bool
            If True, enforce bounding by keeping the value of the
            parameters constant out of the defined bounding area.

        **kwargs : key word arguments
            Any extra key word argument will be passed to the chosen
            fitter. For more information read the docstring of the optimizer
            of your choice in `scipy.optimize`.

        See Also
        --------
        multifit

        """
        if "weights" in kwargs:
            warnings.warn(weights_deprecation_warning, DeprecationWarning)
            del kwargs["weights"]

        if fitter is None:
            fitter = preferences.Model.default_fitter
        switch_aap = (update_plot != self._plot_active)
        if switch_aap is True and update_plot is False:
            self._disconnect_parameters2update_plot()

        self.p_std = None
        self._set_p0()
        if ext_bounding:
            self._enable_ext_bounding()
        if grad is False:
            approx_grad = True
            jacobian = None
            odr_jacobian = None
            grad_ml = None
            grad_ls = None
        else:
            approx_grad = False
            jacobian = self._jacobian
            odr_jacobian = self._jacobian4odr
            grad_ml = self._gradient_ml
            grad_ls = self._gradient_ls

        if bounded is True and fitter not in ("mpfit", "tnc", "l_bfgs_b"):
            raise NotImplementedError("Bounded optimization is only available "
                                      "for the mpfit optimizer.")
        if method == 'ml':
            weights = None
            if fitter != "fmin":
                raise NotImplementedError("Maximum likelihood estimation "
                                          'is only implemented for the "fmin" '
                                          'optimizer')
        elif method == "ls":
            if "Signal.Noise_properties.variance" not in self.spectrum.metadata:
                variance = 1
            else:
                variance = self.spectrum.metadata.Signal.Noise_properties.variance
                if isinstance(variance, Signal):
                    if (variance.axes_manager.navigation_shape ==
                            self.spectrum.axes_manager.navigation_shape):
                        variance = variance.data.__getitem__(
                            self.axes_manager._getitem_tuple)[
                            self.channel_switches]
                    else:
                        raise AttributeError("The `navigation_shape` of the "
                                             "variance signals is not equal to"
                                             "the variance shape of the "
                                             "spectrum")
                elif not isinstance(variance, numbers.Number):
                    raise AttributeError("Variance must be a number or a "
                                         "`Signal` instance but currently it is"
                                         "a %s" % type(variance))

            weights = 1. / np.sqrt(variance)
        else:
            raise ValueError(
                'method must be "ls" or "ml" but %s given' %
                method)
        args = (self.spectrum()[self.channel_switches],
                weights)

        # Least squares "dedicated" fitters
        if fitter == "leastsq":
            output = \
                leastsq(self._errfunc, self.p0[:], Dfun=jacobian,
                        col_deriv=1, args=args, full_output=True, **kwargs)

            self.p0, pcov = output[0:2]

            if (self.axis.size > len(self.p0)) and pcov is not None:
                pcov *= ((self._errfunc(self.p0, *args) ** 2).sum() /
                         (len(args[0]) - len(self.p0)))
                self.p_std = np.sqrt(np.diag(pcov))
            self.fit_output = output

        elif fitter == "odr":
            modelo = odr.Model(fcn=self._function4odr,
                               fjacb=odr_jacobian)
            mydata = odr.RealData(self.axis.axis[self.channel_switches],
                                  self.spectrum()[self.channel_switches],
                                  sx=None,
                                  sy=(1 / weights if weights is not None else None))
            myodr = odr.ODR(mydata, modelo, beta0=self.p0[:])
            myoutput = myodr.run()
            result = myoutput.beta
            self.p_std = myoutput.sd_beta
            self.p0 = result
            self.fit_output = myoutput

        elif fitter == 'mpfit':
            autoderivative = 1
            if grad is True:
                autoderivative = 0
            if bounded is True:
                self.set_mpfit_parameters_info()
            elif bounded is False:
                self.mpfit_parinfo = None
            m = mpfit(self._errfunc4mpfit, self.p0[:],
                      parinfo=self.mpfit_parinfo, functkw={
                          'y': self.spectrum()[self.channel_switches],
                          'weights': weights}, autoderivative=autoderivative,
                      quiet=1)
            self.p0 = m.params
            if (self.axis.size > len(self.p0)) and m.perror is not None:
                self.p_std = m.perror * np.sqrt(
                    (self._errfunc(self.p0, *args) ** 2).sum() /
                    (len(args[0]) - len(self.p0)))
            self.fit_output = m
        else:
        # General optimizers (incluiding constrained ones(tnc,l_bfgs_b)
        # Least squares or maximum likelihood
            if method == 'ml':
                tominimize = self._poisson_likelihood_function
                fprime = grad_ml
            elif method in ['ls', "wls"]:
                tominimize = self._errfunc2
                fprime = grad_ls

            # OPTIMIZERS

            # Simple (don't use gradient)
            if fitter == "fmin":
                self.p0 = fmin(
                    tominimize, self.p0, args=args, **kwargs)
            elif fitter == "powell":
                self.p0 = fmin_powell(tominimize, self.p0, args=args,
                                      **kwargs)

            # Make use of the gradient
            elif fitter == "cg":
                self.p0 = fmin_cg(tominimize, self.p0, fprime=fprime,
                                  args=args, **kwargs)
            elif fitter == "ncg":
                self.p0 = fmin_ncg(tominimize, self.p0, fprime=fprime,
                                   args=args, **kwargs)
            elif fitter == "bfgs":
                self.p0 = fmin_bfgs(
                    tominimize, self.p0, fprime=fprime,
                    args=args, **kwargs)

            # Constrainded optimizers

            # Use gradient
            elif fitter == "tnc":
                if bounded is True:
                    self.set_boundaries()
                elif bounded is False:
                    self.self.free_parameters_boundaries = None
                self.p0 = fmin_tnc(tominimize, self.p0, fprime=fprime,
                                   args=args, bounds=self.free_parameters_boundaries,
                                   approx_grad=approx_grad, **kwargs)[0]
            elif fitter == "l_bfgs_b":
                if bounded is True:
                    self.set_boundaries()
                elif bounded is False:
                    self.self.free_parameters_boundaries = None
                self.p0 = fmin_l_bfgs_b(tominimize, self.p0,
                                        fprime=fprime, args=args,
                                        bounds=self.free_parameters_boundaries,
                                        approx_grad=approx_grad, **kwargs)[0]
            else:
                print \
                    """
                The %s optimizer is not available.

                Available optimizers:
                Unconstrained:
                --------------
                Only least Squares: leastsq and odr
                General: fmin, powell, cg, ncg, bfgs

                Cosntrained:
                ------------
                tnc and l_bfgs_b
                """ % fitter
        if np.iterable(self.p0) == 0:
            self.p0 = (self.p0,)
        self._fetch_values_from_p0(p_std=self.p_std)
        self.store_current_values()
        self._calculate_chisq()
        self._set_current_degrees_of_freedom()
        if ext_bounding is True:
            self._disable_ext_bounding()
        if switch_aap is True and update_plot is False:
            self._connect_parameters2update_plot()
            self.update_plot()

    def multifit(self, mask=None, fetch_only_fixed=False,
                 autosave=False, autosave_every=10, **kwargs):
        """Fit the data to the model at all the positions of the
        navigation dimensions.

        Parameters
        ----------

        mask : {None, numpy.array}
            To mask (do not fit) at certain position pass a numpy.array
            of type bool where True indicates that the data will not be
            fitted at the given position.
        fetch_only_fixed : bool
            If True, only the fixed parameters values will be updated
            when changing the positon.
        autosave : bool
            If True, the result of the fit will be saved automatically
            with a frequency defined by autosave_every.
        autosave_every : int
            Save the result of fitting every given number of spectra.

        **kwargs : key word arguments
            Any extra key word argument will be passed to
            the fit method. See the fit method documentation for
            a list of valid arguments.

        See Also
        --------
        fit

        """
        if "weights" in kwargs:
            warnings.warn(weights_deprecation_warning, DeprecationWarning)
            del kwargs["weights"]

        if autosave is not False:
            fd, autosave_fn = tempfile.mkstemp(
                prefix='hyperspy_autosave-',
                dir='.', suffix='.npz')
            os.close(fd)
            autosave_fn = autosave_fn[:-4]
            messages.information(
                "Autosaving each %s pixels to %s.npz" % (autosave_every,
                                                         autosave_fn))
            messages.information(
                "When multifit finishes its job the file will be deleted")
        if mask is not None and \
                (mask.shape != tuple(self.axes_manager._navigation_shape_in_array)):
            messages.warning_exit(
                "The mask must be a numpy array of boolen type with "
                " shape: %s" +
                str(self.axes_manager._navigation_shape_in_array))
        masked_elements = 0 if mask is None else mask.sum()
        maxval = self.axes_manager.navigation_size - masked_elements
        if maxval > 0:
            pbar = progressbar.progressbar(maxval=maxval)
        if 'bounded' in kwargs and kwargs['bounded'] is True:
            if kwargs['fitter'] == 'mpfit':
                self.set_mpfit_parameters_info()
                kwargs['bounded'] = None
            elif kwargs['fitter'] in ("tnc", "l_bfgs_b"):
                self.set_boundaries()
                kwargs['bounded'] = None
            else:
                messages.information(
                    "The chosen fitter does not suppport bounding."
                    "If you require bounding please select one of the "
                    "following fitters instead: mpfit, tnc, l_bfgs_b")
                kwargs['bounded'] = False
        i = 0
        for index in self.axes_manager:
            if mask is None or not mask[index[::-1]]:
                self.fit(**kwargs)
                i += 1
                if maxval > 0:
                    pbar.update(i)
            if autosave is True and i % autosave_every == 0:
                self.save_parameters2file(autosave_fn)
        if maxval > 0:
            pbar.finish()
        if autosave is True:
            messages.information(
                'Deleting the temporary file %s pixels' % (
                    autosave_fn + 'npz'))
            os.remove(autosave_fn + '.npz')

    def save_parameters2file(self, filename):
        """Save the parameters array in binary format

        Parameters
        ----------
        filename : str

        """
        kwds = {}
        i = 0
        for component in self:
            cname = component.name.lower().replace(' ', '_')
            for param in component.parameters:
                pname = param.name.lower().replace(' ', '_')
                kwds['%s_%s.%s' % (i, cname, pname)] = param.map
            i += 1
        np.savez(filename, **kwds)

    def load_parameters_from_file(self, filename):
        """Loads the parameters array from  a binary file written with
        the 'save_parameters2file' function

        Parameters
        ---------
        filename : str

        """

        f = np.load(filename)
        i = 0
        for component in self:  # Cut the parameters list
            cname = component.name.lower().replace(' ', '_')
            for param in component.parameters:
                pname = param.name.lower().replace(' ', '_')
                param.map = f['%s_%s.%s' % (i, cname, pname)]
            i += 1

        self.fetch_stored_values()

    def plot(self, plot_components=False):
        """Plots the current spectrum to the screen and a map with a
        cursor to explore the SI.

        Parameters
        ----------
        plot_components : bool
            If True, add a line per component to the signal figure.

        """

        # If new coordinates are assigned
        self.spectrum.plot()
        _plot = self.spectrum._plot
        l1 = _plot.signal_plot.ax_lines[0]
        color = l1.line.get_color()
        l1.set_line_properties(color=color, type='scatter')

        l2 = hyperspy.drawing.spectrum.SpectrumLine()
        l2.data_function = self._model2plot
        l2.set_line_properties(color='blue', type='line')
        # Add the line to the figure
        _plot.signal_plot.add_line(l2)
        l2.plot()
        on_figure_window_close(_plot.signal_plot.figure,
                               self._close_plot)

        self._model_line = l2
        self._plot = self.spectrum._plot
        self._connect_parameters2update_plot()
        if plot_components is True:
            self.enable_plot_components()

    def _connect_component_line(self, component):
        if hasattr(component, "_model_plot_line"):
            component.connect(component._model_plot_line.update)
            for parameter in component.parameters:
                parameter.connect(component._model_plot_line.update)

    def _disconnect_component_line(self, component):
        if hasattr(component, "_model_plot_line"):
            component.disconnect(component._model_plot_line.update)
            for parameter in component.parameters:
                parameter.disconnect(component._model_plot_line.update)

    def _connect_component_lines(self):
        for component in [component for component in self if
                          component.active]:
            self._connect_component_line(component)

    def _disconnect_component_lines(self):
        for component in [component for component in self if
                          component.active]:
            self._disconnect_component_line(component)

    def _plot_component(self, component):
        line = hyperspy.drawing.spectrum.SpectrumLine()
        line.data_function = component._component2plot
        # Add the line to the figure
        self._plot.signal_plot.add_line(line)
        line.plot()
        component._model_plot_line = line
        self._connect_component_line(component)

    def _update_component_line(self, component):
        if hasattr(component, "_model_plot_line"):
            component._model_plot_line.update()

    def _disable_plot_component(self, component):
        self._disconnect_component_line(component)
        if hasattr(component, "_model_plot_line"):
            component._model_plot_line.close()
            del component._model_plot_line
        self._plot_components = False

    def _close_plot(self):
        if self._plot_components is True:
            self.disable_plot_components()
        self._disconnect_parameters2update_plot()
        self._model_line = None

    def enable_plot_components(self):
        if self._plot is None or self._plot_components:
            return
        self._plot_components = True
        for component in [component for component in self if
                          component.active]:
            self._plot_component(component)

    def disable_plot_components(self):
        if self._plot is None:
            return
        for component in self:
            self._disable_plot_component(component)
        self._plot_components = False

    def set_current_values_to(self, components_list=None, mask=None):
        """Set parameter values for all positions to the current ones.

        Parameters
        ----------
        component_list : list of components, optional
            If a list of components is given, the operation will be performed
            only in the value of the parameters of the given components.
            The components can be specified by name, index or themselves.
        mask : boolean numpy array or None, optional
            The operation won't be performed where mask is True.

        """
        if components_list is None:
            components_list = []
            for comp in self:
                if comp.active:
                    components_list.append(comp)
        else:
            component_list = [self._get_component(x) for x in component_list]

        for comp in components_list:
            for parameter in comp.parameters:
                parameter.set_current_value_to(mask=mask)

    def _enable_ext_bounding(self, components=None):
        """
        """
        if components is None:
            components = self
        for component in components:
            for parameter in component.parameters:
                parameter.ext_bounded = True

    def _disable_ext_bounding(self, components=None):
        """
        """
        if components is None:
            components = self
        for component in components:
            for parameter in component.parameters:
                parameter.ext_bounded = False

    def export_results(self, folder=None, format=None, save_std=False,
                       only_free=True, only_active=True):
        """Export the results of the parameters of the model to the desired
        folder.

        Parameters
        ----------
        folder : str or None
            The path to the folder where the file will be saved. If `None` the
            current folder is used by default.
        format : str
            The format to which the data will be exported. It must be the
            extension of any format supported by HyperSpy. If None, the default
            format for exporting as defined in the `Preferences` will be used.
        save_std : bool
            If True, also the standard deviation will be saved.
        only_free : bool
            If True, only the value of the parameters that are free will be
            exported.
        only_active : bool
            If True, only the value of the active parameters will be exported.

        Notes
        -----
        The name of the files will be determined by each the Component and
        each Parameter name attributes. Therefore, it is possible to customise
        the file names modify the name attributes.

        """
        for component in self:
            if only_active is False or component.active:
                component.export(folder=folder, format=format,
                                 save_std=save_std, only_free=only_free)

    def plot_results(self, only_free=True, only_active=True):
        """Plot the value of the parameters of the model

        Parameters
        ----------

        only_free : bool
            If True, only the value of the parameters that are free will be
            plotted.
        only_active : bool
            If True, only the value of the active parameters will be plotted.

        Notes
        -----
        The name of the files will be determined by each the Component and
        each Parameter name attributes. Therefore, it is possible to customise
        the file names modify the name attributes.

        """
        for component in self:
            if only_active is False or component.active:
                component.plot(only_free=only_free)

    def print_current_values(self, only_free=True):
        """Print the value of each parameter of the model.

        Parameters
        ----------
        only_free : bool
            If True, only the value of the parameters that are free will
             be printed.

        """
        print "Components\tParameter\tValue"
        for component in self:
            if component.active:
                if component.name:
                    print(component.name)
                else:
                    print(component._id_name)
                parameters = component.free_parameters if only_free \
                    else component.parameters
                for parameter in parameters:
                    if not hasattr(parameter.value, '__iter__'):
                        print("\t\t%s\t%g" % (
                            parameter.name, parameter.value))

    def enable_adjust_position(
            self, components=None, fix_them=True, show_label=True):
        """Allow changing the *x* position of component by dragging
        a vertical line that is plotted in the signal model figure

        Parameters
        ----------
        components : {None, list of components}
            If None, the position of all the active components of the
            model that has a well defined *x* position with a value
            in the axis range will get a position adjustment line.
            Otherwise the feature is added only to the given components.
            The components can be specified by name, index or themselves.
        fix_them : bool
            If True the position parameter of the components will be
            temporarily fixed until adjust position is disable.
            This can
            be useful to iteratively adjust the component positions and
            fit the model.
        show_label : bool, optional
            If True, a label showing the component name is added to the
            plot next to the vertical line.

        See also
        --------
        disable_adjust_position

        """
        if (self._plot is None or
                self._plot.is_active() is False):
            self.plot()
        if self._position_widgets:
            self.disable_adjust_position()
        on_figure_window_close(self._plot.signal_plot.figure,
                               self.disable_adjust_position)
        if components:
            components = [self._get_component(x) for x in components]
        else:
            self._adjust_position_all = (fix_them, show_label)

        components = components if components else self
        if not components:
            # The model does not have components so we do nothing
            return
        components = [
            component for component in components if component.active]
        for component in components:
            self._make_position_adjuster(component, fix_them, show_label)

    def _make_position_adjuster(self, component, fix_it, show_label):
        if (component._position is not None and
                not component._position.twin):
            set_value = component._position._setvalue
            get_value = component._position._getvalue
        else:
            return
        # Create an AxesManager for the widget
        axis_dict = self.axes_manager.signal_axes[0].get_axis_dictionary()
        am = AxesManager([axis_dict, ])
        am._axes[0].navigate = True
        try:
            am._axes[0].value = get_value()
        except TraitError:
            # The value is outside of the axis range
            return
        # Create the vertical line and labels
        if show_label:
            self._position_widgets.extend((
                DraggableVerticalLine(am),
                DraggableLabel(am),))
            # Store the component for bookkeeping, and to reset
            # its twin when disabling adjust position
            self._position_widgets[-2].component = component
            self._position_widgets[-1].component = component
            w = self._position_widgets[-1]
            w.string = component._get_short_description().replace(
                ' component', '')
            w.add_axes(self._plot.signal_plot.ax)
            self._position_widgets[-2].add_axes(
                self._plot.signal_plot.ax)
        else:
            self._position_widgets.extend((
                DraggableVerticalLine(am),))
            # Store the component for bookkeeping, and to reset
            # its twin when disabling adjust position
            self._position_widgets[-1].component = component
            self._position_widgets[-1].add_axes(
                self._plot.signal_plot.ax)
        # Create widget -> parameter connection
        am._axes[0].continuous_value = True
        am._axes[0].on_trait_change(set_value, 'value')
        # Create parameter -> widget connection
        # This is done with a duck typing trick
        # We disguise the AxesManager axis of Parameter by adding
        # the _twin attribute
        am._axes[0]._twins = set()
        component._position.twin = am._axes[0]

    def disable_adjust_position(self):
        """Disables the interactive adjust position feature

        See also
        --------
        enable_adjust_position

        """
        self._adjust_position_all = False
        while self._position_widgets:
            pw = self._position_widgets.pop()
            if hasattr(pw, 'component'):
                pw.component._position.twin = None
                del pw.component
            pw.close()
            del pw

    def fit_component(self, component, signal_range="interactive",
                      estimate_parameters=True, fit_independent=False, **kwargs):
        """Fit just the given component in the given signal range.

        This method is useful to obtain starting parameters for the
        components. Any keyword arguments are passed to the fit method.

        Parameters
        ----------
        component : component instance
            The component must be in the model, otherwise an exception
            is raised. The component can be specified by name, index or itself.
        signal_range : {'interactive', (left_value, right_value), None}
            If 'interactive' the signal range is selected using the span
             selector on the spectrum plot. The signal range can also
             be manually specified by passing a tuple of floats. If None
             the current signal range is used.
        estimate_parameters : bool, default True
            If True will check if the component has an
            estimate_parameters function, and use it to estimate the
            parameters in the component.
        fit_independent : bool, default False
            If True, all other components are disabled. If False, all other
            component paramemeters are fixed.

        Examples
        --------
        Signal range set interactivly

        >>> g1 = components.Gaussian()
        >>> m.append(g1)
        >>> m.fit_component(g1)

        Signal range set through direct input

        >>> m.fit_component(g1, signal_range=(50,100))
        """
        component = self._get_component(component)
        cf = ComponentFit(self, component, signal_range,
                          estimate_parameters, fit_independent, **kwargs)
        if signal_range == "interactive":
            cf.edit_traits()
        else:
            cf.apply()

    def set_parameters_not_free(self, component_list=None,
                                parameter_name_list=None):
        """
        Sets the parameters in a component in a model to not free.

        Parameters
        ----------
        component_list : None, or list of hyperspy components, optional
            If None, will apply the function to all components in the model.
            If list of components, will apply the functions to the components
            in the list.  The components can be specified by name, index or
            themselves.
        parameter_name_list : None or list of strings, optional
            If None, will set all the parameters to not free.
            If list of strings, will set all the parameters with the same name
            as the strings in parameter_name_list to not free.

        Examples
        --------
        >>> v1 = components.Voigt()
        >>> m.append(v1)
        >>> m.set_parameters_not_free()

        >>> m.set_parameters_not_free(component_list=[v1], parameter_name_list=['area','centre'])

        See also
        --------
        set_parameters_free
        hyperspy.component.Component.set_parameters_free
        hyperspy.component.Component.set_parameters_not_free
        """

        if not component_list:
            component_list = []
            for _component in self:
                component_list.append(_component)
        else:
            component_list = [self._get_component(x) for x in component_list]

        for _component in component_list:
            _component.set_parameters_not_free(parameter_name_list)

    def set_parameters_free(self, component_list=None,
                            parameter_name_list=None):
        """
        Sets the parameters in a component in a model to free.

        Parameters
        ----------
        component_list : None, or list of hyperspy components, optional
            If None, will apply the function to all components in the model.
            If list of components, will apply the functions to the components
            in the list. The components can be specified by name, index or
            themselves.

        parameter_name_list : None or list of strings, optional
            If None, will set all the parameters to not free.
            If list of strings, will set all the parameters with the same name
            as the strings in parameter_name_list to not free.

        Examples
        --------
        >>> v1 = components.Voigt()
        >>> m.append(v1)
        >>> m.set_parameters_free()
        >>> m.set_parameters_free(component_list=[v1], parameter_name_list=['area','centre'])

        See also
        --------
        set_parameters_not_free
        hyperspy.component.Component.set_parameters_free
        hyperspy.component.Component.set_parameters_not_free
        """

        if not component_list:
            component_list = []
            for _component in self:
                component_list.append(_component)
        else:
            component_list = [self._get_component(x) for x in component_list]

        for _component in component_list:
            _component.set_parameters_free(parameter_name_list)

    def set_parameters_value(
            self, parameter_name, value, component_list=None, only_current=False):
        """
        Sets the value of a parameter in components in a model to a specified value

        Parameters
        ----------
        parameter_name : string
            Name of the parameter whos value will be changed
        value : number
            The new value of the parameter
        component_list : list of hyperspy components, optional
            A list of components whos parameters will changed. The components
            can be specified by name, index or themselves.

        only_current : bool, default False
            If True, will only change the parameter value at the current position in the model
            If False, will change the parameter value for all the positions.

        Examples
        --------
        >>> v1 = components.Voigt()
        >>> v2 = components.Voigt()
        >>> m.extend([v1,v2])
        >>> m.set_parameters_value('area', 5)
        >>> m.set_parameters_value('area', 5, component_list=[v1])
        >>> m.set_parameters_value('area', 5, component_list=[v1], only_current=True)

        """

        if not component_list:
            component_list = []
            for _component in self:
                component_list.append(_component)
        else:
            component_list = [self._get_component(x) for x in component_list]

        for _component in component_list:
            for _parameter in _component.parameters:
                if _parameter.name == parameter_name:
                    if only_current:
                        _parameter.value = value
                        _parameter.store_current_value_in_array()
                    else:
                        _parameter.value = value
                        _parameter.assign_current_value_to_all()

<<<<<<< HEAD
    def as_dictionary(self, indices=None):
        """Returns a dictionary of the model, including full Signal dictionary,
        all components and all values of their components, and twin functions.

        Parameters
        ----------
        indices : tuple
            A tuple of indices to return a particular point of a model
        Returns
        -------
        dictionary : a complete dictionary of the model

        Examples
        --------
        >>> s = signals.Spectrum(np.random.random((10,100)))
        >>> m = create_model(s)
        >>> l1 = components.Lorentzian()
        >>> l2 = components.Lorentzian()
        >>> m.append(l1)
        >>> m.append(l2)
        >>> dict = m.as_dictionary()
        >>> m2 = create_model(dict)

        """
        dic = {}
        if indices is not None:
            dic['spectrum'] = self.spectrum.inav[indices]._to_dictionary()
            if self._low_loss is not None:
                dic['low_loss'] = self._low_loss.inav[indices]._to_dictionary()
            else:
                dic['low_loss'] = self._low_loss
        else:
            dic['spectrum'] = self.spectrum._to_dictionary()
            if self._low_loss is not None:
                dic['low_loss'] = self._low_loss._to_dictionary()
            else:
                dic['low_loss'] = self._low_loss
        dic['components'] = [c.as_dictionary(indices) for c in self]
        dic['free_parameters_boundaries'] = copy.deepcopy(
            self.free_parameters_boundaries)
        dic['convolved'] = self.convolved

        def remove_empty_numpy_strings(dic):
            for k, v in dic.iteritems():
                if isinstance(v, dict):
                    remove_empty_numpy_strings(v)
                elif isinstance(v, list):
                    for vv in v:
                        if isinstance(vv, dict):
                            remove_empty_numpy_strings(vv)
                        elif isinstance(vv, numpy.string_) and len(vv) == 0:
                            vv = ''
                elif isinstance(v, numpy.string_) and len(v) == 0:
                    del dic[k]
                    dic[k] = ''
        remove_empty_numpy_strings(dic)

        return dic
=======
    def set_component_active_value(
            self, value, component_list=None, only_current=False):
        """
        Sets the component 'active' parameter to a specified value

        Parameters
        ----------
        value : bool
            The new value of the 'active' parameter
        component_list : list of hyperspy components, optional
            A list of components whos parameters will changed. The components
            can be specified by name, index or themselves.

        only_current : bool, default False
            If True, will only change the parameter value at the current position in the model
            If False, will change the parameter value for all the positions.

        Examples
        --------
        >>> v1 = components.Voigt()
        >>> v2 = components.Voigt()
        >>> m.extend([v1,v2])
        >>> m.set_component_active_value(False)
        >>> m.set_component_active_value(True, component_list=[v1])
        >>> m.set_component_active_value(False, component_list=[v1], only_current=True)

        """

        if not component_list:
            component_list = []
            for _component in self:
                component_list.append(_component)
        else:
            component_list = [self._get_component(x) for x in component_list]

        for _component in component_list:
            _component.active = value
            if _component.enable_pixel_level_switching:
                if only_current:
                    _component.active_map[
                        self.axes_manager.indices[
                            ::-
                            1]] = value
                else:
                    _component.active_map.fill(value)
>>>>>>> 029da675

    def __getitem__(self, value):
        """x.__getitem__(y) <==> x[y]"""
        if isinstance(value, str):
            component_list = []
            for component in self:
                if component.name:
                    if component.name == value:
                        component_list.append(component)
                elif component._id_name == value:
                    component_list.append(component)
            if component_list:
                if len(component_list) == 1:
                    return(component_list[0])
                else:
                    raise ValueError(
                        "There are several components with "
                        "the name \"" + str(value) + "\"")
            else:
                raise ValueError(
                    "Component name \"" + str(value) +
                    "\" not found in model")
        else:
            return list.__getitem__(self, value)<|MERGE_RESOLUTION|>--- conflicted
+++ resolved
@@ -1968,7 +1968,6 @@
                         _parameter.value = value
                         _parameter.assign_current_value_to_all()
 
-<<<<<<< HEAD
     def as_dictionary(self, indices=None):
         """Returns a dictionary of the model, including full Signal dictionary,
         all components and all values of their components, and twin functions.
@@ -2027,7 +2026,7 @@
         remove_empty_numpy_strings(dic)
 
         return dic
-=======
+
     def set_component_active_value(
             self, value, component_list=None, only_current=False):
         """
@@ -2073,7 +2072,6 @@
                             1]] = value
                 else:
                     _component.active_map.fill(value)
->>>>>>> 029da675
 
     def __getitem__(self, value):
         """x.__getitem__(y) <==> x[y]"""
