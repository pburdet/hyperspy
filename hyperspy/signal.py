# -*- coding: utf-8 -*-
# Copyright 2007-2011 The Hyperspy developers
#
# This file is part of  Hyperspy.
#
#  Hyperspy is free software: you can redistribute it and/or modify
# it under the terms of the GNU General Public License as published by
# the Free Software Foundation, either version 3 of the License, or
# (at your option) any later version.
#
#  Hyperspy is distributed in the hope that it will be useful,
# but WITHOUT ANY WARRANTY; without even the implied warranty of
# MERCHANTABILITY or FITNESS FOR A PARTICULAR PURPOSE.  See the
# GNU General Public License for more details.
#
# You should have received a copy of the GNU General Public License
# along with  Hyperspy.  If not, see <http://www.gnu.org/licenses/>.

import copy
import os.path
import warnings
import math

import numpy as np
import numpy.ma as ma
import scipy.interpolate
import scipy as sp
from matplotlib import pyplot as plt

from hyperspy import messages
from hyperspy.axes import AxesManager
from hyperspy import io
from hyperspy.drawing import mpl_hie, mpl_hse, mpl_he
from hyperspy.learn.mva import MVA, LearningResults
import hyperspy.misc.utils
from hyperspy.misc.utils import DictionaryBrowser
from hyperspy.drawing import signal as sigdraw
from hyperspy.decorators import auto_replot
from hyperspy.defaults_parser import preferences
from hyperspy.misc.io.tools import ensure_directory
from hyperspy.misc.progressbar import progressbar
from hyperspy.gui.tools import (
    SpectrumCalibration,
    SmoothingSavitzkyGolay,
    SmoothingLowess,
    SmoothingTV,
    ButterworthFilter)
from hyperspy.gui.egerton_quantification import BackgroundRemoval
from hyperspy.decorators import only_interactive
from hyperspy.decorators import interactive_range_selector
from scipy.ndimage.filters import gaussian_filter1d
from hyperspy.misc.spectrum_tools import find_peaks_ohaver
from hyperspy.misc.image_tools import (shift_image, estimate_image_shift)
from hyperspy.misc.math_tools import symmetrize, antisymmetrize
from hyperspy.exceptions import SignalDimensionError, DataDimensionError
from hyperspy.misc import array_tools
from hyperspy.misc import spectrum_tools
from hyperspy.gui.tools import IntegrateArea
from hyperspy import components

class Signal2DTools(object):
    def estimate_shift2D(self, reference='current',
                                correlation_threshold=None,
                                chunk_size=30,
                                roi=None,
                                normalize_corr=False,
                                sobel=True,
                                medfilter=True,
                                hanning=True,
                                plot=False,
                                dtype='float',):
        """Estimate the shifts in a image using phase correlation

        This method can only estimate the shift by comparing 
        bidimensional features that should not change position 
        between frames. To decrease the memory usage, the time of 
        computation and the accuracy of the results it is convenient 
        to select a region of interest by setting the roi keyword.

        Parameters
        ----------
        
        reference : {'current', 'cascade' ,'stat'}
            If 'current' (default) the image at the current 
            coordinates is taken as reference. If 'cascade' each image
            is aligned with the previous one. If 'stat' the translation
            of every image with all the rest is estimated and by 
            performing statistical analysis on the result the 
            translation is estimated.
        correlation_threshold : {None, 'auto', float}
            This parameter is only relevant when `reference` is 'stat'.
            If float, the shift estimations with a maximum correlation
            value lower than the given value are not used to compute
            the estimated shifts. If 'auto' the threshold is calculated
            automatically as the minimum maximum correlation value
            of the automatically selected reference image.
        chunk_size: {None, int}
            If int and `reference`=='stat' the number of images used
            as reference are limited to the given value.
        roi : tuple of ints or floats (left, right, top bottom)
             Define the region of interest. If int(float) the position
             is given axis index(value).
        sobel : bool
            apply a sobel filter for edge enhancement 
        medfilter :  bool
            apply a median filter for noise reduction
        hanning : bool
            Apply a 2d hanning filter
        plot : bool
            If True plots the images after applying the filters and
            the phase correlation
        dtype : str or dtype
            Typecode or data-type in which the calculations must be
            performed.
            
        Returns
        -------
        
        list of applied shifts
        
        Notes
        -----
        
        The statistical analysis approach to the translation estimation
        when using `reference`='stat' roughly follows [1]_ . If you use 
        it please cite their article.
        
        References
        ----------
        
        .. [1] Schaffer, Bernhard, Werner Grogger, and Gerald 
        Kothleitner. “Automated Spatial Drift Correction for EFTEM 
        Image Series.” 
        Ultramicroscopy 102, no. 1 (December 2004): 27–36.
        
        """
        self._check_signal_dimension_equals_two()
        if roi is not None:
            # Get the indices of the roi
            yaxis = self.axes_manager.signal_axes[1]
            xaxis = self.axes_manager.signal_axes[0]
            roi = tuple([xaxis._get_index(i) for i in roi[2:]] +
                    [yaxis._get_index(i) for i in roi[:2]]) 

        ref = None if reference == 'cascade' else \
            self.__call__().copy()
        shifts = []
        nrows = None
        images_number = self.axes_manager._max_index + 1
        if reference == 'stat':
            nrows = images_number if chunk_size is None else \
                min(images_number, chunk_size)
            pcarray = ma.zeros((nrows, self.axes_manager._max_index + 1,
                                ),
                                dtype=np.dtype([('max_value', np.float),
                                                ('shift', np.int32,
                                                (2,))]))
            nshift, max_value = estimate_image_shift(
                          self(),
                          self(),
                          roi=roi,
                          sobel=sobel,
                          medfilter=medfilter,
                          hanning=hanning,
                          normalize_corr=normalize_corr,
                          plot=plot,
                          dtype=dtype)
            np.fill_diagonal(pcarray['max_value'], max_value)
            pbar = progressbar(maxval=nrows*images_number).start()
        else:
            pbar = progressbar(maxval=images_number).start()
            
            
        # Main iteration loop. Fills the rows of pcarray when reference 
        # is stat
        for i1, im in enumerate(self._iterate_signal()):
            if reference in ['current', 'cascade']:
                if ref is None:
                    ref = im.copy()
                    shift = np.array([0,0])
                nshift, max_val = estimate_image_shift(ref,
                                      im,
                                      roi=roi,
                                      sobel=sobel,
                                      medfilter=medfilter,
                                      hanning=hanning,
                                      plot=plot,
                                      normalize_corr=normalize_corr,
                                      dtype=dtype)
                if reference == 'cascade':
                    shift += nshift
                    ref = im.copy()
                else:
                    shift = nshift
                shifts.append(shift.copy())
                pbar.update(i1+1)
            elif reference == 'stat':
                if i1 == nrows:
                    break
                # Iterate to fill the columns of pcarray
                for i2, im2 in enumerate(
                                    self._iterate_signal()):
                    if i2 > i1:
                        nshift, max_value = estimate_image_shift(
                                      im,
                                      im2,
                                      roi=roi,
                                      sobel=sobel,
                                      medfilter=medfilter,
                                      hanning=hanning,
                                      normalize_corr=normalize_corr,
                                      plot=plot,
                                      dtype=dtype)
                        
                        pcarray[i1,i2] = max_value, nshift
                    del im2
                    pbar.update(i2 + images_number*i1 + 1)
                del im
        if reference == 'stat':
            # Select the reference image as the one that has the
            # higher max_value in the row
            sqpcarr = pcarray[:,:nrows]
            sqpcarr['max_value'][:] = symmetrize(sqpcarr['max_value'])
            sqpcarr['shift'][:] = antisymmetrize(sqpcarr['shift'])
            ref_index = np.argmax(pcarray['max_value'].min(1))
            self.ref_index = ref_index
            shifts = (pcarray['shift']  + 
                pcarray['shift'][ref_index,:nrows][:,np.newaxis])
            if correlation_threshold is not None:
                if correlation_threshold == 'auto':
                    correlation_threshold = \
                        (pcarray['max_value'].min(0)).max()
                    print("Correlation threshold = %1.2f" % 
                                correlation_threshold)
                shifts[pcarray['max_value'] < \
                    correlation_threshold] = ma.masked
                shifts.mask[ref_index,:] = False
                
            shifts = shifts.mean(0)
        else:
            shifts = np.array(shifts)
            del ref
        return shifts
        
    def align2D(self, crop=True, fill_value=np.nan, shifts=None,
                roi=None,
                sobel=True,
                medfilter=True,
                hanning=True,
                plot=False,
                normalize_corr=False,
                reference='current',
                dtype='float',
                correlation_threshold=None, 
                chunk_size=30):
        """Align the images in place using user provided shifts or by 
        estimating the shifts. 
        
        Please, see `estimate_shift2D` docstring for details
        on the rest of the parameters not documented in the following
        section
        
        Parameters
        ----------
        crop : bool
            If True, the data will be cropped not to include regions
            with missing data
        fill_value : int, float, nan
            The areas with missing data are filled with the given value.
            Default is nan.
        shifts : None or list of tuples
            If None the shifts are estimated using 
            `estimate_shift2D`.
            
        Returns
        -------
        shifts : np.array
            The shifts are returned only if `shifts` is None
            
        Notes
        -----
        
        The statistical analysis approach to the translation estimation
        when using `reference`='stat' roughly follows [1]_ . If you use 
        it please cite their article.
        
        References
        ----------
        
        .. [1] Schaffer, Bernhard, Werner Grogger, and Gerald 
        Kothleitner. “Automated Spatial Drift Correction for EFTEM 
        Image Series.” 
        Ultramicroscopy 102, no. 1 (December 2004): 27–36.
            
        """
        self._check_signal_dimension_equals_two()
        if shifts is None:
            shifts = self.estimate_shift2D(
                roi=roi,
                sobel=sobel,
                medfilter=medfilter,
                hanning=hanning,
                plot=plot,
                reference=reference,
                dtype=dtype,
                correlation_threshold=correlation_threshold,
                normalize_corr=normalize_corr,
                chunk_size=chunk_size)
            return_shifts = True
        else:
            return_shifts = False
        # Translate with sub-pixel precision if necesary 
        for im, shift in zip(self._iterate_signal(),
                              shifts):
            if np.any(shift):
                shift_image(im, -shift,
                    fill_value=fill_value)
                del im
                    
        # Crop the image to the valid size
        if crop is True:
            shifts = -shifts
            bottom, top = (int(np.floor(shifts[:,0].min())) if 
                                    shifts[:,0].min() < 0 else None,
                           int(np.ceil(shifts[:,0].max())) if 
                                    shifts[:,0].max() > 0 else 0)
            right, left = (int(np.floor(shifts[:,1].min())) if 
                                    shifts[:,1].min() < 0 else None,
                           int(np.ceil(shifts[:,1].max())) if 
                                    shifts[:,1].max() > 0 else 0)
            self.crop_image(top, bottom, left, right)
            shifts = -shifts
        if return_shifts:
            return shifts

    def crop_image(self,top=None, bottom=None,
                        left=None, right=None):
        """Crops an image in place.
        
        top, bottom, left, right : int or float
            
            If int the values are taken as indices. If float the values are 
            converted to indices.        

        See also:
        ---------
        crop
        
        """
        self._check_signal_dimension_equals_two()
        self.crop(self.axes_manager.signal_axes[1].index_in_axes_manager,
                  top,
                  bottom)
        self.crop(self.axes_manager.signal_axes[0].index_in_axes_manager,
                  left,
                  right)


class Signal1DTools(object):
    def shift1D(self,
                 shift_array,
                 interpolation_method='linear',
                 crop=True,
                 fill_value=np.nan):
        """Shift the data in place over the signal axis by the amount specified
        by an array.

        Parameters
        ----------
        shift_array : numpy array
            An array containing the shifting amount. It must have
            `axes_manager._navigation_shape_in_array` shape.
        interpolation_method : str or int
            Specifies the kind of interpolation as a string ('linear',
            'nearest', 'zero', 'slinear', 'quadratic, 'cubic') or as an 
            integer specifying the order of the spline interpolator to 
            use.
        crop : bool
            If True automatically crop the signal axis at both ends if 
            needed.
        fill_value : float
            If crop is False fill the data outside of the original 
            interval with the given value where needed.
            
        Raises
        ------
        SignalDimensionError if the signal dimension is not 1.
            
        """
        
        self._check_signal_dimension_equals_one()
        axis = self.axes_manager.signal_axes[0]
        offset = axis.offset
        original_axis = axis.axis.copy()
        pbar = progressbar(
            maxval=self.axes_manager.navigation_size)
        for i, (dat, shift) in enumerate(zip(
                self._iterate_signal(),
                shift_array.ravel(()))):
            si = sp.interpolate.interp1d(original_axis,
                                         dat,
                                         bounds_error=False,
                                         fill_value=fill_value,
                                         kind=interpolation_method)
            axis.offset = float(offset - shift)
            dat[:] = si(axis.axis)
            pbar.update(i + 1)
            
        axis.offset = offset

        if crop is True:
            minimum, maximum = shift_array.min(), shift_array.max()
            if minimum < 0:
                iminimum = 1 + axis.value2index(
                        axis.high_value + minimum,
                        rounding=math.floor)
                print iminimum
                self.crop(axis.index_in_axes_manager,
                          None,
                          iminimum)
            if maximum > 0:
                imaximum = axis.value2index(offset + maximum,
                                            rounding=math.ceil) 
                self.crop(axis.index_in_axes_manager,
                          imaximum)
            
    def interpolate_in_between(self, start, end, delta=3, **kwargs):
        """Replace the data in a given range by interpolation.
        
        The operation is performed in place.
        
        Parameters
        ----------
        start, end : {int | float}
            The limits of the interval. If int they are taken as the 
            axis index. If float they are taken as the axis value.
        
        All extra keyword arguments are passed to 
        scipy.interpolate.interp1d. See the function documentation 
        for details.
        
        Raises
        ------
        SignalDimensionError if the signal dimension is not 1.
        
        """
        self._check_signal_dimension_equals_one()
        axis = self.axes_manager.signal_axes[0]
        i1 = axis._get_index(start)
        i2 = axis._get_index(end)
        i0 = int(np.clip(i1 - delta, 0, np.inf))
        i3 = int(np.clip(i2 + delta, 0, axis.size))
        pbar = progressbar(
            maxval=self.axes_manager.navigation_size)
        for i, dat in enumerate(self._iterate_signal()):
            dat_int = sp.interpolate.interp1d(
                range(i0,i1) + range(i2,i3),
                dat[i0:i1].tolist() + dat[i2:i3].tolist(),
                **kwargs)
            dat[i1:i2] = dat_int(range(i1,i2))
            pbar.update(i + 1)

    def estimate_shift1D(self,
                          start=None,
                          end=None,
                          reference_indices=None,
                          max_shift=None,
                          interpolate=True,
                          number_of_interpolation_points=5):
        """Estimate the shifts in the current signal axis using
         cross-correlation.

        This method can only estimate the shift by comparing 
        unidimensional features that should not change the position in 
        the signal axis. To decrease the memory usage, the time of 
        computation and the accuracy of the results it is convenient to 
        select the feature of interest providing sensible values for 
        `start` and `end`. By default interpolation is used to obtain 
        subpixel precision.

        Parameters
        ----------
        start, end : {int | float | None}
            The limits of the interval. If int they are taken as the 
            axis index. If float they are taken as the axis value.
        reference_indices : tuple of ints or None
            Defines the coordinates of the spectrum that will be used 
            as eference. If None the spectrum at the current 
            coordinates is used for this purpose.
        max_shift : int
            "Saturation limit" for the shift.
        interpolate : bool
            If True, interpolation is used to provide sub-pixel 
            accuracy.
        number_of_interpolation_points : int
            Number of interpolation points. Warning: making this number 
            too big can saturate the memory

        Returns
        -------
        An array with the result of the estimation in the axis units.
        
        Raises
        ------
        SignalDimensionError if the signal dimension is not 1.
        
        """
        self._check_signal_dimension_equals_one()
        ip = number_of_interpolation_points + 1
        axis = self.axes_manager.signal_axes[0]
        if reference_indices is None:
            reference_indices = self.axes_manager.indices

        i1, i2 = axis._get_index(start), axis._get_index(end) 
        shift_array = np.zeros(self.axes_manager._navigation_shape_in_array)
        ref = self.inav[reference_indices].data[i1:i2]
        if interpolate is True:
            ref = spectrum_tools.interpolate1D(ip, ref)
        pbar = progressbar(
            maxval=self.axes_manager.navigation_size)
        for i, (dat, indices) in enumerate(zip(
                    self._iterate_signal(),
                    self.axes_manager._array_indices_generator())):
            dat = dat[i1:i2]
            if interpolate is True:
                dat = spectrum_tools.interpolate1D(ip, dat)
            shift_array[indices] = np.argmax(
                np.correlate(ref, dat,'full')) - len(ref) + 1
            pbar.update(i + 1)
        pbar.finish()

        if max_shift is not None:
            if interpolate is True:
                max_shift *= ip
            shift_array.clip(a_min=-max_shift, a_max=max_shift)
        if interpolate is True:
            shift_array /= ip
        shift_array *= axis.scale
        return shift_array

    def align1D(self,
                 start=None,
                 end=None,
                 reference_indices=None,
                 max_shift=None,
                 interpolate=True,
                 number_of_interpolation_points=5,
                 interpolation_method='linear',
                 crop=True,
                 fill_value=np.nan,
                 also_align=None):
        """Estimate the shifts in the signal axis using 
        cross-correlation and use the estimation to align the data in place.

        This method can only estimate the shift by comparing 
        unidimensional
        features that should not change the position. 
        To decrease memory usage, time of computation and improve 
        accuracy it is convenient to select the feature of interest 
        setting the `start` and `end` keywords. By default interpolation is
        used to obtain subpixel precision.

        Parameters
        ----------
        start, end : {int | float | None}
            The limits of the interval. If int they are taken as the 
            axis index. If float they are taken as the axis value.
        reference_indices : tuple of ints or None
            Defines the coordinates of the spectrum that will be used 
            as eference. If None the spectrum at the current 
            coordinates is used for this purpose.
        max_shift : int
            "Saturation limit" for the shift.
        interpolate : bool
            If True, interpolation is used to provide sub-pixel 
            accuracy.
        number_of_interpolation_points : int
            Number of interpolation points. Warning: making this number 
            too big can saturate the memory
        interpolation_method : str or int
            Specifies the kind of interpolation as a string ('linear',
            'nearest', 'zero', 'slinear', 'quadratic, 'cubic') or as an 
            integer specifying the order of the spline interpolator to 
            use.
        crop : bool
            If True automatically crop the signal axis at both ends if 
            needed.
        fill_value : float
            If crop is False fill the data outside of the original 
            interval with the given value where needed.
        also_align : list of signals
            A list of Signal instances that has exactly the same 
            dimensions
            as this one and that will be aligned using the shift map
            estimated using the this signal.

        Returns
        -------
        An array with the result of the estimation. The shift will be
        
        Raises
        ------
        SignalDimensionError if the signal dimension is not 1.

        See also
        --------
        estimate_shift1D
        
        """
        self._check_signal_dimension_equals_one()
        shift_array = self.estimate_shift1D(
            start=start,
            end=end,
            reference_indices=reference_indices,
            max_shift=max_shift,
            interpolate=interpolate,
            number_of_interpolation_points=
                number_of_interpolation_points)
        if also_align is None:
            also_align = list()
        also_align.append(self)
        for signal in also_align:
            signal.shift1D(shift_array=shift_array,
                           interpolation_method=interpolation_method,
                           crop=crop,
                           fill_value=fill_value)

    def integrate_in_range(self, signal_range='interactive'):
        """ Sums the spectrum over an energy range, giving the integrated
        area.

        The energy range can either be selected through a GUI or the command
        line.  When `signal_range` is "interactive" the operation is performed
        in-place, i.e. the original spectrum is replaced. Otherwise the
        operation is performed not-in-place, i.e. a new object is returned with 
        the result of the integration.

        Parameters
        ----------
        signal_range : {a tuple of this form (l, r), "interactive"}
            l and r are the left and right limits of the range. They can be numbers or None,
            where None indicates the extremes of the interval. When `signal_range` is 
            "interactive" (default) the range is selected using a GUI.

        Returns
        -------
        integrated_spectrum : {Signal subclass, None}

        See Also
        --------
        integrate_simpson 

        Examples
        --------

        Using the GUI (in-place operation).

        >>> s.integrate_in_range()
        
        Using the CLI (not-in-place operation).

        >>> s_int = s.integrate_in_range(signal_range=(560,None))

        """

        if signal_range == 'interactive':
            ia = IntegrateArea(self, signal_range)
            ia.edit_traits()
            integrated_spectrum = None
        else:
            integrated_spectrum = self._integrate_in_range_commandline(signal_range)
        return(integrated_spectrum)

    def _integrate_in_range_commandline(self, signal_range):
        e1 = signal_range[0]
        e2 = signal_range[1]
        integrated_spectrum = self[..., e1:e2].integrate_simpson(-1)
        return(integrated_spectrum)

    @only_interactive
    def calibrate(self):
        """Calibrate the spectral dimension using a gui.

        It displays a window where the new calibration can be set by:
        * Setting the offset, units and scale directly
        * Selection a range by dragging the mouse on the spectrum figure
         and
        setting the new values for the given range limits

        Notes
        -----
        For this method to work the output_dimension must be 1. Set the 
        view
        accordingly
        
        Raises
        ------
        SignalDimensionError if the signal dimension is not 1.
        
        """
        self._check_signal_dimension_equals_one()
        calibration = SpectrumCalibration(self)
        calibration.edit_traits()

    def smooth_savitzky_golay(self, polynomial_order=None,
        number_of_points=None, differential_order=0):
        """Savitzky-Golay data smoothing in place.
        
        """
        self._check_signal_dimension_equals_one()
        if (polynomial_order is not None and 
            number_of_points is not None):
            for spectrum in self:
                spectrum.data[:] = spectrum_tools.sg(self(),
                                            number_of_points, 
                                            polynomial_order,
                                            differential_order)
        else:
            smoother = SmoothingSavitzkyGolay(self)
            smoother.differential_order = differential_order
            if polynomial_order is not None:
                smoother.polynomial_order = polynomial_order
            if number_of_points is not None:
                smoother.number_of_points = number_of_points

            smoother.edit_traits()
            
    def smooth_lowess(self, smoothing_parameter=None,
        number_of_iterations=None, differential_order=0):
        """Lowess data smoothing in place.
        
        Raises
        ------
        SignalDimensionError if the signal dimension is not 1.
        
        """
        self._check_signal_dimension_equals_one()
        smoother = SmoothingLowess(self)
        smoother.differential_order = differential_order
        if smoothing_parameter is not None:
            smoother.smoothing_parameter = smoothing_parameter
        if number_of_iterations is not None:
            smoother.number_of_iterations = number_of_iterations
        if smoothing_parameter is None or smoothing_parameter is None:
            smoother.edit_traits()
        else:
            smoother.apply()

    def smooth_tv(self, smoothing_parameter=None, differential_order=0):
        """Total variation data smoothing in place.
        
        Raises
        ------
        SignalDimensionError if the signal dimension is not 1.
        
        """
        self._check_signal_dimension_equals_one()
        smoother = SmoothingTV(self)
        smoother.differential_order = differential_order
        if smoothing_parameter is not None:
            smoother.smoothing_parameter = smoothing_parameter
        if smoothing_parameter is None:
            smoother.edit_traits()
        else:
            smoother.apply()

    def filter_butterworth(self,
                           cutoff_frequency_ratio=None,
                           type='low',
                           order=2):
        """Butterworth filter in place.
        
        Raises
        ------
        SignalDimensionError if the signal dimension is not 1.
        
        """
        self._check_signal_dimension_equals_one()
        smoother = ButterworthFilter(self)
        if cutoff_frequency_ratio is not None:
            smoother.cutoff_frequency_ratio = cutoff_frequency_ratio
            smoother.apply()
        else:
            smoother.edit_traits()
   
    def _remove_background_cli(self, signal_range, background_estimator):
        spectra = self.deepcopy()
        maxval = self.axes_manager.navigation_size
        pbar = progressbar(maxval=maxval)
        for index, spectrum in enumerate(spectra):
            background_estimator.estimate_parameters(
                    spectrum, 
                    signal_range[0], 
                    signal_range[1], 
                    only_current=True)
            spectrum.data -= background_estimator.function(
                    spectrum.axes_manager.signal_axes[0].axis).astype(spectra.data.dtype)
            pbar.update(index)
        pbar.finish()
        return(spectra)

    def remove_background(
            self, 
            signal_range='interactive', 
            background_type='PowerLaw',
            polynomial_order = 2):
        """Remove the background, either in place using a gui or returned as a new
        spectrum using the command line.
        
        Parameters
        ----------
        signal_range : tuple, optional
            If this argument is not specified, the signal range has to be selected
            using a GUI. And the original spectrum will be replaced.
            If tuple is given, the a spectrum will be returned.
        background_type : string
            The type of component which should be used to fit the background.
            Possible components: PowerLaw, Gaussian, Offset, Polynomial
            If Polynomial is used, the polynomial order can be specified
        polynomial_order : int, default 2
            Specify the polynomial order if a Polynomial background is used. 
            
        Examples
        --------
        >>>> s.remove_background() # Using gui, replaces spectrum s
        >>>> s2 = s.remove_background(signal_range=(400,450), background_type='PowerLaw') #Using cli, returns a spectrum

        Raises
        ------
        SignalDimensionError if the signal dimension is not 1.
        
        """
        self._check_signal_dimension_equals_one()
        if signal_range == 'interactive': 
            br = BackgroundRemoval(self)
            br.edit_traits()
        else:
            if background_type == 'PowerLaw':
                background_estimator = components.PowerLaw()
            elif background_type == 'Gaussian':
                background_estimator = components.Gaussian()
            elif background_type == 'Offset':
                background_estimator = components.Offset()
            elif background_type == 'Polynomial':
                background_estimator = components.Polynomial(polynomial_order)
            else:
                raise ValueError("Background type: " + background_type + " not recognized")

            spectra = self._remove_background_cli(
                    signal_range, background_estimator)
            return(spectra)

    @interactive_range_selector    
    def crop_spectrum(self, left_value=None, right_value=None,):
        """Crop in place the spectral dimension.
        
        Parameters
        ----------
        left_value, righ_value: {int | float | None}
            If int the values are taken as indices. If float they are 
            converted to indices using the spectral axis calibration.
            If left_value is None crops from the beginning of the axis.
            If right_value is None crops up to the end of the axis. If 
            both are
            None the interactive cropping interface is activated 
            enabling 
            cropping the spectrum using a span selector in the signal 
            plot.
        
        Raises
        ------
        SignalDimensionError if the signal dimension is not 1.
            
        """
        self._check_signal_dimension_equals_one()
        self.crop(
            axis=self.axes_manager.signal_axes[0].index_in_axes_manager,
            start=left_value, end=right_value)
        
    @auto_replot    
    def gaussian_filter(self, FWHM):
        """Applies a Gaussian filter in the spectral dimension in place. 
        
        Parameters
        ----------
        FWHM : float
            The Full Width at Half Maximum of the gaussian in the 
            spectral axis units 
            
        Raises
        ------
        ValueError if FWHM is equal or less than zero.
        
        SignalDimensionError if the signal dimension is not 1.
            
        """
        self._check_signal_dimension_equals_one()
        if FWHM <= 0:
            raise ValueError(
                "FWHM must be greater than zero")
        axis = self.axes_manager.signal_axes[0]
        FWHM *= 1/axis.scale
        self.data = gaussian_filter1d(
            self.data,
            axis=axis.index_in_array, 
            sigma=FWHM/2.35482)

    @auto_replot
    def hanning_taper(self, side='both', channels=None, offset=0):
        """Apply a hanning taper to the data in place.
        
        Parameters
        ----------
        side : {'left', 'right', 'both'}
        channels : {None, int}
            The number of channels to taper. If None 5% of the total
            number of channels are tapered.
        offset : int
        
        Returns
        -------
        channels
        
        Raises
        ------
        SignalDimensionError if the signal dimension is not 1.
        
        """
        # TODO: generalize it
        self._check_signal_dimension_equals_one()
        if channels is None:
            channels = int(round(len(self()) * 0.02))
            if channels < 20:
                channels = 20
        dc = self.data
        if side == 'left' or side == 'both':
            dc[..., offset:channels+offset] *= (
                np.hanning(2*channels)[:channels])
            dc[...,:offset] *= 0. 
        if side== 'right' or side == 'both':
            if offset == 0:
                rl = None
            else:
                rl = -offset
            dc[..., -channels-offset:rl] *= (
                np.hanning(2*channels)[-channels:])
            if offset != 0:
                dc[..., -offset:] *= 0.
        return channels
        
    def find_peaks1D_ohaver(self, xdim=None,slope_thresh=0, amp_thresh=None, 
                    subchannel=True, medfilt_radius=5, maxpeakn=30000, 
                    peakgroup=10):
        """Find peaks along a 1D line (peaks in spectrum/spectra).

        Function to locate the positive peaks in a noisy x-y data set.

        Detects peaks by looking for downward zero-crossings in the 
        first
        derivative that exceed 'slope_thresh'.

        Returns an array containing position, height, and width of each 
        peak.

        'slope_thresh' and 'amp_thresh', control sensitivity: higher 
        values will
        neglect smaller features.


        peakgroup is the number of points around the top peak to search 
        around

        Parameters
        ---------
        

        slope_thresh : float (optional)
                       1st derivative threshold to count the peak
                       default is set to 0.5
                       higher values will neglect smaller features.

        amp_thresh : float (optional)
                     intensity threshold above which
                     default is set to 10% of max(y)
                     higher values will neglect smaller features.

        medfilt_radius : int (optional)
                     median filter window to apply to smooth the data
                     (see scipy.signal.medfilt)
                     if 0, no filter will be applied.
                     default is set to 5
                     
        peakgroup : int (optional)
                    number of points around the "top part" of the peak
                    default is set to 10

        maxpeakn : int (optional)
                   number of maximum detectable peaks
                   default is set to 5000

        subpix : bool (optional)
                 default is set to True

        Returns
        -------
        peaks : structured array of shape _navigation_shape_in_array in which
        each cell contains an array that contains as many structured arrays as 
        peaks where found at that location and which fields: position, width, 
        height contains position, height, and width of each peak.
            
        Raises
        ------
        SignalDimensionError if the signal dimension is not 1.
            
        """
        # TODO: add scipy.signal.find_peaks_cwt
        self._check_signal_dimension_equals_one()
        axis = self.axes_manager.signal_axes[0].axis
        arr_shape = (self.axes_manager._navigation_shape_in_array
                 if self.axes_manager.navigation_size > 0
                 else [1,])
        peaks = np.zeros(arr_shape, dtype=object)
        for y, indices in zip(self._iterate_signal(),
                              self.axes_manager._array_indices_generator()):
            peaks[indices] = find_peaks_ohaver(
                                                y,
                                                axis,
                                                slope_thresh=slope_thresh,
                                                amp_thresh=amp_thresh,
                                                medfilt_radius=medfilt_radius,
                                                maxpeakn=maxpeakn,
                                                peakgroup=peakgroup,
                                                subchannel=subchannel)
        return peaks
    
    def estimate_peak_width(self,
            factor=0.5,
            window=None,
            return_interval=False):
        """Estimate the width of the highest intensity of peak 
        of the spectra at a given fraction of its maximum.

        It can be used with asymmetric peaks. For accurate results any 
        background must be previously substracted.
        The estimation is performed by interpolation using cubic splines.
        
        Parameters
        ----------
        factor : 0 < float < 1
            The default, 0.5, estimates the FWHM.
        window : None, float
            The size of the window centred at the peak maximum
            used to perform the estimation.
            The window size must be chosen with care: if it is narrower
            than the width of the peak at some positions or if it is
            so wide that it includes other more intense peaks this
            method cannot compute the width and a NaN is stored instead.
        return_interval: bool
            If True, returns 2 extra signals with the positions of the 
            desired height fraction at the left and right of the 
            peak.
        
        Returns
        -------
        width or [width, left, right], depending on the value of 
        `return_interval`.

        """
        self._check_signal_dimension_equals_one()
        if not 0 < factor < 1:
            raise ValueError("factor must be between 0 and 1.")

        left, right = (self._get_navigation_signal(),
                       self._get_navigation_signal())
        # The signals must be of dtype float to contain np.nan
        left.change_dtype('float')
        right.change_dtype('float')
        axis = self.axes_manager.signal_axes[0]
        x = axis.axis
        maxval = self.axes_manager.navigation_size
        if maxval > 0:
            pbar = progressbar(maxval=maxval)
        for i, spectrum in enumerate(self):
            if window is not None:
                vmax = axis.index2value(spectrum.data.argmax())
                spectrum = spectrum[vmax - window / 2.:vmax + window / 2.]
                x = spectrum.axes_manager[0].axis
            spline = scipy.interpolate.UnivariateSpline(
                    x,
                    spectrum.data - factor * spectrum.data.max(),
                    s=0)
            roots = spline.roots()
            if len(roots) == 2:
                left[self.axes_manager.indices] = roots[0]
                right[self.axes_manager.indices] = roots[1]
            else:
                left[self.axes_manager.indices] = np.nan
                right[self.axes_manager.indices] = np.nan
            if maxval > 0:
                pbar.update(i)
        if maxval > 0:
            pbar.finish()
        width = right - left
        if factor == 0.5:
            width.mapped_parameters.title = (
                    self.mapped_parameters.title + " FWHM")
            left.mapped_parameters.title = (
                    self.mapped_parameters.title + " FWHM left position")
            
            right.mapped_parameters.title = (
                    self.mapped_parameters.title + " FWHM right position")
        else:
            width.mapped_parameters.title = (
                    self.mapped_parameters.title +
                    " full-width at %.1f maximum" % factor)
            left.mapped_parameters.title = (
                    self.mapped_parameters.title +
                    " full-width at %.1f maximum left position" % factor)
            right.mapped_parameters.title = (
                    self.mapped_parameters.title +
                    " full-width at %.1f maximum right position" % factor)
        if return_interval is True:
            return [width, left, right]
        else:
            return width


class MVATools(object):
    # TODO: All of the plotting methods here should move to drawing
    def _plot_factors_or_pchars(self, factors, comp_ids=None, 
                                calibrate=True, avg_char=False,
                                same_window=None, comp_label='PC', 
                                img_data=None,
                                plot_shifts=True, plot_char=4, 
                                cmap=plt.cm.gray, quiver_color='white',
                                vector_scale=1,
                                per_row=3,ax=None):
        """Plot components from PCA or ICA, or peak characteristics

        Parameters
        ----------

        comp_ids : None, int, or list of ints
            if None, returns maps of all components.
            if int, returns maps of components with ids from 0 to given 
            int.
            if list of ints, returns maps of components with ids in 
            given list.
        calibrate : bool
            if True, plots are calibrated according to the data in the 
            axes
            manager.
        same_window : bool
            if True, plots each factor to the same window.  They are 
            not scaled.
        comp_label : string, the label that is either the plot title 
        (if plotting in
            separate windows) or the label in the legend (if plotting 
            in the 
            same window)
        cmap : a matplotlib colormap
            The colormap used for factor images or
            any peak characteristic scatter map
            overlay.

        Parameters only valid for peak characteristics (or pk char factors):
        --------------------------------------------------------------------        

        img_data - 2D numpy array, 
            The array to overlay peak characteristics onto.  If None,
            defaults to the average image of your stack.

        plot_shifts - bool, default is True
            If true, plots a quiver (arrow) plot showing the shifts for 
            each
            peak present in the component being plotted.

        plot_char - None or int
            If int, the id of the characteristic to plot as the colored 
            scatter plot.
            Possible components are:
               4: peak height
               5: peak orientation
               6: peak eccentricity

       quiver_color : any color recognized by matplotlib
           Determines the color of vectors drawn for 
           plotting peak shifts.

       vector_scale : integer or None
           Scales the quiver plot arrows.  The vector 
           is defined as one data unit along the X axis.  
           If shifts are small, set vector_scale so 
           that when they are multiplied by vector_scale, 
           they are on the scale of the image plot.
           If None, uses matplotlib's autoscaling.
               
        """
        if same_window is None:
            same_window = preferences.MachineLearning.same_window
        if comp_ids is None:
            comp_ids=xrange(factors.shape[1])

        elif not hasattr(comp_ids,'__iter__'):
            comp_ids=xrange(comp_ids)

        n=len(comp_ids)
        if same_window:
            rows=int(np.ceil(n/float(per_row)))

        fig_list=[]

        if n<per_row: per_row=n

        if same_window and self.axes_manager.signal_dimension==2:
            f=plt.figure(figsize=(4*per_row,3*rows))
        else:
            f=plt.figure()
        for i in xrange(len(comp_ids)):
            if self.axes_manager.signal_dimension==1:
                if same_window:
                    ax=plt.gca()
                else:
                    if i>0:
                        f=plt.figure()
                    ax=f.add_subplot(111)
                ax=sigdraw._plot_1D_component(factors=factors,
                        idx=comp_ids[i],axes_manager=self.axes_manager,
                        ax=ax, calibrate=calibrate,
                        comp_label=comp_label,
                        same_window=same_window)
                if same_window:
                    plt.legend(ncol=factors.shape[1]//2, loc='best')
            elif self.axes_manager.signal_dimension==2:
                if same_window:
                    ax=f.add_subplot(rows,per_row,i+1)
                else:
                    if i>0:
                        f=plt.figure()
                    ax=f.add_subplot(111)

                sigdraw._plot_2D_component(factors=factors, 
                    idx=comp_ids[i], 
                    axes_manager=self.axes_manager,
                    calibrate=calibrate,ax=ax, 
                    cmap=cmap,comp_label=comp_label)
            if not same_window:
                fig_list.append(f)
        try:
            plt.tight_layout()
        except:
            pass
        if not same_window:
            return fig_list
        else:
            return f

    def _plot_loadings(self, loadings, comp_ids=None, calibrate=True,
                     same_window=None, comp_label=None, 
                     with_factors=False, factors=None,
                     cmap=plt.cm.gray, no_nans=False, per_row=3):
        if same_window is None:
            same_window = preferences.MachineLearning.same_window
        if comp_ids is None:
            comp_ids=xrange(loadings.shape[0])

        elif not hasattr(comp_ids,'__iter__'):
            comp_ids=xrange(comp_ids)

        n=len(comp_ids)
        if same_window:
            rows=int(np.ceil(n/float(per_row)))

        fig_list=[]

        if n<per_row: per_row=n

        if same_window and self.axes_manager.signal_dimension==2:
            f=plt.figure(figsize=(4*per_row,3*rows))
        else:
            f=plt.figure()

        for i in xrange(n):
            if self.axes_manager.navigation_dimension==1:
                if same_window:
                    ax=plt.gca()
                else:
                    if i>0:
                        f=plt.figure()
                    ax=f.add_subplot(111)
            elif self.axes_manager.navigation_dimension==2:
                if same_window:
                    ax=f.add_subplot(rows,per_row,i+1)
                else:
                    if i>0:
                        f=plt.figure()
                    ax=f.add_subplot(111)
            sigdraw._plot_loading(loadings,idx=comp_ids[i],
                                axes_manager=self.axes_manager,
                                no_nans=no_nans, calibrate=calibrate,
                                cmap=cmap,comp_label=comp_label,ax=ax,
                                same_window=same_window)
            if not same_window:
                fig_list.append(f)
        try:
            plt.tight_layout()
        except:
            pass
        if not same_window:
            if with_factors:
                return fig_list, self._plot_factors_or_pchars(factors, 
                                            comp_ids=comp_ids, 
                                            calibrate=calibrate,
                                            same_window=same_window, 
                                            comp_label=comp_label, 
                                            per_row=per_row)
            else:
                return fig_list
        else:
            if self.axes_manager.navigation_dimension==1:
                plt.legend(ncol=loadings.shape[0]//2, loc='best')
            if with_factors:
                return f, self._plot_factors_or_pchars(factors, 
                                            comp_ids=comp_ids, 
                                            calibrate=calibrate,
                                            same_window=same_window, 
                                            comp_label=comp_label, 
                                            per_row=per_row)
            else:
                return f

    def _export_factors(self,
                        factors,
                        folder=None,
                        comp_ids=None,
                        multiple_files=None,
                        save_figures=False,
                        save_figures_format='png',
                        factor_prefix=None,
                        factor_format=None,
                        comp_label=None,
                        cmap=plt.cm.gray,
                        plot_shifts=True,
                        plot_char=4,
                        img_data=None,
                        same_window=False,
                        calibrate=True,
                        quiver_color='white',
                        vector_scale=1,
                        no_nans=True, per_row=3):

        from hyperspy._signals.image import Image
        from hyperspy._signals.spectrum import Spectrum
        
        if multiple_files is None:
            multiple_files = preferences.MachineLearning.multiple_files
        
        if factor_format is None:
            factor_format = preferences.MachineLearning.\
                export_factors_default_file_format

        # Select the desired factors
        if comp_ids is None:
            comp_ids=xrange(factors.shape[1])
        elif not hasattr(comp_ids,'__iter__'):
            comp_ids=range(comp_ids)
        mask=np.zeros(factors.shape[1],dtype=np.bool)
        for idx in comp_ids:
            mask[idx]=1
        factors=factors[:,mask]

        if save_figures is True:
            plt.ioff()
            fac_plots=self._plot_factors_or_pchars(factors,
                                           comp_ids=comp_ids, 
                                           same_window=same_window,
                                           comp_label=comp_label, 
                                           img_data=img_data,
                                           plot_shifts=plot_shifts,
                                           plot_char=plot_char, 
                                           cmap=cmap,
                                           per_row=per_row,
                                           quiver_color=quiver_color,
                                           vector_scale=vector_scale)
            for idx in xrange(len(comp_ids)):
                filename = '%s_%02i.%s' % (factor_prefix, comp_ids[idx],
                save_figures_format)
                if folder is not None:
                    filename = os.path.join(folder, filename)
                ensure_directory(filename)
                fac_plots[idx].savefig(filename, save_figures_format,
                    dpi=600)
            plt.ion()
            
        elif multiple_files is False:
            if self.axes_manager.signal_dimension==2:
                # factor images
                axes_dicts=[]
                axes=self.axes_manager.signal_axes[::-1]
                shape=(axes[1].size,axes[0].size)
                factor_data=np.rollaxis(
                        factors.reshape((shape[0],shape[1],-1)),2)
                axes_dicts.append(axes[0].get_axis_dictionary())
                axes_dicts.append(axes[1].get_axis_dictionary())
                axes_dicts.append({'name': 'factor_index',
                        'scale': 1.,
                        'offset': 0.,
                        'size': int(factors.shape[1]),
                        'units': 'factor',
                        'index_in_array': 0, })
                s=Image(factor_data,
                        axes=axes_dicts,
                        mapped_parameters = {
                            'title' : '%s from %s' % (
                                factor_prefix,
                                self.mapped_parameters.title),
                        })
            elif self.axes_manager.signal_dimension==1:
                axes=[]
                axes.append(
                self.axes_manager.signal_axes[0].get_axis_dictionary())
                axes[0]['index_in_array']=1

                axes.append({
                    'name': 'factor_index',
                    'scale': 1.,
                    'offset': 0.,
                    'size': int(factors.shape[1]),
                    'units': 'factor',
                    'index_in_array': 0,
                        })
                s=Spectrum(factors.T,
                           axes=axes,
                           mapped_parameters = {
                               'title':'%s from %s' % (
                                   factor_prefix, self.mapped_parameters.title),
                           })
            filename = '%ss.%s' % (factor_prefix, factor_format)
            if folder is not None:
                filename = os.path.join(folder, filename)
            s.save(filename)
        else: # Separate files
            if self.axes_manager.signal_dimension == 1:
            
                axis_dict = self.axes_manager.signal_axes[0].\
                    get_axis_dictionary()
                axis_dict['index_in_array']=0
                for dim,index in zip(comp_ids,range(len(comp_ids))):
                    s=Spectrum(factors[:,index],
                               axes=[axis_dict,],
                               mapped_parameters = {
                                   'title':'%s from %s'%(
                                       factor_prefix,
                                       self.mapped_parameters.title),
                               })
                    filename = '%s-%i.%s' % (factor_prefix,
                                             dim,
                                             factor_format)
                    if folder is not None:
                        filename = os.path.join(folder, filename)
                    s.save(filename)
                    
            if self.axes_manager.signal_dimension == 2:
                axes = self.axes_manager.signal_axes
                axes_dicts=[]
                axes_dicts.append(axes[0].get_axis_dictionary())
                axes_dicts.append(axes[1].get_axis_dictionary())
                axes_dicts[0]['index_in_array'] = 0
                axes_dicts[1]['index_in_array'] = 1
                
                factor_data = factors.reshape(
                    self.axes_manager._signal_shape_in_array + [-1,])
                
                for dim,index in zip(comp_ids,range(len(comp_ids))):
                    im = Image(factor_data[...,index],
                               axes=axes_dicts,
                               mapped_parameters = {
                                   'title' : '%s from %s' % (
                                       factor_prefix,
                                       self.mapped_parameters.title),
                               })
                    filename = '%s-%i.%s' % (factor_prefix,
                                             dim,
                                             factor_format)
                    if folder is not None:
                        filename = os.path.join(folder, filename)
                    im.save(filename)

    def _export_loadings(self,
                         loadings,
                         folder=None,
                         comp_ids=None,
                         multiple_files=None,
                         loading_prefix=None,
                         loading_format=None,
                         save_figures_format = 'png',
                         comp_label=None,
                         cmap=plt.cm.gray,
                         save_figures = False,
                         same_window=False,
                         calibrate=True,
                         no_nans=True,
                         per_row=3):

        from hyperspy._signals.image import Image
        from hyperspy._signals.spectrum import Spectrum

        if multiple_files is None:
            multiple_files = preferences.MachineLearning.multiple_files
        
        if loading_format is None:
            loading_format = preferences.MachineLearning.\
                export_loadings_default_file_format

        if comp_ids is None:
            comp_ids=range(loadings.shape[0])
        elif not hasattr(comp_ids,'__iter__'):
            comp_ids=range(comp_ids)
        mask=np.zeros(loadings.shape[0],dtype=np.bool)
        for idx in comp_ids:
            mask[idx]=1
        loadings=loadings[mask]

        if save_figures is True:
            plt.ioff()
            sc_plots=self._plot_loadings(loadings, comp_ids=comp_ids, 
                                       calibrate=calibrate,
                                       same_window=same_window, 
                                       comp_label=comp_label,
                                       cmap=cmap, no_nans=no_nans,
                                       per_row=per_row)
            for idx in xrange(len(comp_ids)):
                filename = '%s_%02i.%s'%(loading_prefix, comp_ids[idx],
                                                  save_figures_format)
                if folder is not None:
                    filename = os.path.join(folder, filename)
                ensure_directory(filename)
                sc_plots[idx].savefig(filename, dpi=600)
            plt.ion()
        elif multiple_files is False:
            if self.axes_manager.navigation_dimension==2:
                axes_dicts=[]
                axes=self.axes_manager.navigation_axes[::-1]
                shape=(axes[1].size,axes[0].size)
                loading_data=loadings.reshape((-1,shape[0],shape[1]))
                axes_dicts.append(axes[0].get_axis_dictionary())
                axes_dicts[0]['index_in_array']=1
                axes_dicts.append(axes[1].get_axis_dictionary())
                axes_dicts[1]['index_in_array']=2
                axes_dicts.append({'name': 'loading_index',
                        'scale': 1.,
                        'offset': 0.,
                        'size': int(loadings.shape[0]),
                        'units': 'factor',
                        'index_in_array': 0, })
                s=Image(loading_data,
                        axes=axes_dicts,
                        mapped_parameters = {
                            'title' : '%s from %s' % (
                                loading_prefix, 
                                self.mapped_parameters.title),
                        })
            elif self.axes_manager.navigation_dimension==1:
                cal_axis=self.axes_manager.navigation_axes[0].\
                    get_axis_dictionary()
                cal_axis['index_in_array']=1
                axes=[]
                axes.append({'name': 'loading_index',
                        'scale': 1.,
                        'offset': 0.,
                        'size': int(loadings.shape[0]),
                        'units': 'comp_id',
                        'index_in_array': 0, })
                axes.append(cal_axis)
                s=Image(loadings,
                        axes=axes,
                        mapped_parameters = {
                            'title' : '%s from %s' % (
                                loading_prefix,
                                self.mapped_parameters.title),
                        })
            filename = '%ss.%s' % (loading_prefix, loading_format)
            if folder is not None:
                filename = os.path.join(folder, filename)
            s.save(filename)
        else: # Separate files
            if self.axes_manager.navigation_dimension == 1:
                axis_dict = self.axes_manager.navigation_axes[0].\
                    get_axis_dictionary()
                axis_dict['index_in_array']=0
                for dim,index in zip(comp_ids,range(len(comp_ids))):
                    s=Spectrum(loadings[index],
                               axes = [axis_dict,])
                    filename = '%s-%i.%s' % (loading_prefix,
                                             dim,
                                             loading_format)
                    if folder is not None:
                        filename = os.path.join(folder, filename)
                    s.save(filename)
            elif self.axes_manager.navigation_dimension == 2:
                axes_dicts=[]
                axes=self.axes_manager.navigation_axes[::-1]
                shape=(axes[0].size, axes[1].size)
                loading_data=loadings.reshape((-1,shape[0],shape[1]))
                axes_dicts.append(axes[0].get_axis_dictionary())
                axes_dicts[0]['index_in_array']=0
                axes_dicts.append(axes[1].get_axis_dictionary())
                axes_dicts[1]['index_in_array']=1
                for dim,index in zip(comp_ids,range(len(comp_ids))):
                    s=Image(loading_data[index,...],
                            axes = axes_dicts,
                            mapped_parameters = {
                                'title' : '%s from %s' % (
                                    loading_prefix, 
                                    self.mapped_parameters.title),
                            })
                    filename = '%s-%i.%s' % (loading_prefix,
                                             dim,
                                             loading_format)
                    if folder is not None:
                        filename = os.path.join(folder, filename)
                    s.save(filename)

    def plot_decomposition_factors(self,
                        comp_ids=None,
                        calibrate=True,
                        same_window=None,
                        comp_label='Decomposition factor', 
                        per_row=3):
        """Plot factors from a decomposition

        Parameters
        ----------

        comp_ids : None, int, or list of ints
            if None, returns maps of all components.
            if int, returns maps of components with ids from 0 to given 
            int.
            if list of ints, returns maps of components with ids in 
            given list.

        calibrate : bool
            if True, calibrates plots where calibration is available 
            from
            the axes_manager.  If False, plots are in pixels/channels.

        same_window : bool
            if True, plots each factor to the same window.  They are 
            not scaled.
        
        comp_label : string, the label that is either the plot title 
        (if plotting in
            separate windows) or the label in the legend (if plotting 
            in the 
            same window)

        cmap : The colormap used for the factor image, or for peak 
            characteristics, the colormap used for the scatter plot of
            some peak characteristic.
        
        per_row : int, the number of plots in each row, when the 
        same_window
            parameter is True.

        """
        if same_window is None:
            same_window = preferences.MachineLearning.same_window
        factors=self.learning_results.factors
        if comp_ids is None:
            comp_ids = self.learning_results.output_dimension
            
        return self._plot_factors_or_pchars(factors, 
                                            comp_ids=comp_ids, 
                                            calibrate=calibrate,
                                            same_window=same_window, 
                                            comp_label=comp_label, 
                                            per_row=per_row)

    def plot_bss_factors(self,comp_ids=None, calibrate=True,
                        same_window=None, comp_label='BSS factor',
                        per_row=3):
        """Plot factors from blind source separation results.

        Parameters
        ----------

        comp_ids : None, int, or list of ints
            if None, returns maps of all components.
            if int, returns maps of components with ids from 0 to 
            given int.
            if list of ints, returns maps of components with ids in 
            given list.

        calibrate : bool
            if True, calibrates plots where calibration is available 
            from
            the axes_manager.  If False, plots are in pixels/channels.

        same_window : bool
            if True, plots each factor to the same window.  They are 
            not scaled.
        
        comp_label : string, the label that is either the plot title 
        (if plotting in
            separate windows) or the label in the legend (if plotting 
            in the 
            same window)

        cmap : The colormap used for the factor image, or for peak 
            characteristics, the colormap used for the scatter plot of
            some peak characteristic.
        
        per_row : int, the number of plots in each row, when the 
        same_window
            parameter is True.

        """

        if same_window is None:
            same_window = preferences.MachineLearning.same_window
        factors=self.learning_results.bss_factors
        return self._plot_factors_or_pchars(factors, 
                                            comp_ids=comp_ids, 
                                            calibrate=calibrate,
                                            same_window=same_window, 
                                            comp_label=comp_label, 
                                            per_row=per_row)

    def plot_decomposition_loadings(self,
                       comp_ids=None,
                       calibrate=True,
                       same_window=None,
                       comp_label='Decomposition loading', 
                       with_factors=False,
                       cmap=plt.cm.gray, 
                       no_nans=False,
                       per_row=3):
        """Plot loadings from PCA

        Parameters
        ----------

        comp_ids : None, int, or list of ints
            if None, returns maps of all components.
            if int, returns maps of components with ids from 0 to 
            given int.
            if list of ints, returns maps of components with ids in 
            given list.

        calibrate : bool
            if True, calibrates plots where calibration is available 
            from
            the axes_manager.  If False, plots are in pixels/channels.

        same_window : bool
            if True, plots each factor to the same window.  They are 
            not scaled.
        
        comp_label : string, 
            The label that is either the plot title (if plotting in
            separate windows) or the label in the legend (if plotting 
            in the 
            same window)

        with_factors : bool
            If True, also returns figure(s) with the factors for the
            given comp_ids.

        cmap : matplotlib colormap
            The colormap used for the factor image, or for peak 
            characteristics, the colormap used for the scatter plot of
            some peak characteristic.
        
        no_nans : bool
            If True, removes NaN's from the loading plots.

        per_row : int 
            the number of plots in each row, when the same_window
            parameter is True.

        """
        if same_window is None:
            same_window = preferences.MachineLearning.same_window
        loadings=self.learning_results.loadings.T
        if with_factors:
            factors=self.learning_results.factors
        else:
            factors=None
        
        if comp_ids is None:
            comp_ids = self.learning_results.output_dimension
        return self._plot_loadings(
                                 loadings,
                                 comp_ids=comp_ids, 
                                 with_factors=with_factors,
                                 factors=factors,
                                 same_window=same_window,
                                 comp_label=comp_label,
                                 cmap=cmap,
                                 no_nans=no_nans,
                                 per_row=per_row)

    def plot_bss_loadings(self, comp_ids=None, calibrate=True,
                       same_window=None, comp_label='BSS loading', 
                       with_factors=False, cmap=plt.cm.gray, 
                       no_nans=False,per_row=3):
        """Plot loadings from ICA

        Parameters
        ----------

        comp_ids : None, int, or list of ints
            if None, returns maps of all components.
            if int, returns maps of components with ids from 0 to 
            given int.
            if list of ints, returns maps of components with ids in 
            given list.

        calibrate : bool
            if True, calibrates plots where calibration is available 
            from
            the axes_manager.  If False, plots are in pixels/channels.

        same_window : bool
            if True, plots each factor to the same window.  They are 
            not scaled.
        
        comp_label : string, 
            The label that is either the plot title (if plotting in
            separate windows) or the label in the legend (if plotting 
            in the 
            same window)

        with_factors : bool
            If True, also returns figure(s) with the factors for the
            given comp_ids.

        cmap : matplotlib colormap
            The colormap used for the factor image, or for peak 
            characteristics, the colormap used for the scatter plot of
            some peak characteristic.
        
        no_nans : bool
            If True, removes NaN's from the loading plots.

        per_row : int 
            the number of plots in each row, when the same_window
            parameter is True.

        """
        if same_window is None:
            same_window = preferences.MachineLearning.same_window
        loadings=self.learning_results.bss_loadings.T
        if with_factors:
            factors=self.learning_results.bss_factors
        else: factors=None
        return self._plot_loadings(
                                    loadings,
                                    comp_ids=comp_ids, 
                                    with_factors=with_factors,
                                    factors=factors,
                                    same_window=same_window,
                                    comp_label=comp_label,
                                    cmap=cmap,
                                    no_nans=no_nans,
                                    per_row=per_row)

    def export_decomposition_results(self, comp_ids=None,
                                     folder=None,
                                     calibrate=True,
                                     factor_prefix='factor',
                                     factor_format=None,
                                     loading_prefix='loading',
                                     loading_format=None, 
                                     comp_label=None,
                                     cmap=plt.cm.gray,
                                     same_window=False,
                                     multiple_files=None,
                                     no_nans=True,
                                     per_row=3,
                                     save_figures=False,
                                     save_figures_format ='png'):
        """Export results from a decomposition to any of the supported 
        formats.

        Parameters
        ----------
        comp_ids : None, int, or list of ints
            if None, returns all components/loadings.
            if int, returns components/loadings with ids from 0 to 
            given int.
            if list of ints, returns components/loadings with ids in 
            given list.
        folder : str or None
            The path to the folder where the file will be saved. 
            If `None` the
            current folder is used by default.
        factor_prefix : string
            The prefix that any exported filenames for 
            factors/components 
            begin with
        factor_format : string
            The extension of the format that you wish to save to.
        loading_prefix : string
            The prefix that any exported filenames for 
            factors/components 
            begin with
        loading_format : string
            The extension of the format that you wish to save to. 
            Determines
            the kind of output.
                - For image formats (tif, png, jpg, etc.), plots are 
                created 
                  using the plotting flags as below, and saved at 
                  600 dpi.
                  One plot per loading is saved.
                - For multidimensional formats (rpl, hdf5), arrays are 
                saved
                  in single files.  All loadings are contained in the 
                  one
                  file.
                - For spectral formats (msa), each loading is saved to a
                  separate file.
        multiple_files : Bool
            If True, on exporting a file per factor and per loading will
             be 
            created. Otherwise only two files will be created, one for 
            the
            factors and another for the loadings. The default value can 
            be
            chosen in the preferences.
        save_figures : Bool
            If True the same figures that are obtained when using the 
            plot 
            methods will be saved with 600 dpi resolution

        Plotting options (for save_figures = True ONLY)
        ----------------------------------------------

        calibrate : bool
            if True, calibrates plots where calibration is available 
            from
            the axes_manager.  If False, plots are in pixels/channels.
        same_window : bool
            if True, plots each factor to the same window.
        comp_label : string, the label that is either the plot title 
            (if plotting in separate windows) or the label in the legend 
            (if plotting in the same window)
        cmap : The colormap used for the factor image, or for peak 
            characteristics, the colormap used for the scatter plot of
            some peak characteristic.
        per_row : int, the number of plots in each row, when the 
        same_window
            parameter is True.
        save_figures_format : str
            The image format extension.
            
        """
        
        factors=self.learning_results.factors
        loadings=self.learning_results.loadings.T
        self._export_factors(
                                factors,
                                folder=folder,
                                comp_ids=comp_ids,
                                calibrate=calibrate,
                                multiple_files=multiple_files,
                                factor_prefix=factor_prefix,
                                factor_format=factor_format,
                                comp_label=comp_label,
                                save_figures = save_figures,
                                cmap=cmap,
                                no_nans=no_nans,
                                same_window=same_window,
                                per_row=per_row,
                                save_figures_format=save_figures_format)
        self._export_loadings(
                                loadings,
                                comp_ids=comp_ids,folder=folder,
                                calibrate=calibrate,
                                multiple_files=multiple_files,
                                loading_prefix=loading_prefix,
                                loading_format=loading_format,
                                comp_label=comp_label,
                                cmap=cmap,
                                save_figures=save_figures,
                                same_window=same_window,
                                no_nans=no_nans,
                                per_row=per_row)

    def export_bss_results(self,
                           comp_ids=None,
                           folder=None,
                           calibrate=True,
                           multiple_files=None,
                           save_figures=False,
                           factor_prefix='bss_factor',
                           factor_format=None,
                           loading_prefix='bss_loading',
                           loading_format=None, 
                           comp_label=None, cmap=plt.cm.gray,
                           same_window=False,
                           no_nans=True,
                           per_row=3,
                           save_figures_format='png'):
        """Export results from ICA to any of the supported formats.

        Parameters
        ----------
        comp_ids : None, int, or list of ints
            if None, returns all components/loadings.
            if int, returns components/loadings with ids from 0 to given
             int.
            if list of ints, returns components/loadings with ids in 
            iven list.
        folder : str or None
            The path to the folder where the file will be saved. If 
            `None` the
            current folder is used by default.
        factor_prefix : string
            The prefix that any exported filenames for 
            factors/components 
            begin with
        factor_format : string
            The extension of the format that you wish to save to. 
            Determines
            the kind of output.
                - For image formats (tif, png, jpg, etc.), plots are 
                created 
                  using the plotting flags as below, and saved at 
                  600 dpi.
                  One plot per factor is saved.
                - For multidimensional formats (rpl, hdf5), arrays are 
                saved
                  in single files.  All factors are contained in the one
                  file.
                - For spectral formats (msa), each factor is saved to a
                  separate file.
                
        loading_prefix : string
            The prefix that any exported filenames for 
            factors/components 
            begin with
        loading_format : string
            The extension of the format that you wish to save to.
        multiple_files : Bool
            If True, on exporting a file per factor and per loading 
            will be 
            created. Otherwise only two files will be created, one 
            for the
            factors and another for the loadings. The default value 
            can be
            chosen in the preferences.
        save_figures : Bool
            If True the same figures that are obtained when using the 
            plot 
            methods will be saved with 600 dpi resolution

        Plotting options (for save_figures = True ONLY)
        ----------------------------------------------
        calibrate : bool
            if True, calibrates plots where calibration is available 
            from
            the axes_manager.  If False, plots are in pixels/channels.
        same_window : bool
            if True, plots each factor to the same window.
        comp_label : string
            the label that is either the plot title (if plotting in
            separate windows) or the label in the legend (if plotting 
            in the 
            same window)
        cmap : The colormap used for the factor image, or for peak 
            characteristics, the colormap used for the scatter plot of
            some peak characteristic.
        per_row : int, the number of plots in each row, when the 
        same_window
            parameter is True.
        save_figures_format : str
            The image format extension.
            
        """
        
        factors=self.learning_results.bss_factors
        loadings=self.learning_results.bss_loadings.T
        self._export_factors(factors,
                             folder=folder,
                             comp_ids=comp_ids,
                             calibrate=calibrate,
                             multiple_files=multiple_files,
                             factor_prefix=factor_prefix,
                             factor_format=factor_format,
                             comp_label=comp_label,
                             save_figures=save_figures,
                             cmap=cmap,
                             no_nans=no_nans,
                             same_window=same_window,
                             per_row=per_row,
                             save_figures_format=save_figures_format)
                             
        self._export_loadings(loadings,
                              comp_ids=comp_ids,
                              folder=folder,
                              calibrate=calibrate, 
                              multiple_files=multiple_files,
                              loading_prefix=loading_prefix,
                              loading_format=loading_format,
                              comp_label=comp_label,
                              cmap=cmap,
                              save_figures=save_figures,
                              same_window=same_window, 
                              no_nans=no_nans,
                              per_row=per_row,
                              save_figures_format=save_figures_format)
                              
    def plot_residual(self, axes_manager=None):
        """Plot the residual between original data and reconstructed 
        data

        Requires you to have already run PCA or ICA, and to reconstruct 
        data using either the get_decomposition_model or 
        get_bss_model methods.
        
        """

        if hasattr(self, 'residual'):
            self.residual.plot(axes_manager)
        else:
            print("Object does not have any residual information."
                  "Is it a reconstruction created using either "
                  "get_decomposition_model or get_bss_model methods?")


class Signal(MVA,
             MVATools,
             Signal1DTools,
             Signal2DTools,):
    
    _record_by = ""
    _signal_type = ""
    _signal_origin = ""

    def __init__(self, data, **kwds):
        """Create a Signal from a numpy array.

        Parameters
        ----------
        data : numpy array
           The signal data. It can be an array of any dimensions.
        axes : dictionary (optional) 
            Dictionary to define the axes (see the 
            documentation of the AxesManager class for more details).
        attributes : dictionary (optional) 
            A dictionary whose items are stored as attributes.
        mapped_parameters : dictionary (optional) 
            A dictionary containing a set of parameters
            that will to stores in the `mapped_parameters` attribute.
            Some parameters might be mandatory in some cases.
        original_parameters : dictionary (optional) 
            A dictionary containing a set of parameters
            that will to stores in the `original_parameters` attribute. It
            typically contains all the parameters that has been
            imported from the original data file.        

        """
        
        self._create_mapped_parameters()
        self.learning_results = LearningResults()
        self.peak_learning_results = LearningResults()
        kwds['data'] = data
        self._load_dictionary(kwds)
        self._plot = None
        self.auto_replot = True
        self.variance = None
        self.inav = SpecialSlicers(self, True)
        self.isig = SpecialSlicers(self, False)
    
    @property        
    def navigation_indexer(self):
        warnings.warn(
            "`navigation_indexer` has been renamed to `inav` and"
            " it will be removed in the next version. ",
            DeprecationWarning)
        return self.inav

    @property
    def signal_indexer(self):
         warnings.warn(
            "`navigation_indexer` has been renamed to `isig` and"
            " it will be removed in the next version. ",
            DeprecationWarning)
         return self.isig

    def _create_mapped_parameters(self):
        self.mapped_parameters = DictionaryBrowser()
        mp = self.mapped_parameters
        mp.add_node("_internal_parameters")
        mp._internal_parameters.add_node("folding")
        folding = mp._internal_parameters.folding
        folding.unfolded = False
        folding.original_shape = None
        folding.original_axes_manager = None
        self.original_parameters = DictionaryBrowser()
        self.tmp_parameters = DictionaryBrowser()

    def __repr__(self):
        string = '<'
        string += self.__class__.__name__
        string+=", title: %s" % self.mapped_parameters.title
        string += ", dimensions: %s" % (
            self.axes_manager._get_dimension_str())
        string += '>'

        return string

    def __getitem__(self, slices, isNavigation=None):
        try:
            len(slices)
        except TypeError:
            slices = (slices,)
        _orig_slices = slices

        has_nav = True if isNavigation is None else isNavigation
        has_signal = True if isNavigation is None else not isNavigation
        
        # Create a deepcopy of self that contains a view of self.data
        _signal = self._deepcopy_with_new_data(self.data)
        
        nav_idx =  [el.index_in_array for el in
                    _signal.axes_manager.navigation_axes]
        signal_idx =  [el.index_in_array for el in
                       _signal.axes_manager.signal_axes]

        if not has_signal:
            idx =  nav_idx
        elif not has_nav:
            idx =  signal_idx
        else:
            idx =  nav_idx + signal_idx
            
        # Add support for Ellipsis
        if Ellipsis in _orig_slices:
            _orig_slices = list(_orig_slices)
            # Expand the first Ellipsis
            ellipsis_index = _orig_slices.index(Ellipsis)
            _orig_slices.remove(Ellipsis)
            _orig_slices = (_orig_slices[:ellipsis_index] +
                [slice(None),] * max(0, len(idx) - len(_orig_slices)) +
                _orig_slices[ellipsis_index:]) 
            # Replace all the following Ellipses by :
            while Ellipsis in _orig_slices:
                _orig_slices[_orig_slices.index(Ellipsis)] = slice(None)
            _orig_slices = tuple(_orig_slices)
            
        if len(_orig_slices) > len(idx):
            raise IndexError("too many indices")
                    
        slices = np.array([slice(None,)] * 
                           len(_signal.axes_manager._axes))
            
        slices[idx] = _orig_slices + (slice(None),) * max(
                            0, len(idx) - len(_orig_slices))
        
        array_slices = []
        for slice_, axis in zip(slices,_signal.axes_manager._axes):
            if (isinstance(slice_, slice) or 
                len(_signal.axes_manager._axes) < 2):
                array_slices.append(axis._slice_me(slice_))
            else:
                if isinstance(slice_, float):
                    slice_ = axis.value2index(slice_)
                array_slices.append(slice_)
                _signal._remove_axis(axis.index_in_axes_manager)
        
        _signal.data = _signal.data[array_slices]
        _signal.get_dimensions_from_data()

        return _signal
        
    def __setitem__(self, i, j):
        """x.__setitem__(i, y) <==> x[i]=y
        
        """
        if isinstance(j, Signal):
            j = j.data
        self.__getitem__(i).data[:] = j
        
    def _binary_operator_ruler(self, other, op_name):
        exception_message = (
            "Invalid dimensions for this operation")
        if isinstance(other, Signal):
            if other.data.shape != self.data.shape:
                # Are they aligned?
                are_aligned = array_tools.are_aligned(self.data.shape,
                                       other.data.shape)
                if are_aligned is True:
                    sdata, odata = array_tools.homogenize_ndim(self.data,
                                                     other.data)
                else:
                    # Let's align them if possible
                    sig_and_nav = [s for s in [self, other] if
                        s.axes_manager.signal_size > 1 and 
                        s.axes_manager.navigation_size > 1]
                        
                    sig = [s for s in [self, other] if
                        s.axes_manager.signal_size > 1 and 
                        s.axes_manager.navigation_size == 0]
                        
                    if sig_and_nav and sig:
                        self = sig_and_nav[0]
                        other = sig[0]
                        if (self.axes_manager.signal_shape == 
                                    other.axes_manager.signal_shape):
                            sdata = self.data
                            other_new_shape = [
                                axis.size if axis.navigate is False
                                else 1
                                for axis in self.axes_manager._axes]
                            odata = other.data.reshape(
                                other_new_shape)
                        elif (self.axes_manager.navigation_shape == 
                                other.axes_manager.signal_shape):
                            sdata = self.data
                            other_new_shape = [
                                axis.size if axis.navigate is True
                                else 1
                                for axis in self.axes_manager._axes]
                            odata = other.data.reshape(
                                other_new_shape)
                        else:
                            raise ValueError(exception_message)
                    elif len(sig) == 2:
                        sdata = self.data.reshape(
                            (1,) * other.axes_manager.signal_dimension
                            + self.data.shape)
                        odata = other.data.reshape(
                            other.data.shape + 
                            (1,) * self.axes_manager.signal_dimension)
                    else:
                        raise ValueError(exception_message)
                        

                # The data are now aligned but the shapes are not the 
                # same and therefore we have to calculate the resulting
                # axes
                ref_axes = self if (
                    len(self.axes_manager._axes) > 
                    len(other.axes_manager._axes)) else other
                
                new_axes = []
                for i, (ssize, osize) in enumerate(
                                    zip(sdata.shape, odata.shape)):
                    if ssize > osize:
                        if are_aligned or len(sig) != 2:
                            new_axes.append(
                                self.axes_manager._axes[i].copy())
                        else:
                            new_axes.append(self.axes_manager._axes[
                                i - other.axes_manager.signal_dimension
                                ].copy())
                        
                    elif ssize < osize:
                        new_axes.append(
                            other.axes_manager._axes[i].copy())
                        
                    else:
                        new_axes.append(
                            ref_axes.axes_manager._axes[i].copy())
                
            else:
                sdata = self.data
                odata = other.data
                new_axes = [axis.copy()
                            for axis in self.axes_manager._axes]            
            exec("result = sdata.%s(odata)" % op_name)
            new_signal = self._deepcopy_with_new_data(result)
            new_signal.axes_manager._axes = new_axes
            new_signal.axes_manager.set_signal_dimension(
                self.axes_manager.signal_dimension)
            return new_signal
        else:
            exec("result = self.data.%s(other)" %  op_name)
            return self._deepcopy_with_new_data(result)
        
    def _unary_operator_ruler(self, op_name):
        exec("result = self.data.%s()" % op_name)
        return self._deepcopy_with_new_data(result)

    def _check_signal_dimension_equals_one(self):
        if self.axes_manager.signal_dimension != 1:
            raise SignalDimensionError(self.axes_manager.signal_dimension, 1)

    def _check_signal_dimension_equals_two(self):
        if self.axes_manager.signal_dimension != 2:
            raise SignalDimensionError(self.axes_manager.signal_dimension, 2)

    def _deepcopy_with_new_data(self, data=None):
        """Returns a deepcopy of itself replacing the data.
        
        This method has the advantage over deepcopy that it does not
        copy the data what can save precious memory
        
        Parameters
        ---------
        data : {None | np.array}
        
        Returns
        -------
        ns : Signal
        
        """
        try:
            old_data = self.data
            self.data = None
            old_plot = self._plot
            self._plot = None
            ns = self.deepcopy()
            ns.data = data
            return ns
        finally:
            self.data = old_data
            self._plot = old_plot
            
    def _print_summary(self):
        string = "\n\tTitle: "
        string += self.mapped_parameters.title.decode('utf8')
        if hasattr(self.mapped_parameters,'signal_type'):
            string += "\n\tSignal type: "
            string += self.mapped_parameters.signal_type
        string += "\n\tData dimensions: "
        string += str(self.axes_manager.shape)
        if hasattr(self.mapped_parameters, 'record_by'):
            string += "\n\tData representation: "
            string += self.mapped_parameters.record_by
            string += "\n\tData type: "
            string += str(self.data.dtype)
        print string

    def _load_dictionary(self, file_data_dict):
        """Load data from dictionary.
        
        Parameters
        ----------
        file_data_dict : dictionary
            A dictionary containing at least a 'data' keyword with an array of
            arbitrary dimensions. Additionally the dictionary can contain the
            following items:
            data : numpy array
               The signal data. It can be an array of any dimensions.
            axes : dictionary (optional) 
                Dictionary to define the axes (see the 
                documentation of the AxesManager class for more details).
            attributes : dictionary (optional) 
                A dictionary whose items are stored as attributes.
            mapped_parameters : dictionary (optional) 
                A dictionary containing a set of parameters
                that will to stores in the `mapped_parameters` attribute.
                Some parameters might be mandatory in some cases.
            original_parameters : dictionary (optional) 
                A dictionary containing a set of parameters
                that will to stores in the `original_parameters` attribute. It
                typically contains all the parameters that has been
                imported from the original data file.

        """
        
        self.data = file_data_dict['data']
        if 'axes' not in file_data_dict:
            file_data_dict['axes'] = self._get_undefined_axes_list()
        self.axes_manager = AxesManager(
            file_data_dict['axes'])
        if not 'mapped_parameters' in file_data_dict:
            file_data_dict['mapped_parameters'] = {}
        if not 'original_parameters' in file_data_dict:
            file_data_dict['original_parameters'] = {}
        if 'attributes' in file_data_dict:
            for key, value in file_data_dict['attributes'].iteritems():
                if hasattr(self,key):
                    if isinstance(value,dict):
                        for k,v in value.iteritems():
                            eval('self.%s.__setattr__(k,v)'%key)
                    else:
                        self.__setattr__(key, value)
        self.original_parameters.add_dictionary(
            file_data_dict['original_parameters'])
        self.mapped_parameters.add_dictionary(
            file_data_dict['mapped_parameters'])
        if "title" not in self.mapped_parameters:
            self.mapped_parameters.title = ''
        if (self._record_by or 
                "record_by" not in self.mapped_parameters):
            self.mapped_parameters.record_by = self._record_by
        if (self._signal_origin or 
                "signal_origin" not in self.mapped_parameters):
            self.mapped_parameters.signal_origin = self._signal_origin
        if (self._signal_type or
                "signal_type" not in self.mapped_parameters):
            self.mapped_parameters.signal_type = self._signal_type
            
    def squeeze(self):
        """Remove single-dimensional entries from the shape of an array 
        and the axes.
        
        """
        # We deepcopy everything but data
        self = self._deepcopy_with_new_data(self.data)
        for axis in self.axes_manager._axes:
            if axis.size == 1:
                self._remove_axis(axis.index_in_axes_manager)
        self.data = self.data.squeeze()
        return self

    def _to_dictionary(self, add_learning_results=True):
        """Returns a dictionary that can be used to recreate the signal.
        
        All items but `data` are copies.
        
        Parameters
        ----------
        add_learning_results : bool
        
        Returns
        -------
        dic : dictionary
        
        """
        dic = {}
        dic['data'] = self.data
        dic['axes'] = self.axes_manager._get_axes_dicts()
        dic['mapped_parameters'] = \
        self.mapped_parameters.deepcopy().as_dictionary()
        dic['original_parameters'] = \
        self.original_parameters.deepcopy().as_dictionary()
        dic['tmp_parameters'] = \
                        self.tmp_parameters.deepcopy().as_dictionary()
        if add_learning_results and hasattr(self,'learning_results'):
            dic['learning_results'] = copy.deepcopy(
                                                self.learning_results.__dict__)
        return dic
        
    def _get_undefined_axes_list(self):
        axes = []
        for i in xrange(len(self.data.shape)):
            axes.append({'size': int(self.data.shape[i]),})
        return axes

    def __call__(self, axes_manager=None):
        if axes_manager is None:
            axes_manager = self.axes_manager
        return np.atleast_1d(
            self.data.__getitem__(axes_manager._getitem_tuple))
            
    def plot(self, navigator="auto", axes_manager=None):
        """Plot the signal at the current coordinates.
            
        For multidimensional datasets an optional figure,
        the "navigator", with a cursor to navigate that data is
        raised. In any case it is possible to navigate the data using
        the sliders. Currently only signals with signal_dimension equal to
        0, 1 and 2 can be plotted.
        
        Parameters
        ----------
        navigator : {"auto", None, "spectrum", Signal}
            If "auto", if navigation_dimension > 0, a navigator is
            provided to explore the data.
            If navigation_dimension is 1 and the signal is an image
            the navigator is a spectrum obtained by integrating 
            over the signal axes (the image).
            If navigation_dimension is 1 and the signal is a spectrum
            the navigator is an image obtained by stacking horizontally
            all the spectra in the dataset.
            If navigation_dimension is > 1, the navigator is an image
            obtained by integrating the data over the signal axes.
            Additionaly, if navigation_dimension > 2 a window                   
            with one slider per axis is raised to navigate the data.
            For example,
            if the dataset consists of 3 navigation axes X, Y, Z and one
            signal axis, E, the default navigator will be an image
            obtained by integrating the data over E at the current Z
            index and a window with sliders for the X, Y and Z axes 
            will be raised. Notice that changing the Z-axis index
            changes the navigator in this case.
            If None and the navigation dimension > 0 a window
            with one slider per axis is raised to navigate the data.
            If "spectrum" and navigation_dimension > 0 the navigator
            is always a spectrum obtained by integrating the data 
            over all other axes.
            Alternatively a Signal instance can be provided. The signal
            dimension must be 1 (for a spectrum navigator) or 2 (for a
            image navigator) and navigation_shape must be 0 (for a static 
            navigator) or navigation_shape + signal_shape must be equal
            to the navigator_shape of the current object (for a dynamic
            navigator).

        axes_manager : {None, axes_manager}
            If None `axes_manager` is used.

        """
        if self._plot is not None:
            try:
                self._plot.close()
            except:
                # If it was already closed it will raise an exception,
                # but we want to carry on...
                pass

        if axes_manager is None:
            axes_manager = self.axes_manager
        if axes_manager.signal_dimension == 0:            
            self._plot = mpl_he.MPL_HyperExplorer()
        elif axes_manager.signal_dimension == 1:
            # Hyperspectrum
            self._plot = mpl_hse.MPL_HyperSpectrum_Explorer()            
        elif axes_manager.signal_dimension == 2:
            self._plot = mpl_hie.MPL_HyperImage_Explorer()
        else:
            raise ValueError('Plotting is not supported for this view')
        
        self._plot.axes_manager = axes_manager
        self._plot.signal_data_function = self.__call__
        if self.mapped_parameters.title:
            self._plot.signal_title = self.mapped_parameters.title
        elif self.tmp_parameters.has_item('filename'):
            self._plot.signal_title = self.tmp_parameters.filename            
    
        def get_static_explorer_wrapper(*args, **kwargs):
            return navigator()
            
        def get_1D_sum_explorer_wrapper(*args, **kwargs):
            navigator = self
            # Sum over all but the first navigation axis.
            while len(navigator.axes_manager.shape) > 1:
                    navigator = navigator.sum(-1)
            return np.nan_to_num(navigator.data).squeeze()

        def get_dynamic_explorer_wrapper(*args, **kwargs):
            navigator.axes_manager.indices = self.axes_manager.indices[
                    navigator.axes_manager.signal_dimension:]
            return navigator()

        if not isinstance(navigator, Signal) and navigator == "auto":
            if (self.axes_manager.navigation_dimension == 1 and
                self.axes_manager.signal_dimension == 1):
                    navigator = "data"
            elif self.axes_manager.navigation_dimension > 0:
                if self.axes_manager.signal_dimension == 0:                                           
                    navigator = self.deepcopy()                                 
                else:                                                           
                    navigator = self 
                    while navigator.axes_manager.signal_dimension > 0:
                        navigator = navigator.sum(-1)
                if navigator.axes_manager.navigation_dimension == 1:
                    navigator = navigator.as_spectrum(0)
                else:
                    navigator = navigator.as_image((0,1))
            else:
                navigator = None
        # Navigator properties
        if axes_manager.navigation_axes:
            if navigator is None:
                self._plot.navigator_data_function = None
            elif isinstance(navigator, Signal):
                # Dynamic navigator
                if (axes_manager.navigation_shape == 
                      navigator.axes_manager.signal_shape + 
                      navigator.axes_manager.navigation_shape):
                    self._plot.navigator_data_function = \
                        get_dynamic_explorer_wrapper
 
                elif (axes_manager.navigation_shape == 
                        navigator.axes_manager.signal_shape or
                        axes_manager.navigation_shape[:2] == 
                        navigator.axes_manager.signal_shape or
                        (axes_manager.navigation_shape[0],) == 
                        navigator.axes_manager.signal_shape):
                    self._plot.navigator_data_function = \
                        get_static_explorer_wrapper
                else:
                    raise ValueError(
                            "The navigator dimensions are not compatible with "
                            "those of self.")
            elif navigator == "data":
                self._plot.navigator_data_function = lambda : self.data
            elif navigator == "spectrum":
                self._plot.navigator_data_function = \
                    get_1D_sum_explorer_wrapper
            else:
                raise ValueError(
                    "navigator must be one of \"spectrum\",\"auto\","
                        " None, a Signal instance")
                
        self._plot.plot()
              
    def save(self, filename=None, overwrite=None, extension=None,
             **kwds):
        """Saves the signal in the specified format.

        The function gets the format from the extension.:
            - hdf5 for HDF5
            - rpl for Ripple (useful to export to Digital Micrograph)
            - msa for EMSA/MSA single spectrum saving.
            - Many image formats such as png, tiff, jpeg...

        If no extension is provided the default file format as defined 
        in the `preferences` is used.
        Please note that not all the formats supports saving datasets of
        arbitrary dimensions, e.g. msa only suports 1D data.
        
        Each format accepts a different set of parameters. For details 
        see the specific format documentation.

        Parameters
        ----------
        filename : str or None
            If None (default) and tmp_parameters.filename and 
            `tmp_paramters.folder` are defined, the
            filename and path will be taken from there. A valid
            extension can be provided e.g. "my_file.rpl", see `extension`.
        overwrite : None, bool
            If None, if the file exists it will query the user. If 
            True(False) it (does not) overwrites the file if it exists.
        extension : {None, 'hdf5', 'rpl', 'msa',common image extensions e.g. 'tiff', 'png'}
            The extension of the file that defines the file format. 
            If None, the extesion is taken from the first not None in the follwoing list:
            i) the filename 
            ii)  `tmp_parameters.extension`
            iii) `preferences.General.default_file_format` in this order. 
            
        """
        if filename is None:
            if (self.tmp_parameters.has_item('filename') and 
                self.tmp_parameters.has_item('folder')):
                filename = os.path.join(
                    self.tmp_parameters.folder,
                    self.tmp_parameters.filename)
                extesion = (self.tmp_parameters.extension
                            if not extension
                            else extension)
            elif self.mapped_parameters.has_item('original_filename'):
                filename = self.mapped_parameters.original_filename
            else:
                raise ValueError('File name not defined')
        if extension is not None:
            basename, ext = os.path.splitext(filename)
            filename = basename + '.' + extension
        io.save(filename, self, overwrite=overwrite, **kwds)

    def _replot(self):
        if self._plot is not None:
            if self._plot.is_active() is True:
                self.plot()

    @auto_replot
    def get_dimensions_from_data(self):
        """Get the dimension parameters from the data_cube. Useful when 
        the data_cube was externally modified, or when the SI was not 
        loaded from a file
        
        """
        dc = self.data
        for axis in self.axes_manager._axes:
            axis.size = int(dc.shape[axis.index_in_array])

    def crop(self, axis, start=None, end=None):
        """Crops the data in a given axis. The range is given in pixels
        
        Parameters
        ----------
        axis : {int | string}
            Specify the data axis in which to perform the cropping 
            operation. The axis can be specified using the index of the 
            axis in `axes_manager` or the axis name.
        start, end : {int | float | None}
            The beginning and end of the cropping interval. If int
            the value is taken as the axis index. If float the index 
            is calculated using the axis calibration. If start/end is 
            None crop from/to the low/high end of the axis.
                    
        """
        axis = self.axes_manager[axis]
        i1, i2 = axis._get_index(start), axis._get_index(end) 
        if i1 is not None:
            new_offset = axis.axis[i1]
        # We take a copy to guarantee the continuity of the data
        self.data = self.data[
            (slice(None),) * axis.index_in_array + (slice(i1, i2),
            Ellipsis)]

        if i1 is not None:
            axis.offset = new_offset
        self.get_dimensions_from_data()
        self.squeeze()

    @auto_replot
    def roll_xy(self, n_x, n_y = 1):
        """Roll over the x axis n_x positions and n_y positions the 
        former rows.

        This method has the purpose of "fixing" a bug in the acquisition
         of the Orsay's microscopes and probably it does not have 
         general interest.

        Parameters
        ----------
        n_x : int
        n_y : int

        Notes
        -----
        Useful to correct the SI column storing bug in Marcel's
        acquisition routines.
        
        """
        self.data = np.roll(self.data, n_x, 0)
        self.data[:n_x, ...] = np.roll(self.data[:n_x, ...], n_y, 1)

    def swap_axes(self, axis1, axis2):
        """Swaps the axes.

        Parameters
        ----------
        axis1, axis2 : {int | str}
            Specify the data axes in which to perform the operation.
            The axis can be specified using the index of the 
            axis in `axes_manager` or the axis name.
        
        Returns
        -------
        s : a copy of the object with the axes swapped.
        
        """
        axis1 = self.axes_manager[axis1].index_in_array
        axis2 = self.axes_manager[axis2].index_in_array
        s = self._deepcopy_with_new_data(self.data.swapaxes(axis1, axis2))
        c1 = s.axes_manager._axes[axis1]
        c2 = s.axes_manager._axes[axis2]
        s.axes_manager._axes[axis1] = c2
        s.axes_manager._axes[axis2] = c1
        s.axes_manager._update_attributes()
        s._make_sure_data_is_contiguous()
        return s

    def rollaxis(self, axis, to_axis):
        """Roll the specified axis backwards, until it lies in a given position.

        Parameters
        ----------
        axis : {int, str}
            The axis to roll backwards.  The positions of the other axes do not
            change relative to one another.
        to_axis : {int, str}
            The axis is rolled until it lies before this other axis.
        
        Returns
        -------
        s : Signal or subclass
            Output signal.
        
        See Also
        --------
        roll : swap_axes
        
        Examples
        --------
        >>> s = signals.Spectrum(np.ones((5,4,3,6)))
        >>> s
        <Spectrum, title: , dimensions: (3, 4, 5, 6)>
        >>> s.rollaxis(3, 1)
        <Spectrum, title: , dimensions: (3, 4, 5, 6)>
        >>> s.rollaxis(2,0)
        <Spectrum, title: , dimensions: (5, 3, 4, 6)>
        
        """
        axis = self.axes_manager[axis].index_in_array
        to_index = self.axes_manager[to_axis].index_in_array
        if axis == to_index:
            return self.deepcopy()
        new_axes_indices = hyperspy.misc.utils.rollelem(
                [axis_.index_in_array for axis_ in self.axes_manager._axes],
                index=axis,
                to_index=to_index)

        
        s = self._deepcopy_with_new_data(self.data.transpose(new_axes_indices))
        s.axes_manager._axes = hyperspy.misc.utils.rollelem(
                                                    s.axes_manager._axes,
                                                    index=axis,
                                                    to_index=to_index)
        s.axes_manager._update_attributes()
        s._make_sure_data_is_contiguous()
        return s

    def rebin(self, new_shape):
        """Returns the object with the data rebinned.

        Parameters
        ----------
        new_shape: tuple of ints
            The new shape must be a divisor of the original shape
            
        Returns
        -------
        s : Signal subclass
            
        """
        if len(new_shape) != len(self.data.shape):
            raise ValueError("Wrong shape size")
        new_shape_in_array = []
        for axis in self.axes_manager._axes:
            new_shape_in_array.append(
                new_shape[axis.index_in_axes_manager])
        factors = (np.array(self.data.shape) / 
                           np.array(new_shape_in_array))
        s = self._deepcopy_with_new_data(
            array_tools.rebin(self.data, new_shape_in_array))
        for axis in s.axes_manager._axes:
            axis.scale *= factors[axis.index_in_array]
        s.get_dimensions_from_data()
        return s

    def split(self, axis=None, number_of_parts=None, step_sizes=None):
        """Splits the data into several signals.

        The split can be defined either by giving either 
        the number_of_parts for homogenous splitting or a list
        of customized step sizes. If number_of_pars and step_sizes are
        not defined (None) the default values are read from
        mapped_parameters.splitting in they are defined there.

        Parameters
        ----------

        axis : {int, string, None}
            Specify the data axis in which to perform the splitting 
            operation. The axis can be specified using the index of the 
            axis in `axes_manager` or the axis name. It can only be None
            when the value is defined in mapped_parameters.splitting
        number_of_parts : {int | None}
            Number of parts in which the SI will be splitted. The 
            splitting is homegenous. When the axis size is not divisible
            by the number_of_parts the reminder data is lost without
            warning.
        step_sizes : {list of ints | None}
            Size of the splitted parts.


        Returns
        -------
        tuple with the splitted signals
        
        """
        
        shape = self.data.shape
        signal_dict = self._to_dictionary(add_learning_results=False)
        if axis is None:
            if self.mapped_parameters.has_item("splitting.axis"):
                axis = self.mapped_parameters.splitting.axis
            else:
                raise ValueError(
                    "Please specify the axis over which I should "
                    "perform the operation")
        else:
            axis = self.axes_manager[axis].index_in_array
        
        if number_of_parts is None and step_sizes is None:
            if not self.mapped_parameters.has_item(
                                                "splitting.step_sizes"):
                raise ValueError(
                    "Please provide either number_of_parts "
                    "or a step_sizes list.")
            else:
                step_sizes = self.mapped_parameters.splitting.step_sizes
                # Remove the splitting subsection of mapped_parameters
                # because it must not be inherited by the splitted
                # signals.
                del signal_dict['mapped_parameters']['splitting']
                messages.information(
                    "Automatically splitting in %s step sizes"  %
                                     step_sizes)
        elif number_of_parts is not None and step_sizes is not None:
            raise ValueError(
                "Print define step_sizes or number_of_part "
                "but not both.")
        elif step_sizes is None:
            if number_of_parts > shape[axis]:
                raise ValueError(
                    "The number of parts is greater than "
                    "the axis size.")
            else:
                step_sizes = ([shape[axis] // number_of_parts,] * 
                              number_of_parts)
        splitted = ()
        cut_index = np.array([0] + step_sizes).cumsum()
            
        axes_dict = signal_dict['axes']
        for i in xrange(len(cut_index)-1):
            axes_dict[axis]['offset'] = \
                self.axes_manager._axes[axis].index2value(cut_index[i])
            axes_dict[axis]['size'] = cut_index[i + 1] - cut_index[i] 
            data = self.data[
                (slice(None), ) * axis +
                (slice(cut_index[i], cut_index[i + 1]), Ellipsis)]
            signal_dict['data'] = data
            splitted += self.__class__(**signal_dict),
        return splitted

    def unfold_if_multidim(self):
        """Unfold the datacube if it is >2D

        Returns
        -------

        Boolean. True if the data was unfolded by the function.
        """
        if len(self.axes_manager._axes)>2:
            print "Automatically unfolding the data"
            self.unfold()
            return True
        else:
            return False

    @auto_replot
    def _unfold(self, steady_axes, unfolded_axis):
        """Modify the shape of the data by specifying the axes the axes which
        dimension do not change and the axis over which the remaining axes will
        be unfolded

        Parameters
        ----------
        steady_axes : list
            The indices of the axes which dimensions do not change
        unfolded_axis : int
            The index of the axis over which all the rest of the axes (except
            the steady axes) will be unfolded

        See also
        --------
        fold
        """

        # It doesn't make sense unfolding when dim < 3
        if len(self.data.squeeze().shape) < 3:
            return False

        # We need to store the original shape and coordinates to be used
        # by
        # the fold function only if it has not been already stored by a
        # previous unfold
        folding = self.mapped_parameters._internal_parameters.folding
        if folding.unfolded is False:
            folding.original_shape = self.data.shape
            folding.original_axes_manager = self.axes_manager
            folding.unfolded = True

        new_shape = [1] * len(self.data.shape)
        for index in steady_axes:
            new_shape[index] = self.data.shape[index]
        new_shape[unfolded_axis] = -1
        self.data = self.data.reshape(new_shape)
        self.axes_manager = self.axes_manager.deepcopy()
        uname = ''
        uunits = ''
        to_remove = []
        for axis, dim in zip(self.axes_manager._axes, new_shape):
            if dim == 1:
                uname += ',' + unicode(axis)
                uunits = ',' + unicode(axis.units)
                to_remove.append(axis)
        ua = self.axes_manager._axes[unfolded_axis]
        ua.name = unicode(ua) + uname
        ua.units = unicode(ua.units) + uunits                                             
        ua.size = self.data.shape[unfolded_axis]
        for axis in to_remove:
            self.axes_manager.remove(axis.index_in_axes_manager)
        self.data = self.data.squeeze()

    def unfold(self):
        """Modifies the shape of the data by unfolding the signal and
        navigation dimensions separaterly

        """
        self.unfold_navigation_space()
        self.unfold_signal_space()

    def unfold_navigation_space(self):
        """Modify the shape of the data to obtain a navigation space of
        dimension 1
        """

        if self.axes_manager.navigation_dimension < 2:
            return False
        steady_axes = [
                        axis.index_in_array for axis in
                        self.axes_manager.signal_axes]
        unfolded_axis = (
                    self.axes_manager.navigation_axes[0].index_in_array)
        self._unfold(steady_axes, unfolded_axis)

    def unfold_signal_space(self):
        """Modify the shape of the data to obtain a signal space of
        dimension 1
        """
        if self.axes_manager.signal_dimension < 2:
            return False
        steady_axes = [
                        axis.index_in_array for axis in
                        self.axes_manager.navigation_axes]
        unfolded_axis = self.axes_manager.signal_axes[0].index_in_array
        self._unfold(steady_axes, unfolded_axis)

    @auto_replot
    def fold(self):
        """If the signal was previously unfolded, folds it back"""
        folding = self.mapped_parameters._internal_parameters.folding
        # Note that == must be used instead of is True because 
        # if the value was loaded from a file its type can be np.bool_
        if folding.unfolded == True:
            self.data = self.data.reshape(folding.original_shape)
            self.axes_manager = folding.original_axes_manager
            folding.original_shape = None
            folding.original_axes_manager = None
            folding.unfolded = False
            
    def _make_sure_data_is_contiguous(self):
        if self.data.flags['C_CONTIGUOUS'] is False:
            self.data = np.ascontiguousarray(self.data)

    def _iterate_signal(self):
        """Iterates over the signal data.
        
        It is faster than using the signal iterator.
        
        """
        if self.axes_manager.navigation_size < 2:
            yield self()
            return
        self._make_sure_data_is_contiguous()
        axes = [axis.index_in_array for 
                axis in self.axes_manager.signal_axes]
        unfolded_axis = (
                self.axes_manager.navigation_axes[0].index_in_array)
        new_shape = [1] * len(self.data.shape)
        for axis in axes:
            new_shape[axis] = self.data.shape[axis]
        new_shape[unfolded_axis] = -1
        # Warning! if the data is not contigous it will make a copy!!
        data = self.data.reshape(new_shape)
        for i in xrange(data.shape[unfolded_axis]):
            getitem = [0] * len(data.shape)
            for axis in axes:
                getitem[axis] = slice(None)
            getitem[unfolded_axis] = i
            yield(data[getitem])

    def _remove_axis(self, axis):
        axis = self.axes_manager[axis]
        self.axes_manager.remove(axis.index_in_axes_manager)
        if axis.navigate is False: # The removed axis is a signal axis
            if self.axes_manager.signal_dimension == 2:
                self._record_by = "image"
            elif self.axes_manager.signal_dimension == 1:
                self._record_by = "spectrum"
            elif self.axes_manager.signal_dimension == 0:
                self._record_by = ""
            else:
                return
            self.mapped_parameters.record_by = self._record_by
            self._assign_subclass()
            
    def _apply_function_on_data_and_remove_axis(self, function, axis):
        s = self._deepcopy_with_new_data(
            function(self.data,
                     axis=self.axes_manager[axis].index_in_array))
        s._remove_axis(axis)
        return s

    def sum(self, axis):
        """Sum the data over the given axis.

        Parameters
        ----------
        axis : {int, string}
           The axis can be specified using the index of the axis in 
           `axes_manager` or the axis name.

        Returns
        -------
        s : Signal

        See also
        --------
        sum_in_mask, mean

        Examples
        --------
        >>> import numpy as np
        >>> s = Signal(np.random.random((64,64,1024)))
        >>> s.data.shape
        (64,64,1024)
        >>> s.sum(-1).data.shape
        (64,64)
        # If we just want to plot the result of the operation
        s.sum(-1, True).plot()
        
        """
        return self._apply_function_on_data_and_remove_axis(np.sum, axis)

    def max(self, axis, return_signal=False):
        """Returns a signal with the maximum of the signal along an axis.

        Parameters
        ----------
        axis : {int | string}
           The axis can be specified using the index of the axis in 
           `axes_manager` or the axis name.

        Returns
        -------
        s : Signal

        See also
        --------
        sum, mean, min

        Examples
        --------
        >>> import numpy as np
        >>> s = Signal(np.random.random((64,64,1024)))
        >>> s.data.shape
        (64,64,1024)
        >>> s.max(-1).data.shape
        (64,64)        
        
        """
        return self._apply_function_on_data_and_remove_axis(np.max, axis)

    def min(self, axis):
        """Returns a signal with the minimum of the signal along an axis.

        Parameters
        ----------
        axis : {int | string}
           The axis can be specified using the index of the axis in 
           `axes_manager` or the axis name.

        Returns
        -------
        s : Signal

        See also
        --------
        sum, mean, max, std, var

        Examples
        --------
        >>> import numpy as np
        >>> s = Signal(np.random.random((64,64,1024)))
        >>> s.data.shape
        (64,64,1024)
        >>> s.min(-1).data.shape
        (64,64)        
        
        """
        
        return self._apply_function_on_data_and_remove_axis(np.min, axis)
    
    def mean(self, axis):
        """Returns a signal with the average of the signal along an axis.

        Parameters
        ----------
        axis : {int | string}
           The axis can be specified using the index of the axis in 
           `axes_manager` or the axis name.

        Returns
        -------
        s : Signal

        See also
        --------
        sum_in_mask, mean

        Examples
        --------
        >>> import numpy as np
        >>> s = Signal(np.random.random((64,64,1024)))
        >>> s.data.shape
        (64,64,1024)
        >>> s.mean(-1).data.shape
        (64,64)
        
        """
        return self._apply_function_on_data_and_remove_axis(np.mean, 
                                                            axis)

    def std(self, axis):
        """Returns a signal with the standard deviation of the signal along 
        an axis.
        
        Parameters
        ----------
        axis : {int | string}
           The axis can be specified using the index of the axis in 
           `axes_manager` or the axis name.

        Returns
        -------
        s : Signal

        See also
        --------
        sum_in_mask, mean

        Examples
        --------
        >>> import numpy as np
        >>> s = Signal(np.random.random((64,64,1024)))
        >>> s.data.shape
        (64,64,1024)
        >>> s.std(-1).data.shape
        (64,64)
        
        """
        return self._apply_function_on_data_and_remove_axis(np.std, axis)
        
    def var(self, axis):
        """Returns a signal with the variances of the signal along an axis.

        Parameters
        ----------
        axis : {int | string}
           The axis can be specified using the index of the axis in 
           `axes_manager` or the axis name.

        Returns
        -------
        s : Signal

        See also
        --------
        sum_in_mask, mean

        Examples
        --------
        >>> import numpy as np
        >>> s = Signal(np.random.random((64,64,1024)))
        >>> s.data.shape
        (64,64,1024)
        >>> s.var(-1).data.shape
        (64,64)
        
        """
        return self._apply_function_on_data_and_remove_axis(np.var, axis)

    def diff(self, axis, order=1):
        """Returns a signal with the n-th order discrete difference along 
        given axis.

        Parameters
        ----------
        axis : {int | string}
           The axis can be specified using the index of the axis in 
           `axes_manager` or the axis name.
        order: the order of the derivative

        See also
        --------
        mean, sum

        Examples
        --------
        >>> import numpy as np
        >>> s = Signal(np.random.random((64,64,1024)))
        >>> s.data.shape
        (64,64,1024)
        >>> s.diff(-1).data.shape
        (64,64,1023)
        
        """
        
        s = self._deepcopy_with_new_data(
            np.diff(self.data,order,axis))
        axis = s.axes_manager._axes[axis]
        axis.offset += (axis.scale / 2)
        s.get_dimensions_from_data()
        return s

    def integrate_simpson(self, axis):
        """Returns a signal with the result of calculating the integral 
        of the signal along an axis using Simpson's rule.

        Parameters
        ----------
        axis : {int | string}
           The axis can be specified using the index of the axis in 
           `axes_manager` or the axis name.

        Returns
        -------
        s : Signal

        See also
        --------
        sum_in_mask, mean

        Examples
        --------
        >>> import numpy as np
        >>> s = Signal(np.random.random((64,64,1024)))
        >>> s.data.shape
        (64,64,1024)
        >>> s.var(-1).data.shape
        (64,64)
        
        """
        axis = self.axes_manager[axis]
        s = self._deepcopy_with_new_data(
            sp.integrate.simps(y=self.data,
                               x=axis.axis,
                               axis=axis.index_in_array))
        s._remove_axis(axis.index_in_axes_manager)
        return s
        
<<<<<<< HEAD
    def fft(self, s=None, axes=None):
        """Compute the discrete Fourier Transform.

        This function computes the discrete Fourier Transform over
        any number of axes in an *M*-dimensional array by means of the Fast Fourier
        Transform (FFT).

        Parameters
        ----------
        s : int or sequence of ints, optional
            Shape (length of each transformed axis) of the output
            (`s[0]` refers to axis 0, `s[1]` to axis 1, etc.).
            This corresponds to `n` for `fft(x, n)`.
            Along any axis, if the given shape is smaller than that of the input,
            the input is cropped.  If it is larger, the input is padded with zeros.
            if `s` is not given, the shape of the input (along the axes specified
            by `axes`) is used.
        axes : int or sequence of ints, optional
            Axes over which to compute the FFT.  If not given, the last ``len(s)``
            axes are used, or all axes if `s` is also not specified.
            Repeated indices in `axes` means that the transform over that axis is
            performed multiple times.
            
        Return
        ------        
        signals.FourierTransformSignal
        
        Notes
        -----        
        For further information see the documentation of numpy.fft.fft, 
        numpy.fft.fft2 or numpy.fft.fftn
        """
        #from hyperspy.signal import FourierTransformSignal
        from hyperspy._signals.fourier_transform_signal import FourierTransformSignal
        
        dim=len(self.axes_manager.shape)
        if dim==1:
            if axes==None:
                axis=-1
            im_fft=Signal(np.fft.fft(self.data,n=s,axis=axis))
        elif dim==2:
            if axes==None:
                axes=(-2,-1)
            im_fft=Signal(np.fft.fft2(self.data,s=s,axes=axes))
        else:
            im_fft=Signal(np.fft.fftn(self.data,s=s,axes=axes))

        #im_fft.set_signal_origin('fourier_transform')   
        im_fft=FourierTransformSignal(im_fft.data) 
        if self.axes_manager.signal_dimension==2:
            im_fft.axes_manager.set_signal_dimension(2)
        #scale, to be verified
        for i in range(dim):
            im_fft.axes_manager[i].scale=1/self.axes_manager[i].scale
            
        return im_fft
=======
    def get_histogram(img,bins=10,range_bins=None):
        """Return an histogram of a signal
        
        More sophisticated algorithms for determining bins can be used.
        Aside from the `bins` argument allowing a string specified how bins
        are computed, the parameters are the same as numpy.histogram().
        
        Parameters
        ----------
        
        bins : int or list or str (optional)
            If bins is a string, then it must be one of:            
            'knuth' : use Knuth's rule to determine bins
            'scotts' : use Scott's rule to determine bins
            'freedman' : use the Freedman-diaconis rule to determine bins
            'blocks' : use bayesian blocks for dynamic bin widths
            
        range_bins : tuple or None (optional)
            the minimum and maximum range for the histogram. If not specified,
            it will be (x.min(), x.max())
            
        Return
        ------
        A 1D spectrum of the histogram
        
        See Also        
        --------
        astroML.density_estimation.histogram
        numpy.histogram        
        """
        from hyperspy import signals
        from hyperspy.misc.borrowed.astroML.histtools import histogram
        
        hist, bin_edges = histogram(img.data.flatten(),bins=bins,range=range_bins)
        hist_spec = signals.Spectrum(hist)
        hist_spec.axes_manager[0].scale=bin_edges[1]-bin_edges[0]
        hist_spec.axes_manager[0].offset=bin_edges[0]
        hist_spec.axes_manager[0].name= 'value'
        hist_spec.mapped_parameters.title=img.mapped_parameters.title
        return hist_spec            
>>>>>>> f8f58786
        
    def copy(self):
        try:
            backup_plot = self._plot
            self._plot = None
            return copy.copy(self)
        finally:
            self._plot = backup_plot

    def __deepcopy__(self, memo):
        dc = type(self)(**self._to_dictionary())
        if dc.data is not None:
            dc.data = dc.data.copy()
        # The Signal subclasses might change the view on init
        # The following code just copies the original view
        for oaxis, caxis in zip(self.axes_manager._axes,
                                dc.axes_manager._axes):
            caxis.navigate = oaxis.navigate
        return dc
            
    def deepcopy(self):
        return copy.deepcopy(self)

    def change_dtype(self, dtype):
        """Change the data type
        
        Parameters
        ----------

        dtype : str or dtype
            Typecode or data-type to which the array is cast.
            
        Examples
        --------
        >>> import numpy as np
        >>> from hyperspy.signals import Spectrum
        >>> s = signals.Spectrum(np.array([1,2,3,4,5]))
        >>> s.data
        array([1, 2, 3, 4, 5])
        >>> s.change_dtype('float')
        >>> s.data
        array([ 1.,  2.,  3.,  4.,  5.])
        
        """
        
        self.data = self.data.astype(dtype)
        
    def estimate_poissonian_noise_variance(self,
            dc=None, gaussian_noise_var=None):
        """Variance estimation supposing Poissonian noise.

        Parameters
        ----------
        dc : None or numpy array
            If None the SI is used to estimate its variance.
            Otherwise, the
            provided array will be used.
        Note
        ----
        The gain_factor and gain_offset from the aquisition parameters 
        are used
        
        """
        gain_factor = 1
        gain_offset = 0
        correlation_factor = 1
        if not self.mapped_parameters.has_item("Variance_estimation"):
            print("No Variance estimation parameters found in mapped "
                  "parameters. The variance will be estimated supposing"
                  " perfect poissonian noise")
        if self.mapped_parameters.has_item(
            'Variance_estimation.gain_factor'):
            gain_factor = self.mapped_parameters.\
                Variance_estimation.gain_factor
        if self.mapped_parameters.has_item(
            'Variance_estimation.gain_offset'):
            gain_offset = self.mapped_parameters.Variance_estimation.\
                gain_offset
        if self.mapped_parameters.has_item(
            'Variance_estimation.correlation_factor'):
            correlation_factor = \
                self.mapped_parameters.Variance_estimation.\
                    correlation_factor
        print "Gain factor = ", gain_factor
        print "Gain offset = ", gain_offset
        print "Correlation factor = ", correlation_factor
        if dc is None:
            dc = self.data
        self.variance = dc * gain_factor + gain_offset
        if self.variance.min() < 0:
            if gain_offset == 0 and gaussian_noise_var is None:
                raise ValueError("The variance estimation results"
                       "in negative values"
                       "Maybe the gain_offset is wrong?")
                self.variance = None
                return
            elif gaussian_noise_var is None:
                print "Clipping the variance to the gain_offset value"
                minimum = 0 if gain_offset < 0 else gain_offset
                self.variance = np.clip(self.variance, minimum,
                np.Inf)
            else:
                print "Clipping the variance to the gaussian_noise_var"
                self.variance = np.clip(self.variance,
                                        gaussian_noise_var,
                                        np.Inf)

    def get_current_signal(self, auto_title=True, auto_filename=True):
        """Returns the data at the current coordinates as a Signal subclass.

        The signal subclass is the same as that of the current object. All the 
        axes navigation attribute are set to False.
        
        Parameters
        ----------
        auto_title : bool
            If True an space followed by the current indices in parenthesis
            are appended to the title.
        auto_filename : bool
            If True and `tmp_parameters.filename` is defined 
            (what is always the case when the Signal has been read from a file),
            the filename is modified by appending an underscore and a parenthesis
            containing the current indices.

        Returns
        -------
        cs : Signal subclass instance.

        Examples
        --------
        >>> im = signals.Image(np.zeros((2,3, 32,32)))
        >>> im
        <Image, title: , dimensions: (3, 2, 32, 32)>
        >>> im.axes_manager.indices = 2,1
        >>> im.get_current_signal()
        <Image, title:  (2, 1), dimensions: (32, 32)>

        """
        cs = self.__class__(                                                    
                    self(),                                                     
                    axes=self.axes_manager._get_signal_axes_dicts(),            
                    mapped_parameters=self.mapped_parameters.as_dictionary(),)  
                                                                                
        if auto_filename is True and self.tmp_parameters.has_item('filename'):                            
            cs.tmp_parameters.filename = (self.tmp_parameters.filename + 
                                          '_' + 
                                          str(self.axes_manager.indices))                             
            cs.tmp_parameters.extension = self.tmp_parameters.extension
            cs.tmp_parameters.folder = self.tmp_parameters.folder
        if auto_title is True:
            cs.mapped_parameters.title = (cs.mapped_parameters.title +              
                    ' ' + str(self.axes_manager.indices))                       
        cs.axes_manager._set_axis_attribute_values("navigate", False)        
        return cs
                
    def _get_navigation_signal(self):
        if self.axes_manager.navigation_dimension == 0:
            return self.__class__(np.array([0,]).astype(self.data.dtype))
        elif self.axes_manager.navigation_dimension == 1:
            from hyperspy._signals.spectrum import Spectrum
            s = Spectrum(
                    np.zeros(self.axes_manager._navigation_shape_in_array,
                             dtype=self.data.dtype),
                         axes=self.axes_manager._get_navigation_axes_dicts())
        elif self.axes_manager.navigation_dimension == 2:
            from hyperspy._signals.image import Image
            s = Image(np.zeros(self.axes_manager._navigation_shape_in_array,
                               dtype=self.data.dtype),
                      axes=self.axes_manager._get_navigation_axes_dicts())
        else:
            s = Signal(np.zeros(self.axes_manager._navigation_shape_in_array,
                                dtype=self.data.dtype),
                       axes=self.axes_manager._get_navigation_axes_dicts())
        return s
                
    def __iter__(self):
        return self
        
    def next(self):
        self.axes_manager.next()
        return self.get_current_signal()                                               

    def __len__(self):
        return self.axes_manager.signal_shape[-1]

    def as_spectrum(self, spectral_axis):
        """Return the Signal as a spectrum.
        
        The chosen spectral axis is moved to the last index in the 
        array and the data is made contiguous for effecient 
        iteration over spectra.


        Parameters
        ----------
        spectral_axis : {int, complex, str}
            Select the spectral axis to-be using its index or name.
            
        Examples
        --------        
        >>> img = signals.Image(np.ones((3,4,5,6)))
        >>> img
        <Image, title: , dimensions: (4, 3, 6, 5)>
        >>> img.to_spectrum(-1+1j)
        <Spectrum, title: , dimensions: (6, 5, 4, 3)>
        >>> img.to_spectrum(0)
        <Spectrum, title: , dimensions: (6, 5, 3, 4)>

        """
        # Roll the spectral axis to-be to the latex index in the array
        sp = self.rollaxis(spectral_axis, -1 + 3j)
        sp.mapped_parameters.record_by = "spectrum"
        sp._assign_subclass()
        return sp
        
    def as_image(self, image_axes):
        """Convert signal to image.
        
        The chosen image axes are moved to the last indices in the 
        array and the data is made contiguous for effecient 
        iteration over images.

        Parameters
        ----------
        image_axes : tuple of {int, complex, str}
            Select the image axes. Note that the order of the axes matters 
            and it is given in the "natural" i.e. X, Y, Z... order.
            
        Examples
        --------        
        >>> s = signals.Spectrum(np.ones((2,3,4,5)))
        >>> s
        <Spectrum, title: , dimensions: (4, 3, 2, 5)>
        >>> s.as_image((0,1))
        <Image, title: , dimensions: (5, 2, 4, 3)>

        >>> s.to_image((1,2))
        <Image, title: , dimensions: (4, 5, 3, 2)>
        
        Raises
        ------
        DataDimensionError : when data.ndim < 2
        
        """
        if self.data.ndim < 2:
            raise DataDimensionError(
                "A Signal dimension must be >= 2 to be converted to an Image")
        axes = (self.axes_manager[image_axes[0]],
                self.axes_manager[image_axes[1]])
        iaxes = [axis.index_in_array for axis in axes]
        im = self.rollaxis(iaxes[0] + 3j, -1+3j).rollaxis(
                           iaxes[1] - np.argmax(iaxes) + 3j, -2 + 3j)
        im.mapped_parameters.record_by = "image"
        im._assign_subclass()
        return im
        
    def _assign_subclass(self):
        mp = self.mapped_parameters
        current_class = self.__class__
        self.__class__ = hyperspy.io.assign_signal_subclass(
            record_by = mp.record_by if "record_by" in mp
                                     else self._record_by,
            signal_type = mp.signal_type if "signal_type" in mp
                                     else self._signal_type,
            signal_origin = mp.signal_origin if "signal_origin" in mp
                                             else self._signal_origin) 
        self.__init__(**self._to_dictionary())

    def set_signal_type(self, signal_type):
        """Set the signal type and change the current class 
        accordingly if pertinent.

        The signal_type attribute specifies the kind of data that the signal
        containts e.g. "EELS" for electron energy-loss spectroscopy, 
        "PES" for photoemission spectroscopy. There are some methods that are 
        only available for certain kind of signals, so setting this 
        parameter can enable/disable features.
        
        Parameters
        ----------
        signal_type : {"EELS", "EDS_TEM", "EDS_SEM", str}
            Currently there are special features for "EELS" (electron
            energy-loss spectroscopy), "EDS_TEM" (energy dispersive X-rays of
            thin samples, normally obtained in a transmission electron 
            microscope) and "EDS_SEM" (energy dispersive X-rays of
            thick samples, normally obtained in a scanning electron 
            microscope) so setting the signal_type to the correct acronym
            is highly advisable when analyzing any signal for which Hyperspy
            provides extra features. Even if Hyperspy does not provide extra
            features for the signal that you are analyzing, it is good practice
            to set signal_type to a value that best describes the data signal
            type.
        
        """        
        self.mapped_parameters.signal_type = signal_type
        self._assign_subclass()
        
    def set_signal_origin(self, origin):
        """Set the origin of the signal and change the current class 
        accordingly if pertinent.

        The signal_origin attribute specifies if the data was obtained 
        through experiment or simulation. There are some methods that are 
        only available for experimental or simulated data, so setting this 
        parameter can enable/disable features.

        
        Parameters
        ----------
        origin : {'experiment', 'simulation', 'fourier_transform', None, ""}
            None an the empty string mean that the signal origin is uknown.
        
        Raises
        ------
        ValueError if origin is not 'experiment' or 'simulation'
        
        """
        if origin not in ['experiment', 'simulation', 'fourier_transform', "", None]:
            raise ValueError("`origin` must be one of: experiment, simulation" )
        if origin is None:
            origin = ""
        self.mapped_parameters.signal_origin = origin
        self._assign_subclass()          
    
        

#    def sum_in_mask(self, mask):
#        """Returns the result of summing all the spectra in the mask.
#
#        Parameters
#        ----------
#        mask : boolean numpy array
#
#        Returns
#        -------
#        Signal
#
#        """
#        dc = self.data_cube.copy()
#        mask3D = mask.reshape([1,] + list(mask.shape)) * np.ones(dc.shape)
#        dc = (mask3D*dc).sum(1).sum(1) / mask.sum()
#        s = Spectrum()
#        s.data_cube = dc.reshape((-1,1,1))
#        s.get_dimensions_from_cube()
#        utils.copy_energy_calibration(self,s)
#        return s
        
# Implement binary operators
for name in (
    # Arithmetic operators
    "__add__",
    "__sub__",
    "__mul__",
    "__floordiv__",
    "__mod__",
    "__divmod__",
    "__pow__",
    "__lshift__",
    "__rshift__",
    "__and__",
    "__xor__",
    "__or__",
    "__div__",
    "__truediv__",
    # Comparison operators
    "__lt__",
    "__le__",
    "__eq__",
    "__ne__",
    "__ge__",
    "__gt__",
    ):
    exec(
        ("def %s(self, other):\n" % name) + 
        ("   return self._binary_operator_ruler(other, \'%s\')\n" %
                                                                name))
    exec("%s.__doc__ = int.%s.__doc__" % (name, name))
    exec("setattr(Signal, \'%s\', %s)" % (name, name))
    # The following commented line enables the operators with swapped
    # operands. They should be defined only for commutative operators
    # but for simplicity we don't support this at all atm. 
    #~exec("setattr(Signal, \'%s\', %s)" % (name[:2] + "r" + name[2:],
                                          #~name))

# Implement unary arithmetic operations
for name in (
    "__neg__",
    "__pos__",
    "__abs__",
    "__invert__",):
    exec(
        ("def %s(self):" % name) + 
        ("   return self._unary_operator_ruler(\'%s\')" % name))
    exec("%s.__doc__ = int.%s.__doc__" % (name, name))
    exec("setattr(Signal, \'%s\', %s)" % (name, name))


class SpecialSlicers:
    def __init__(self, signal, isNavigation):
        self.isNavigation = isNavigation
        self.signal = signal

    def __getitem__(self, slices):
        return self.signal.__getitem__(slices, self.isNavigation)
        
    def __setitem__(self, i, j):
        """x.__setitem__(i, y) <==> x[i]=y
        
        """
        if isinstance(j, Signal):
            j = j.data
        self.signal.__getitem__(i, self.isNavigation).data[:] = j

    def __len__(self):
        return self.signal.__len__()<|MERGE_RESOLUTION|>--- conflicted
+++ resolved
@@ -3422,7 +3422,7 @@
         s._remove_axis(axis.index_in_axes_manager)
         return s
         
-<<<<<<< HEAD
+
     def fft(self, s=None, axes=None):
         """Compute the discrete Fourier Transform.
 
@@ -3479,7 +3479,7 @@
             im_fft.axes_manager[i].scale=1/self.axes_manager[i].scale
             
         return im_fft
-=======
+
     def get_histogram(img,bins=10,range_bins=None):
         """Return an histogram of a signal
         
@@ -3520,7 +3520,7 @@
         hist_spec.axes_manager[0].name= 'value'
         hist_spec.mapped_parameters.title=img.mapped_parameters.title
         return hist_spec            
->>>>>>> f8f58786
+
         
     def copy(self):
         try:
