--- conflicted
+++ resolved
@@ -20,7 +20,6 @@
 
 # The following code was commented because it does not work with
 # ETS 3.6.0 , to investigate...
-<<<<<<< HEAD
 from enthought.etsconfig.api import ETSConfig
 import matplotlib
 if matplotlib.get_backend() == 'Qt4Agg':
@@ -29,17 +28,7 @@
     ETSConfig.toolkit ='wx'
 else:
     ETSConfig.toolkit ='null'
-=======
-#from enthought.etsconfig.api import ETSConfig
-#import matplotlib
-#if matplotlib.get_backend() == 'Qt4Agg':
-#    ETSConfig.toolkit ='qt4'
-#elif matplotlib.get_backend() == 'WXAgg':
-#    ETSConfig.toolkit ='wx'
-#else:
-#    ETSConfig.toolkit ='null'
 
->>>>>>> c59ed0d5
 
 import silib.Release
 import silib.components as components
