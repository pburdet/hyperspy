--- conflicted
+++ resolved
@@ -40,20 +40,19 @@
         signals.Image.to_spectrum : performs the inverse operation on images.
 
         """
-<<<<<<< HEAD
-        return self.as_spectrum(0+3j)
-        
+        return self.as_spectrum(0 + 3j)
+
     def tv_denoise(self,
-        weight=50,
-        n_iter_max=200,
-        eps=0.0002,
-        method='bregman'):
+                   weight=50,
+                   n_iter_max=200,
+                   eps=0.0002,
+                   method='bregman'):
         """
         Perform total-variation denoising on 2D and 3D images.
-        
+
         Parameters
         ---------
-        
+
         weight : float, optional
             Denoising weight. The greater `weight`, the more denoising (at
             the expense of fidelity to `input`).
@@ -65,56 +64,45 @@
 
         n_iter_max : int, optional
             Maximal number of iterations used for the optimization.
-            
+
         method: 'chambolle' | 'bregman'
-            
+
         See also:
         -----
-        
+
         skimage.filter.denoise_tv_chambolle
         skimage.filter.denoise_tv_bregman
-        
+
         """
-        
-        import skimage.filter       
 
-        if method=='bregman':
-            img = self.apply(skimage.filter.denoise_tv_bregman,weight=weight,
-                eps=eps, max_iter=n_iter_max)
-        elif method=='chambolle':
-            img = self.apply(skimage.filter.denoise_tv_chambolle,img.data,
-                weight=weight, eps=eps, n_iter_max=n_iter_max)        
+        import skimage.filter
+
+        if method == 'bregman':
+            img = self.apply(skimage.filter.denoise_tv_bregman, weight=weight,
+                             eps=eps, max_iter=n_iter_max)
+        elif method == 'chambolle':
+            img = self.apply(skimage.filter.denoise_tv_chambolle, img.data,
+                             weight=weight, eps=eps, n_iter_max=n_iter_max)
         return img
-        
-    def mean_filter(self,size):
+
+    def mean_filter(self, size):
         """ Apply a mean filter.
 
         Parameters
         ----------
-        
+
         size : int | list or tuple
-            `size` gives the shape that is taken from the input array, 
+            `size` gives the shape that is taken from the input array,
             at every element position, to define the input to the filter
             function.
-        
+
         """
         import scipy.ndimage
-        dim=self.axes_manager.shape
-        if isinstance(size,int):
-            kernel=np.ones([size]*len(dim))        
+        dim = self.axes_manager.shape
+        if isinstance(size, int):
+            kernel = np.ones([size] * len(dim))
         else:
-            kernel=np.ones(size)
-        kernel=kernel/kernel.sum()       
-        img = self.apply(scipy.ndimage.convolve,weights=kernel)    
-        return img
-        
-        
-        
-        
-        
-        
-        
-        
-=======
-        return self.as_spectrum(0 + 3j)
->>>>>>> ccf816c5
+            kernel = np.ones(size)
+        kernel = kernel / kernel.sum()
+        img = self.apply(scipy.ndimage.convolve, weights=kernel)
+        return img