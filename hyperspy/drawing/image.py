# -*- coding: utf-8 -*-
# Copyright 2007-2011 The HyperSpy developers
#
# This file is part of  HyperSpy.
#
#  HyperSpy is free software: you can redistribute it and/or modify
# it under the terms of the GNU General Public License as published by
# the Free Software Foundation, either version 3 of the License, or
# (at your option) any later version.
#
#  HyperSpy is distributed in the hope that it will be useful,
# but WITHOUT ANY WARRANTY; without even the implied warranty of
# MERCHANTABILITY or FITNESS FOR A PARTICULAR PURPOSE.  See the
# GNU General Public License for more details.
#
# You should have received a copy of the GNU General Public License
# along with  HyperSpy.  If not, see <http://www.gnu.org/licenses/>.

from __future__ import division

import math

import numpy as np
import matplotlib.pyplot as plt
from traits.api import Undefined

from hyperspy.drawing import widgets
from hyperspy.drawing import utils
from hyperspy.gui.tools import ImageContrastEditor
from hyperspy.misc import math_tools
from hyperspy.misc import rgb_tools
from hyperspy.drawing.figure import BlittedFigure


class ImagePlot(BlittedFigure):

    """Class to plot an image with the necessary machinery to update
    the image when the coordinates of an AxesManager change.

    Attributes
    ----------
    data_fuction : function or method
        A function that returns a 2D array when called without any
        arguments.
    pixel_units : {None, string}
        The pixel units for the scale bar. Normally
    plot_scalebar, plot_ticks, plot_colorbar, plot_indices : bool
    title : str
        The title is printed at the top of the image.
    vmin, vmax : float
        Limit the range of the color map scale to the given values.
    auto_contrast : bool
        If True, vmin and vmax are calculated automatically.
    min_aspect : float
        Set the minimum aspect ratio of the image and the figure. To
        keep the image in the aspect limit the pixels are made
        rectangular.
    perc: float
        The percentile use to set the maximum and minimum of contrast

    """

    def __init__(self):
        self.perc = 0.01
        self.data_function = None
        self.pixel_units = None
        self.plot_scalebar = True
        self.plot_ticks = False
        self.plot_colorbar = True
        self._colorbar = None
        self.figure = None
        self.ax = None
        self.title = ''
        self.vmin = None
        self.vmax = None
        self.auto_contrast = True
        self._ylabel = ''
        self._xlabel = ''
        self.plot_indices = True
        self._text = None
        self._text_position = (0, 1.05,)
        self.axes_manager = None
        self._aspect = 1
        self._extent = None
        self.xaxis = None
        self.yaxis = None
        self.min_aspect = 0.1
<<<<<<< HEAD
        self.ax_markers = list()
=======
        self.perc = 0.01
>>>>>>> d1fd54a4

    def configure(self):
        xaxis = self.xaxis
        yaxis = self.yaxis
        # Image labels
        self._xlabel = '%s' % str(xaxis)
        if xaxis.units is not Undefined:
            self._xlabel += ' (%s)' % xaxis.units

        self._ylabel = '%s' % str(yaxis)
        if yaxis.units is not Undefined:
            self._ylabel += ' (%s)' % yaxis.units

        if (xaxis.units == yaxis.units) and (
                xaxis.scale == yaxis.scale):
            self.plot_scalebar = True
            self.plot_ticks = False
            self.pixel_units = xaxis.units
        else:
            self.plot_scalebar = False
            self.plot_ticks = True

        # Calibrate the axes of the navigator image
        self._extent = (xaxis.axis[0] - xaxis.scale / 2.,
                        xaxis.axis[-1] + xaxis.scale / 2.,
                        yaxis.axis[-1] + yaxis.scale / 2.,
                        yaxis.axis[0] - yaxis.scale / 2.)
        # Apply aspect ratio constraint
        if self.min_aspect:
            min_asp = self.min_aspect
            if yaxis.size / xaxis.size < min_asp:
                factor = min_asp * xaxis.size / yaxis.size
                self.plot_scalebar = False
                self.plot_ticks = True
            elif yaxis.size / xaxis.size > min_asp ** -1:
                factor = min_asp ** -1 * xaxis.size / yaxis.size
                self.plot_scalebar = False
                self.plot_ticks = True
            else:
                factor = 1
        self._aspect = np.abs(factor * xaxis.scale / yaxis.scale)

    def optimize_contrast(self, data):
        perc = self.perc
        dc = data.copy().ravel()
        if 'complex' in dc.dtype.name:
            dc = np.log(np.abs(dc))
        dc.sort()
        i = int(round(len(dc) * perc))
        i = i if i > 0 else 1
        vmin = np.nanmin(dc[i:])
        vmax = np.nanmax(dc[:-i])
        self.vmin = vmin
        self.vmax = vmax

    def create_figure(self, max_size=8, min_size=2):
        if self.plot_scalebar is True:

            wfactor = 1.1
        else:
            wfactor = 1
        height = abs(self._extent[3] - self._extent[2]) * self._aspect
        width = abs(self._extent[1] - self._extent[0])
        figsize = np.array((width * wfactor, height)) * max_size / max(
            (width * wfactor, height))
        self.figure = utils.create_figure(
            window_title=("Figure " + self.title
                          if self.title
                          else None),
            figsize=figsize.clip(min_size, max_size))
        self.figure.canvas.mpl_connect('draw_event', self._on_draw)
        utils.on_figure_window_close(self.figure, self.close)

    def create_axis(self):
        self.ax = self.figure.add_subplot(111)
        self.ax.set_title(self.title)
        self.ax.set_xlabel(self._xlabel)
        self.ax.set_ylabel(self._ylabel)
        if self.plot_ticks is False:
            self.ax.set_xticks([])
            self.ax.set_yticks([])
        self.ax.hspy_fig = self

    def plot(self):
        self.configure()
        if self.figure is None:
            self.create_figure()
            self.create_axis()
        data = self.data_function(axes_manager=self.axes_manager)
        if rgb_tools.is_rgbx(data):
            self.plot_colorbar = False
            data = rgb_tools.rgbx2regular_array(data, plot_friendly=True)
        if self.auto_contrast is True:
            self.optimize_contrast(data)
        if (not self.axes_manager or
                self.axes_manager.navigation_size == 0):
            self.plot_indices = False
        if self.plot_indices is True:
            self._text = self.ax.text(
                *self._text_position,
                s=str(self.axes_manager.indices),
                transform=self.ax.transAxes,
                fontsize=12,
                color='red',
                animated=True)
        for marker in self.ax_markers:
            marker.plot()
        self.update()
        if self.plot_scalebar is True:
            if self.pixel_units is not None:
                self.ax.scalebar = widgets.Scale_Bar(
                    ax=self.ax,
                    units=self.pixel_units,
                    animated=True,
                )

        if self.plot_colorbar is True:
            self._colorbar = plt.colorbar(self.ax.images[0], ax=self.ax)
            self._colorbar.ax.yaxis.set_animated(True)

        self.figure.canvas.draw()
        if hasattr(self.figure, 'tight_layout'):
            try:
                self.figure.tight_layout()
            except:
                # tight_layout is a bit brittle, we do this just in case it
                # complains
                pass

        self.connect()

    def add_marker(self, marker):
        marker.ax = self.ax
        if marker.axes_manager is None:
            marker.axes_manager = self.axes_manager
        self.ax_markers.append(marker)

    def update(self, auto_contrast=None):
        ims = self.ax.images
        redraw_colorbar = False
        data = rgb_tools.rgbx2regular_array(self.data_function(axes_manager=self.axes_manager),
                                            plot_friendly=True)
        numrows, numcols = data.shape[:2]
        for marker in self.ax_markers:
            marker.update()
        if len(data.shape) == 2:
            def format_coord(x, y):
                try:
                    col = self.xaxis.value2index(x)
                except ValueError:  # out of axes limits
                    col = -1
                try:
                    row = self.yaxis.value2index(y)
                except ValueError:
                    row = -1
                if col >= 0 and row >= 0:
                    z = data[row, col]
                    return 'x=%1.4f, y=%1.4f, intensity=%1.4f' % (x, y, z)
                else:
                    return 'x=%1.4f, y=%1.4f' % (x, y)
            self.ax.format_coord = format_coord
        if (auto_contrast is True or
                auto_contrast is None and self.auto_contrast is True):
            vmax, vmin = self.vmax, self.vmin
            self.optimize_contrast(data)
            if vmax == vmin and self.vmax != self.vmin and ims:
                redraw_colorbar = True
                ims[0].autoscale()

        if 'complex' in data.dtype.name:
            data = np.log(np.abs(data))
        if self.plot_indices is True:
            self._text.set_text((self.axes_manager.indices))
        if ims:
            ims[0].set_data(data)
            ims[0].norm.vmax, ims[0].norm.vmin = self.vmax, self.vmin
            if redraw_colorbar is True:
                ims[0].autoscale()
                self._colorbar.draw_all()
                self._colorbar.solids.set_animated(True)
            else:
                ims[0].changed()
            self._draw_animated()
            # It seems that nans they're simply not drawn, so simply replacing
            # the data does not update the value of the nan pixels to the
            # background color. We redraw everything as a workaround.
            if np.isnan(data).any():
                self.figure.canvas.draw()
        else:
            self.ax.imshow(data,
                           interpolation='nearest',
                           vmin=self.vmin,
                           vmax=self.vmax,
                           extent=self._extent,
                           aspect=self._aspect,
                           animated=True)
            self.figure.canvas.draw()

    def _update(self):
        # This "wrapper" because on_trait_change fiddles with the
        # method arguments and auto_contrast does not work then
        self.update()

    def adjust_contrast(self):
        ceditor = ImageContrastEditor(self)
        ceditor.edit_traits()
        return ceditor

    def connect(self):
        self.figure.canvas.mpl_connect('key_press_event',
                                       self.on_key_press)
        self.figure.canvas.draw()
        if self.axes_manager:
            self.axes_manager.connect(self._update)

    def on_key_press(self, event):
        if event.key == 'h':
            self.adjust_contrast()

    def set_contrast(self, vmin, vmax):
        self.vmin, self.vmax = vmin, vmax
        self.update()

    def optimize_colorbar(self,
                          number_of_ticks=5,
                          tolerance=5,
                          step_prec_max=1):
        vmin, vmax = self.vmin, self.vmax
        _range = vmax - vmin
        step = _range / (number_of_ticks - 1)
        step_oom = math_tools.order_of_magnitude(step)

        def optimize_for_oom(oom):
            self.colorbar_step = math.floor(step / 10 ** oom) * 10 ** oom
            self.colorbar_vmin = math.floor(vmin / 10 ** oom) * 10 ** oom
            self.colorbar_vmax = self.colorbar_vmin + \
                self.colorbar_step * (number_of_ticks - 1)
            self.colorbar_locs = np.arange(0, number_of_ticks
                                           ) * self.colorbar_step + self.colorbar_vmin

        def check_tolerance():
            if abs(self.colorbar_vmax - vmax) / vmax > (
                tolerance / 100.) or abs(self.colorbar_vmin - vmin
                                         ) > (tolerance / 100.):
                return True
            else:
                return False

        optimize_for_oom(step_oom)
        i = 1
        while check_tolerance() and i <= step_prec_max:
            optimize_for_oom(step_oom - i)
            i += 1

    def disconnect(self):
        if self.axes_manager:
            self.axes_manager.disconnect(self._update)

    def close(self):
        for marker in self.ax_markers:
            marker.close()
        self.disconnect()
        try:
            plt.close(self.figure)
        except:
            pass
        self.figure = None<|MERGE_RESOLUTION|>--- conflicted
+++ resolved
@@ -85,11 +85,8 @@
         self.xaxis = None
         self.yaxis = None
         self.min_aspect = 0.1
-<<<<<<< HEAD
         self.ax_markers = list()
-=======
         self.perc = 0.01
->>>>>>> d1fd54a4
 
     def configure(self):
         xaxis = self.xaxis
