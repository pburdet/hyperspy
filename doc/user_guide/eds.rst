.. _eds-label:

Energy-Dispersive X-Rays Spectrometry (EDS)
******************************************

.. versionadded:: 0.7

The methods described here are specific to the following signals:

* :py:class:`~._signals.eds_tem.EDSTEMSpectrum`
* :py:class:`~._signals.eds_sem.EDSSEMSpectrum`

This chapter described step by step a qualitative analysis of an EDS 
spectrum (SEM or TEM). 

Spectrum loading and parameters
-------------------------------

Loading
^^^^^^^^

All data are loaded with the :py:func:`~.io.load` function, as described in details in 
:ref:`Loading files<loading_files>`. HyperSpy is able to import different formats,
among them ".msa" and ".rpl" (the raw format of Oxford Instrument and Brucker). 

Here is three example for files exported by Oxford Instrument software (INCA).
For a single spectrum:

.. code-block:: python

    >>> spec = load("spectrum.msa")    
    
For a spectrum_image (The .rpl file is recorded as an image in this example,
The method :py:meth:`~.signal.Signal.as_spectrum` set it back to a spectrum
with the energy axis in first position):

.. code-block:: python

    >>> spec_img = load("spectrum_image.rpl").as_spectrum(0)   
    
For a stack of spectrum_images (The "*" replace all chains of string, in this
example 01, 02, 03,...):

.. code-block:: python

    >>> spec_img_3D = load("spectrum_image_*.rpl",stack=True)  
    >>> spec_img_3D = spec_img_3D.as_spectrum(0) 

.. _eds_calibration-label: 
   
Microscope and detector parameters
^^^^^^^^^^^^^^^^^^^^^^^^^^^^^^^^^^

First, the type of microscope ("EDS_TEM" or "EDS_SEM") needs to be set with the 
:py:meth:`~.signal.Signal.set_signal_type` method. The class of the
object is thus assigned, and specific EDS methods become available.

.. code-block:: python

    >>> spec.set_signal_type("EDS_TEM")
    
or as an argument of the :py:func:`~.io.load` function:
    
.. code-block:: python
    
    >>> spec = load("spectrum.msa",signal_type="EDS_TEM")
    
The main values for the energy axis and the microscope parameters are 
automatically imported from the file, if existing. The microscope and 
detector parameters are stored in stored in the 
:py:attr:`~.signal.Signal.metadata` 
attribute (see :ref:`metadata_structure`). These parameters can be displayed
as follow:
    
.. code-block:: python

    >>> spec.metadata.Acquisition_instrument.TEM
    ├── Detector
    │   └── EDS
    │       ├── azimuth_angle = 0.0
    │       ├── elevation_angle = 37.0
    │       ├── energy_resolution_MnKa = 130.0
    │       ├── live_time = 30.0
    │       └── real_time = 55.0
    ├── beam_current = 0.0
    ├── beam_energy = 300
    └── tilt_stage = 36.0    


These parameters can be set directly:

.. code-block:: python

    >>> spec.metadata.Acquisition_instrument.TEM.beam_energy = 300

or with the  
:py:meth:`~._signals.eds_tem.EDSTEMSpectrum.set_microscope_parameters` method:

.. code-block:: python

    >>> spec.set_microscope_parameters(beam_energy = 300)
    
or raising the gui:
    
.. code-block:: python

    >>> spec.set_microscope_parameters()
    
.. figure::  images/EDS_microscope_parameters_gui.png
   :align:   center
   :width:   350  
   
If the microscope and detector parameters are not written in the original file, some 
of them are set by default. The default values can be changed in the 
:py:class:`~.defaults_parser.Preferences` class (see :ref:`preferences
<configuring-hyperspy-label>`).

.. code-block:: python

    >>> preferences.EDS.eds_detector_elevation = 37
    
or raising the gui:

.. code-block:: python

    >>> preferences.gui()
    
.. figure::  images/EDS_preferences_gui.png
   :align:   center
   :width:   400 

Energy axis
^^^^^^^^^^^

The properties of the energy axis can be set manually with the :py:class:`~.axes.AxesManager`.
(see :ref:`Axis properties<Setting_axis_properties>` for more info):

.. code-block:: python

    >>> spec.axes_manager[-1].name = 'E'
    >>> spec.axes_manager['E'].units = 'kV'
    >>> spec.axes_manager['E'].scale = 0.01
    >>> spec.axes_manager['E'].offset = -0.1

or with the :py:meth:`~.axes.AxesManager.gui` method:

.. code-block:: python

    >>> spec.axes_manager.gui()
    
.. figure::  images/EDS_energy_axis_gui.png
   :align:   center
   :width:   280 
   
Related method
^^^^^^^^^^^^^^

All the above parameters can be copy from one spectrum to another one
with the :py:meth:`~._signals.eds_tem.EDSTEMSpectrum.get_calibration_from`
method.

.. code-block:: python

    >>> # Load spectrum.msa which contains the parameters
    >>> spec = load("spectrum.msa",signal_type="EDS_TEM")
    >>> # Load spectrum_image.rpl which contains no parameters
    >>> spec_img = load("spectrum_image.rpl",signal_type="EDS_TEM").as_spectrum(0)
    >>> # Set all the properties of spec to spec_img
    >>> spec_img.get_calibration_from(spec)
    
.. _eds_sample-label:
   
Describing the sample
---------------------

The description of the sample is stored in metadata.Sample (in the 
:py:attr:`~.signal.Signal.metadata` attribute). It can be displayed as
follow:

.. code-block:: python

    >>> spec.metadata.Sample
    ├── description = Sample 1.3
    ├── elements = ['Al', 'Ni', 'Ti']
    ├── thickness = 100
    └── xray_lines = ['Al_Ka', 'Ni_La', 'Ti_Ka']


The following methods are either called "set" or "add". When "set" 
methods erases all previously defined values, the "add" methods add the
values to the previously defined values.

Elements
^^^^^^^^

The elements present in the sample can be defined with the
:py:meth:`~._signals.eds.EDSSpectrum.set_elements`  and  
:py:meth:`~._signals.eds.EDSSpectrum.add_elements` methods.  Only element
abbreviations are accepted:

.. code-block:: python

    >>> spec.set_elements(["Ni","Ti","Al"])
    >>> spec.add_elements(["Ta"])
    >>> spec.metadata.Sample
    └── elements = ['Al', 'Ni', 'Ta', 'Ti']

X-ray lines
^^^^^^^^^^^

Similarly, the X-ray lines can be defined with the 
:py:meth:`~._signals.eds.EDSSpectrum.set_lines` and 
:py:meth:`~._signals.eds.EDSSpectrum.add_lines` methods. The corresponding 
elements will be added automatically. Several lines per elements can be defined. 

.. code-block:: python

    >>> spec.set_elements(["Ni","Ti","Al"])
    >>> spec.set_lines(["Ni_La","Ti_Ka","Al_Ka"])
    >>> spec.add_lines(["Ti_La"])
    >>> spec.metadata.Sample
    ├── elements = ['Al', 'Ni', 'Ti'] 
    └── xray_lines = ['Al_Ka', 'Ni_La', 'Ti_Ka', 'Ti_La']  
    
These methods can be used automatically, if the beam energy is set. 
The most excited X-ray line is selected per element (highest energy above an 
overvoltage of 2 (< beam energy / 2)).

.. code-block:: python

    >>> spec.set_elements(["Ni","Ti","Al"])
    >>> spec.metadata.Acquisition_instrument.TEM.beam_energy = 30
    >>> spec.add_lines()
    >>> spec.metadata.Sample
    ├── elements = ['Al', 'Ni', 'Ti']
    └── Xray_lines = ['Al_Ka', 'Ni_Ka', 'Ti_Ka']
    >>> spec.metadata.Acquisition_instrument.TEM.beam_energy = 5
    >>> spec.add_lines()
    >>> spec.metadata.Sample
    ├── elements = ['Al', 'Ni', 'Ti']
    └── Xray_lines = ['Al_Ka', 'Ni_La', 'Ti_La']
    
A warning is raised, if setting a X-ray lines higher than the beam energy.

.. code-block:: python

    >>> spec.metadata.Acquisition_instrument.TEM.beam_energy = 5
    >>> spec.add_lines(["Ta_Ka"])
    Warning: Ta Ka is above the data energy range.

            
Element database
^^^^^^^^^^^^^^^^

An elemental database is available with the energy of the X-ray lines. 

.. code-block:: python

    >>>  utils.material.elements.Fe.General_properties
    ├── Z = 26
    ├── atomic_weight = 55.845
    └── name = iron
    >>>  utils.material.elements.Fe.Physical_properties
    └── density (g/cm^3) = 7.874
    >>>  utils.material.elements.Fe.Atomic_properties.Xray_lines
    ├── Ka
    │   ├── energy (keV) = 6.404
    │   └── weight = 1.0
    ├── Kb
    │   ├── energy (keV) = 7.0568
    │   └── weight = 0.1272
    ├── La
    │   ├── energy (keV) = 0.705
    │   └── weight = 1.0
    ├── Lb3
    │   ├── energy (keV) = 0.792
    │   └── weight = 0.02448
    ├── Ll
    │   ├── energy (keV) = 0.615
    │   └── weight = 0.3086
    └── Ln
        ├── energy (keV) = 0.62799
        └── weight = 0.12525

.. _eds_plot-label: 

Plotting
--------

As decribed in :ref:`visualisation<visualization-label>`, the 
:py:meth:`~.signal.Signal.plot` method can be used:

.. code-block:: python

    >>> spec.plot()

.. figure::  images/EDS_plot_spectrum.png
   :align:   center
   :width:   500   
   
An example of plotting EDS data of higher dimension (3D SEM-EDS) is given in
:ref:`visualisation multi-dimension<visualization_multi_dim>`.


Plot X-ray lines
^^^^^^^^^^^^^^^^

X-ray lines can be labbeled on a plot with 
:py:meth:`~._signals.eds.EDSSpectrum.plot_Xray_lines`. The lines are 
either given, either retrieved from "metadata.Sample.Xray_lines",
or selected with the same method as 
:py:meth:`~._signals.eds.EDSSpectrum.add_lines` using the 
elements in "metadata.Sample.elements". 


.. code-block:: python

    >>> spec.add_elements(['C','Mn','Cu','Al','Zr'])
    >>> spec.plot_Xray_lines()

.. figure::  images/EDS_plot_Xray_default.png
   :align:   center
   :width:   500   
   
Selecting certain type of lines:
   
.. code-block:: python

    >>> spec.plot_Xray_lines(only_lines=['Ka','b'])

.. figure::  images/EDS_plot_Xray_a.png
   :align:   center
   :width:   500 


.. _get_lines_intensity:


Get lines intensity
^^^^^^^^^^^^^^^^^^^

The :py:meth:`~._signals.eds.EDSSpectrum.get_lines_intensity` 
method generates intensity maps by peak integration.
The width of integration is defined by extending the energy resolution of
Mn Ka to the peak energy ("energy_resolution_MnKa" in metadata). 

.. code-block:: python

    >>> spec_img.get_lines_intensity(['Ni_Ka'],plot_result=True)
    
.. figure::  images/EDS_get_lines_intensity.png
   :align:   center
   :width:   500 
   
The X-ray lines defined in "metadata.Sample.Xray_lines" (see above)
are used by default.
   
.. code-block:: python

    >>> spec_img.set_lines(["Ni_La","Ti_Ka","Al_Ka"])
    >>> spec_img.get_lines_intensity()
    [<Image, title: Intensity of Al_Ka at 1.49 keV from Spectrum image,
     dimensions: (|128, 95)>,
    <Image, title: Intensity of Ni_La at 0.85 keV from Spectrum image,
     dimensions: (|128, 95)>,
    <Image, title: Intensity of Ti_Ka at 4.51 keV from Spectrum image,
     dimensions: (|128, 95)>]
     
The :py:meth:`~.signal.Signal1DTools.integrate_in_range` 
method (see :ref:`spectrum tools<integrate_1D-label>`) provides
an interactive way to generate intensity map.


.. code-block:: python

    >>> spec.integrate_in_range()
    <Image, title: , dimensions: (|128, 95)>
    
.. figure::  images/EDS_integrate_in_range.png
   :align:   center
   :width:   800

Quantification
--------------

<<<<<<< HEAD
The obtained composition is in weight percent. It can be changed transformed into atomic percent with :py:func:`~.misc.material.weight_to_atomic`. The reverse method is :py:func:`~.misc.material.atomic_to_weigth`.

.. code-block:: python

    >>> atomic_percent = utils.material.weight_to_atomic(weight_percent)
=======
For the moment, only one TEM quantification method (Cliff-Lorimer) is implemented.

Quantification can be applied from the intensities (background subtracted) with the :py:meth:`~._signals.eds_tem.EDSTEMSpectrum.quantification_cliff_lorimer` method. The required kfactors can be usually found in the EDS manufacturer software.

.. code-block:: python

    >>> spec.set_elements(["Al", "Cr", "Ni"])
    >>> spec.add_lines()
    >>> kfactors = [0.982, 1.32, 1.60]
    >>> weight_percent = spec.quantification_cliff_lorimer(intensities, kfactors)

The obtained composition is in weight percent. It can be changed transformed into atomic percent either with the option :py:meth:`~._signals.eds_tem.EDSTEMSpectrum.quantification_cliff_lorimer`:

.. code-block:: python

    >>> weight_percent = spec.quantification_cliff_lorimer
    >>> 	(intensities, kfactors, composition_units='atomic')

either with :py:func:`~.misc.material.weight_to_atomic`. The reverse method is :py:func:`~.misc.material.atomic_to_weigth`.

.. code-block:: python
	
    >>> atomic_percent = utils.material.weight_to_atomic(weight_percent)

>>>>>>> 45e38b60
<|MERGE_RESOLUTION|>--- conflicted
+++ resolved
@@ -383,13 +383,6 @@
 Quantification
 --------------
 
-<<<<<<< HEAD
-The obtained composition is in weight percent. It can be changed transformed into atomic percent with :py:func:`~.misc.material.weight_to_atomic`. The reverse method is :py:func:`~.misc.material.atomic_to_weigth`.
-
-.. code-block:: python
-
-    >>> atomic_percent = utils.material.weight_to_atomic(weight_percent)
-=======
 For the moment, only one TEM quantification method (Cliff-Lorimer) is implemented.
 
 Quantification can be applied from the intensities (background subtracted) with the :py:meth:`~._signals.eds_tem.EDSTEMSpectrum.quantification_cliff_lorimer` method. The required kfactors can be usually found in the EDS manufacturer software.
@@ -414,4 +407,3 @@
 	
     >>> atomic_percent = utils.material.weight_to_atomic(weight_percent)
 
->>>>>>> 45e38b60
