import os.path
from os import remove
import datetime
import h5py
import gc

import nose.tools as nt
import numpy as np

from hyperspy.io import load
<<<<<<< HEAD
from hyperspy.signal import Signal
from hyperspy.roi import Point2DROI
=======
from hyperspy.signal import BaseSignal
from hyperspy._signals.signal1d import Signal1D
>>>>>>> 9fe04d03
from hyperspy.datasets.example_signals import EDS_TEM_Spectrum

my_path = os.path.dirname(__file__)

data = np.array([4066., 3996., 3932., 3923., 5602., 5288., 7234., 7809.,
                 4710., 5015., 4366., 4524., 4832., 5474., 5718., 5034.,
                 4651., 4613., 4637., 4429., 4217.])
example1_original_metadata = {
    'BEAMDIAM -nm': 100.0,
    'BEAMKV   -kV': 120.0,
    'CHOFFSET': -168.0,
    'COLLANGLE-mR': 3.4,
    'CONVANGLE-mR': 1.5,
    'DATATYPE': 'XY',
    'DATE': '01-OCT-1991',
    'DWELLTIME-ms': 100.0,
    'ELSDET': 'SERIAL',
    'EMISSION -uA': 5.5,
    'FORMAT': 'EMSA/MAS Spectral Data File',
    'MAGCAM': 100.0,
    'NCOLUMNS': 1.0,
    'NPOINTS': 20.0,
    'OFFSET': 520.13,
    'OPERMODE': 'IMAG',
    'OWNER': 'EMSA/MAS TASK FORCE',
    'PROBECUR -nA': 12.345,
    'SIGNALTYPE': 'ELS',
    'THICKNESS-nm': 50.0,
    'TIME': '12:00',
    'TITLE': 'NIO EELS OK SHELL',
    'VERSION': '1.0',
    'XLABEL': 'Energy',
    'XPERCHAN': 3.1,
    'XUNITS': 'eV',
    'YLABEL': 'Counts',
    'YUNITS': 'Intensity'}


class Example1:

    def test_data(self):
        nt.assert_equal(
            [4066.0,
             3996.0,
             3932.0,
             3923.0,
             5602.0,
             5288.0,
             7234.0,
             7809.0,
             4710.0,
             5015.0,
             4366.0,
             4524.0,
             4832.0,
             5474.0,
             5718.0,
             5034.0,
             4651.0,
             4613.0,
             4637.0,
             4429.0,
             4217.0], self.s.data.tolist())

    def test_original_metadata(self):
        nt.assert_equal(example1_original_metadata,
                        self.s.original_metadata.as_dictionary())


class TestExample1_10(Example1):

    def setUp(self):
        self.s = load(os.path.join(my_path,
                                   "hdf5_files",
                                   "example1_v1.0.hdf5"))


class TestExample1_11(Example1):

    def setUp(self):
        self.s = load(os.path.join(my_path,
                                   "hdf5_files",
                                   "example1_v1.1.hdf5"))


class TestExample1_12(Example1):

    def setUp(self):
        self.s = load(os.path.join(my_path,
                                   "hdf5_files",
                                   "example1_v1.2.hdf5"))

    def test_date(self):
        nt.assert_equal(self.s.metadata.General.date,
                        datetime.date(1991, 10, 1))

    def test_time(self):
        nt.assert_equal(self.s.metadata.General.time, datetime.time(12, 0))


class TestLoadingNewSavedMetadata:

    def setUp(self):
        self.s = load(os.path.join(my_path,
                                   "hdf5_files",
                                   "with_lists_etc.hdf5"))

    def test_signal_inside(self):
        np.testing.assert_array_almost_equal(self.s.data,
                                             self.s.metadata.Signal.Noise_properties.variance.data)

    def test_empty_things(self):
        nt.assert_equal(self.s.metadata.test.empty_list, [])
        nt.assert_equal(self.s.metadata.test.empty_tuple, ())

    def test_simple_things(self):
        nt.assert_equal(self.s.metadata.test.list, [42])
        nt.assert_equal(self.s.metadata.test.tuple, (1, 2))

    def test_inside_things(self):
        nt.assert_equal(
            self.s.metadata.test.list_inside_list, [42, 137, [0, 1]])
        nt.assert_equal(self.s.metadata.test.list_inside_tuple, (137, [42, 0]))
        nt.assert_equal(
            self.s.metadata.test.tuple_inside_tuple, (137, (123, 44)))
        nt.assert_equal(
            self.s.metadata.test.tuple_inside_list, [
                137, (123, 44)])

    def test_binary_string(self):
        import dill
        # apparently pickle is not "full" and marshal is not
        # backwards-compatible
        f = dill.loads(self.s.metadata.test.binary_string)
        nt.assert_equal(f(3.5), 4.5)


class TestSavingMetadataContainers:

    def setUp(self):
        self.s = BaseSignal([0.1])

    def test_save_unicode(self):
        s = self.s
        s.metadata.set_item('test', ['a', 'b', '\u6f22\u5b57'])
        s.save('tmp.hdf5', overwrite=True)
        l = load('tmp.hdf5')
        nt.assert_is_instance(l.metadata.test[0], str)
        nt.assert_is_instance(l.metadata.test[1], str)
        nt.assert_is_instance(l.metadata.test[2], str)
        nt.assert_equal(l.metadata.test[2], '\u6f22\u5b57')

    @nt.timed(1.0)
    def test_save_long_list(self):
        s = self.s
        s.metadata.set_item('long_list', list(range(10000)))
        s.save('tmp.hdf5', overwrite=True)

    def test_numpy_only_inner_lists(self):
        s = self.s
        s.metadata.set_item('test', [[1., 2], ('3', 4)])
        s.save('tmp.hdf5', overwrite=True)
        l = load('tmp.hdf5')
        nt.assert_is_instance(l.metadata.test, list)
        nt.assert_is_instance(l.metadata.test[0], list)
        nt.assert_is_instance(l.metadata.test[1], tuple)

    def test_numpy_general_type(self):
        s = self.s
        s.metadata.set_item('test', [[1., 2], ['3', 4]])
        s.save('tmp.hdf5', overwrite=True)
        l = load('tmp.hdf5')
        nt.assert_is_instance(l.metadata.test[0][0], float)
        nt.assert_is_instance(l.metadata.test[0][1], float)
        nt.assert_is_instance(l.metadata.test[1][0], str)
        nt.assert_is_instance(l.metadata.test[1][1], str)

    def test_general_type_not_working(self):
        s = self.s
        s.metadata.set_item('test', (BaseSignal([1]), 0.1, 'test_string'))
        s.save('tmp.hdf5', overwrite=True)
        l = load('tmp.hdf5')
        nt.assert_is_instance(l.metadata.test, tuple)
        nt.assert_is_instance(l.metadata.test[0], Signal1D)
        nt.assert_is_instance(l.metadata.test[1], float)
        nt.assert_is_instance(l.metadata.test[2], str)

    def test_unsupported_type(self):
        s = self.s
        s.metadata.set_item('test', Point2DROI(1, 2))
        s.save('tmp.hdf5', overwrite=True)
        l = load('tmp.hdf5')
        nt.assert_not_in('test', l.metadata)

    def tearDown(self):
        gc.collect()        # Make sure any memmaps are closed first!
        remove('tmp.hdf5')


def test_none_metadata():
    s = load(os.path.join(my_path, "hdf5_files", "none_metadata.hdf5"))
    nt.assert_is(s.metadata.should_be_None, None)


def test_rgba16():
    s = load(os.path.join(my_path, "hdf5_files", "test_rgba16.hdf5"))
    data = np.load(os.path.join(my_path, "npy_files", "test_rgba16.npy"))
    nt.assert_true((s.data == data).all())


class TestLoadingOOMReadOnly:

    def setUp(self):
        s = Signal(np.empty((5, 5, 5)))
        s.save('tmp.hdf5', overwrite=True)
        self.shape = (10000, 10000, 100)
        del s
        f = h5py.File('tmp.hdf5', model='r+')
        s = f['Experiments/__unnamed__']
        del s['data']
        s.create_dataset(
            'data',
            shape=self.shape,
            dtype='float64',
            chunks=True)
        f.close()

    def test_oom_loading(self):
        s = load('tmp.hdf5', load_to_memory=False)
        nt.assert_equal(self.shape, s.data.shape)
        nt.assert_is_instance(s.data, h5py.Dataset)

    def tearDown(self):
        gc.collect()        # Make sure any memmaps are closed first!
        try:
            remove('tmp.hdf5')
        except:
            # Don't fail tests if we cannot remove
            pass


def test_strings_from_py2():
    s = EDS_TEM_Spectrum()
    nt.assert_equal(s.metadata.Sample.elements.dtype.char, "U")<|MERGE_RESOLUTION|>--- conflicted
+++ resolved
@@ -8,13 +8,9 @@
 import numpy as np
 
 from hyperspy.io import load
-<<<<<<< HEAD
-from hyperspy.signal import Signal
-from hyperspy.roi import Point2DROI
-=======
 from hyperspy.signal import BaseSignal
 from hyperspy._signals.signal1d import Signal1D
->>>>>>> 9fe04d03
+from hyperspy.roi import Point2DROI
 from hyperspy.datasets.example_signals import EDS_TEM_Spectrum
 
 my_path = os.path.dirname(__file__)
@@ -80,36 +76,44 @@
              4217.0], self.s.data.tolist())
 
     def test_original_metadata(self):
-        nt.assert_equal(example1_original_metadata,
-                        self.s.original_metadata.as_dictionary())
+        nt.assert_equal(
+            example1_original_metadata,
+            self.s.original_metadata.as_dictionary())
 
 
 class TestExample1_10(Example1):
 
     def setUp(self):
-        self.s = load(os.path.join(my_path,
-                                   "hdf5_files",
-                                   "example1_v1.0.hdf5"))
+        self.s = load(os.path.join(
+            my_path,
+            "hdf5_files",
+            "example1_v1.0.hdf5"))
 
 
 class TestExample1_11(Example1):
 
     def setUp(self):
-        self.s = load(os.path.join(my_path,
-                                   "hdf5_files",
-                                   "example1_v1.1.hdf5"))
+        self.s = load(os.path.join(
+            my_path,
+            "hdf5_files",
+            "example1_v1.1.hdf5"))
 
 
 class TestExample1_12(Example1):
 
     def setUp(self):
-        self.s = load(os.path.join(my_path,
-                                   "hdf5_files",
-                                   "example1_v1.2.hdf5"))
+        self.s = load(os.path.join(
+            my_path,
+            "hdf5_files",
+            "example1_v1.2.hdf5"))
 
     def test_date(self):
-        nt.assert_equal(self.s.metadata.General.date,
-                        datetime.date(1991, 10, 1))
+        nt.assert_equal(
+            self.s.metadata.General.date,
+            datetime.date(
+                1991,
+                10,
+                1))
 
     def test_time(self):
         nt.assert_equal(self.s.metadata.General.time, datetime.time(12, 0))
@@ -118,9 +122,10 @@
 class TestLoadingNewSavedMetadata:
 
     def setUp(self):
-        self.s = load(os.path.join(my_path,
-                                   "hdf5_files",
-                                   "with_lists_etc.hdf5"))
+        self.s = load(os.path.join(
+            my_path,
+            "hdf5_files",
+            "with_lists_etc.hdf5"))
 
     def test_signal_inside(self):
         np.testing.assert_array_almost_equal(self.s.data,
@@ -136,7 +141,9 @@
 
     def test_inside_things(self):
         nt.assert_equal(
-            self.s.metadata.test.list_inside_list, [42, 137, [0, 1]])
+            self.s.metadata.test.list_inside_list, [
+                42, 137, [
+                    0, 1]])
         nt.assert_equal(self.s.metadata.test.list_inside_tuple, (137, [42, 0]))
         nt.assert_equal(
             self.s.metadata.test.tuple_inside_tuple, (137, (123, 44)))
@@ -215,20 +222,29 @@
 
 
 def test_none_metadata():
-    s = load(os.path.join(my_path, "hdf5_files", "none_metadata.hdf5"))
+    s = load(os.path.join(
+        my_path,
+        "hdf5_files",
+        "none_metadata.hdf5"))
     nt.assert_is(s.metadata.should_be_None, None)
 
 
 def test_rgba16():
-    s = load(os.path.join(my_path, "hdf5_files", "test_rgba16.hdf5"))
-    data = np.load(os.path.join(my_path, "npy_files", "test_rgba16.npy"))
+    s = load(os.path.join(
+        my_path,
+        "hdf5_files",
+        "test_rgba16.hdf5"))
+    data = np.load(os.path.join(
+        my_path,
+        "npy_files",
+        "test_rgba16.npy"))
     nt.assert_true((s.data == data).all())
 
 
 class TestLoadingOOMReadOnly:
 
     def setUp(self):
-        s = Signal(np.empty((5, 5, 5)))
+        s = BaseSignal(np.empty((5, 5, 5)))
         s.save('tmp.hdf5', overwrite=True)
         self.shape = (10000, 10000, 100)
         del s
