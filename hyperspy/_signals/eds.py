# -*- coding: utf-8 -*-
# Copyright 2007-2011 The HyperSpy developers
#
# This file is part of  HyperSpy.
#
#  HyperSpy is free software: you can redistribute it and/or modify
# it under the terms of the GNU General Public License as published by
# the Free Software Foundation, either version 3 of the License, or
# (at your option) any later version.
#
#  HyperSpy is distributed in the hope that it will be useful,
# but WITHOUT ANY WARRANTY; without even the implied warranty of
# MERCHANTABILITY or FITNESS FOR A PARTICULAR PURPOSE.  See the
# GNU General Public License for more details.
#
# You should have received a copy of the GNU General Public License
# along with  HyperSpy.  If not, see <http://www.gnu.org/licenses/>.
from __future__ import division

import numpy as np
import matplotlib.pyplot as plt
# import matplotlib.mlab as mlab
import copy
from scipy.interpolate import interp1d
import warnings


from hyperspy import utils
from hyperspy._signals.spectrum import Spectrum
from hyperspy.signal import Signal
# from hyperspy._signals.image import Image
from hyperspy.misc.elements import elements as elements_db
from hyperspy.misc.eds import utils as utils_eds
from hyperspy.misc.eds import image_eds
from hyperspy.misc.eds import database
from hyperspy.misc.utils import isiterable
import hyperspy.components as create_component
from hyperspy.drawing import marker
from hyperspy.drawing.utils import plot_histograms
from hyperspy.misc.eds import physical_model


def _get_weight(element, line):
    weight_line = elements_db[
        element]['Atomic_properties']['Xray_lines'][line]['weight']
    return lambda x: x * weight_line


def _get_iweight(element, line):
    weight_line = elements_db[
        element]['Atomic_properties']['Xray_lines'][line]['weight']
    return lambda x: x / weight_line


class EDSSpectrum(Spectrum):
    _signal_type = "EDS"

    def __init__(self, *args, **kwards):
        Spectrum.__init__(self, *args, **kwards)
        if self.metadata.Signal.signal_type == 'EDS':
            print('The microscope type is not set. Use '
                  'set_signal_type(\'EDS_TEM\') or set_signal_type(\'EDS_SEM\')')
        self.metadata.Signal.binned = True

    def _get_line_energy(self, Xray_line, FWHM_MnKa=None):
        """
        Get the line energy and the energy resolution of a Xray line.

        The return values are in the same units than the signal axis

        Parameters
        ----------

        Xray_line : strings
            Valid element X-ray lines e.g. Fe_Kb.

        FWHM_MnKa: {None, float, 'auto'}
            The energy resolution of the detector in eV
            if 'auto', used the one in
            'self.metadata.Acquisition_instrument.SEM.Detector.EDS.energy_resolution_MnKa'

        Returns
        ------

        float: the line energy, if FWHM_MnKa is None
        (float,float): the line energy and the energy resolution, if FWHM_MnKa
        is not None
        """

        units_name = self.axes_manager.signal_axes[0].units

        if FWHM_MnKa == 'auto':
            if self.metadata.Signal.signal_type == 'EDS_SEM':
                FWHM_MnKa = self.metadata.Acquisition_instrument.SEM.\
                    Detector.EDS.energy_resolution_MnKa
            elif self.metadata.Signal.signal_type == 'EDS_TEM':
                FWHM_MnKa = self.metadata.Acquisition_instrument.TEM.\
                    Detector.EDS.energy_resolution_MnKa
            else:
                raise NotImplementedError(
                    "This method only works for EDS_TEM or EDS_SEM signals. "
                    "You can use `set_signal_type(\"EDS_TEM\")` or"
                    "`set_signal_type(\"EDS_SEM\")` to convert to one of these"
                    "signal types.")
        line_energy = utils_eds._get_energy_xray_line(Xray_line)
        if units_name == 'eV':
            line_energy *= 1000
            if FWHM_MnKa is not None:
                line_FWHM = utils_eds.get_FWHM_at_Energy(
                    FWHM_MnKa, line_energy / 1000) * 1000
        elif units_name == 'keV':
            if FWHM_MnKa is not None:
                line_FWHM = utils_eds.get_FWHM_at_Energy(FWHM_MnKa,
                                                         line_energy)
        else:
            raise ValueError(
                "%s is not a valid units for the energy axis. "
                "Only `eV` and `keV` are supported. "
                "If `s` is the variable containing this EDS spectrum:\n "
                ">>> s.axes_manager.signal_axes[0].units = \'keV\' \n"
                % (units_name))
        if FWHM_MnKa is None:
            return line_energy
        else:
            return line_energy, line_FWHM

    def _get_beam_energy(self):
        """
        Get the beam energy.

        The return value is in the same units than the signal axis
        """

        if "Acquisition_instrument.SEM.beam_energy" in self.metadata:
            beam_energy = self.metadata.Acquisition_instrument.SEM.beam_energy
        elif "Acquisition_instrument.TEM.beam_energy" in self.metadata:
            beam_energy = self.metadata.Acquisition_instrument.TEM.beam_energy
        else:
            raise AttributeError(
                "To use this method the beam energy `Acquisition_instrument.TEM.beam_energy` "
                "or `Acquisition_instrument.SEM.beam_energy` must be defined in "
                "`metadata`.")

        units_name = self.axes_manager.signal_axes[0].units

        if units_name == 'eV':
            beam_energy = beam_energy * 1000
        return beam_energy

    def _get_xray_lines_in_spectral_range(self, xray_lines):
        """
        Return the lines in the energy range

        Parameters
        ----------
        xray_lines: List of string
            The xray_lines

        Return
        ------
        The list of xray_lines in the energy range
        """
        ax = self.axes_manager.signal_axes[0]
        low_value = ax.low_value
        high_value = ax.high_value
        if self._get_beam_energy() < high_value:
            high_value = self._get_beam_energy()
        xray_lines_in_range = []
        xray_lines_not_in_range = []
        for xray_line in xray_lines:
            line_energy = self._get_line_energy(xray_line)
            if line_energy > low_value and line_energy < high_value:
                xray_lines_in_range.append(xray_line)
            else:
                xray_lines_not_in_range.append(xray_line)
        return xray_lines_in_range, xray_lines_not_in_range

    def sum(self, axis):
        """Sum the data over the given axis.

        Parameters
        ----------
        axis : {int, string}
           The axis can be specified using the index of the axis in
           `axes_manager` or the axis name.

        Returns
        -------
        s : Signal

        See also
        --------
        sum_in_mask, mean

        Examples
        --------
        >>> import numpy as np
        >>> s = Signal(np.random.random((64,64,1024)))
        >>> s.data.shape
        (64,64,1024)
        >>> s.sum(-1).data.shape
        (64,64)
        # If we just want to plot the result of the operation
        s.sum(-1, True).plot()

        """
        # modify time spend per spectrum
        if "Acquisition_instrument.SEM" in self.metadata:
            mp = self.metadata.Acquisition_instrument.SEM
        else:
            mp = self.metadata.Acquisition_instrument.TEM
        if mp.has_item('Detector.EDS.live_time'):
            mp.Detector.EDS.live_time = mp.Detector.EDS.live_time * \
                self.axes_manager.shape[axis]
        return super(EDSSpectrum, self).sum(axis)

    def rebin(self, new_shape):
        """Rebins the data to the new shape

        Parameters
        ----------
        new_shape: tuple of ints
            The new shape must be a divisor of the original shape

        """
        new_shape_in_array = []
        for axis in self.axes_manager._axes:
            new_shape_in_array.append(
                new_shape[axis.index_in_axes_manager])
        factors = (np.array(self.data.shape) /
                   np.array(new_shape_in_array))
        s = super(EDSSpectrum, self).rebin(new_shape)
        # modify time per spectrum
        if "Acquisition_instrument.SEM.Detector.EDS.live_time" in s.metadata:
            for factor in factors:
                s.metadata.Acquisition_instrument.SEM.Detector.EDS.live_time *= factor
        if "Acquisition_instrument.TEM.Detector.EDS.live_time" in s.metadata:
            for factor in factors:
                s.metadata.Acquisition_instrument.TEM.Detector.EDS.live_time *= factor
        return s

    def set_elements(self, elements):
        """Erase all elements and set them.

        Parameters
        ----------
        elements : list of strings
            A list of chemical element symbols.

        See also
        --------
        add_elements, set_line, add_lines.

        Examples
        --------

        >>> s = signals.EDSSEMSpectrum(np.arange(1024))
        >>> s.set_elements(['Ni', 'O'],['Ka','Ka'])
        Adding Ni_Ka Line
        Adding O_Ka Line
        >>> s.mapped_paramters.Acquisition_instrument.SEM.beam_energy = 10
        >>> s.set_elements(['Ni', 'O'])
        Adding Ni_La Line
        Adding O_Ka Line

        """
        # Erase previous elements and X-ray lines
        if "Sample.elements" in self.metadata:
            del self.metadata.Sample.elements
        self.add_elements(elements)

    def add_elements(self, elements):
        """Add elements and the corresponding X-ray lines.

        The list of elements is stored in `metadata.Sample.elements`

        Parameters
        ----------
        elements : list of strings
            The symbol of the elements.


        See also
        --------
        set_elements, add_lines, set_lines.

        """
        if not isiterable(elements) or isinstance(elements, basestring):
            raise ValueError(
                "Input must be in the form of a list. For example, "
                "if `s` is the variable containing this EDS spectrum:\n "
                ">>> s.add_elements(('C',))\n"
                "See the docstring for more information.")
        if "Sample.elements" in self.metadata:
            elements_ = set(self.metadata.Sample.elements)
        else:
            elements_ = set()
        for element in elements:
            if element in elements_db:
                elements_.add(element)
            else:
                raise ValueError(
                    "%s is not a valid chemical element symbol." % element)

        if not hasattr(self.metadata, 'Sample'):
            self.metadata.add_node('Sample')

        self.metadata.Sample.elements = sorted(list(elements_))

    def set_lines(self,
                  lines,
                  only_one=True,
                  only_lines=("Ka", "La", "Ma")):
        """Erase all Xrays lines and set them.

        See add_lines for details.

        Parameters
        ----------
        lines : list of strings
            A list of valid element X-ray lines to add e.g. Fe_Kb.
            Additionally, if `metadata.Sample.elements` is
            defined, add the lines of those elements that where not
            given in this list.
        only_one: bool
            If False, add all the lines of each element in
            `metadata.Sample.elements` that has not line
            defined in lines. If True (default),
            only add the line at the highest energy
            above an overvoltage of 2 (< beam energy / 2).
        only_lines : {None, list of strings}
            If not None, only the given lines will be added.

        See also
        --------
        add_lines, add_elements, set_elements..

        """
        if "Sample.xray_lines" in self.metadata:
            del self.metadata.Sample.xray_lines
        self.add_lines(lines=lines,
                       only_one=only_one,
                       only_lines=only_lines)

    def add_lines(self,
                  lines=(),
                  only_one=True,
                  only_lines=("Ka", "La", "Ma")):
        """Add X-rays lines to the internal list.

        Although most functions do not require an internal list of
        X-ray lines because they can be calculated from the internal
        list of elements, ocassionally it might be useful to customize the
        X-ray lines to be use by all functions by default using this method.
        The list of X-ray lines is stored in
        `metadata.Sample.xray_lines`

        Parameters
        ----------
        lines : list of strings
            A list of valid element X-ray lines to add e.g. Fe_Kb.
            Additionally, if `metadata.Sample.elements` is
            defined, add the lines of those elements that where not
            given in this list. If the list is empty (default), and
            `metadata.Sample.elements` is
            defined, add the lines of all those elements.
        only_one: bool
            If False, add all the lines of each element in
            `metadata.Sample.elements` that has not line
            defined in lines. If True (default),
            only add the line at the highest energy
            above an overvoltage of 2 (< beam energy / 2).
        only_lines : {None, list of strings}
            If not None, only the given lines will be added.

        See also
        --------
        set_lines, add_elements, set_elements.

        """
        if "Sample.xray_lines" in self.metadata:
            xray_lines = set(self.metadata.Sample.xray_lines)
        else:
            xray_lines = set()
        # Define the elements which Xray lines has been customized
        # So that we don't attempt to add new lines automatically
        elements = set()
        for line in xray_lines:
            elements.add(line.split("_")[0])
        for line in lines:
            try:
                element, subshell = line.split("_")
            except ValueError:
                raise ValueError(
                    "Invalid line symbol. "
                    "Please provide a valid line symbol e.g. Fe_Ka")
            if element in elements_db:
                elements.add(element)
                if subshell in elements_db[element]['Atomic_properties'
                                                    ]['Xray_lines']:
                    lines_len = len(xray_lines)
                    xray_lines.add(line)
                    # if lines_len != len(xray_lines):
                    #    print("%s line added," % line)
                    # else:
                    #    print("%s line already in." % line)
                    if lines_len != len(xray_lines):
                        print("%s line added," % line)
                    else:
                        print("%s line already in." % line)
                else:
                    raise ValueError(
                        "%s is not a valid line of %s." % (line, element))
            else:
                raise ValueError(
                    "%s is not a valid symbol of an element." % element)
        xray_not_here = self._get_xray_lines_in_spectral_range(xray_lines)[1]
        for xray in xray_not_here:
            warnings.warn("%s is not in the data energy range." % (xray))
        if "Sample.elements" in self.metadata:
            extra_elements = (set(self.metadata.Sample.elements) -
                              elements)
            if extra_elements:
                new_lines = self._get_lines_from_elements(
                    extra_elements,
                    only_one=only_one,
                    only_lines=only_lines)
                if new_lines:
                    self.add_lines(list(new_lines) + list(lines))
        self.add_elements(elements)
        if not hasattr(self.metadata, 'Sample'):
            self.metadata.add_node('Sample')
        if "Sample.xray_lines" in self.metadata:
            xray_lines = xray_lines.union(
                self.metadata.Sample.xray_lines)
        self.metadata.Sample.xray_lines = sorted(list(xray_lines))

    def _get_lines_from_elements(self,
                                 elements,
                                 only_one=False,
                                 only_lines=("Ka", "La", "Ma")):
        """Returns the X-ray lines of the given elements in spectral range
        of the data.

        Parameters
        ----------
        elements : list of strings
            A list containing the symbol of the chemical elements.
        only_one : bool
            If False, add all the lines of each element in the data spectral
            range. If True only add the line at the highest energy
            above an overvoltage of 2 (< beam energy / 2).
        only_lines : {None, list of strings}
            If not None, only the given lines will be returned.


        Returns
        -------

        """

        beam_energy = self._get_beam_energy()
        lines = []
        for element in elements:
            # Possible line (existing and excited by electron)
            element_lines = []
            for subshell in elements_db[element]['Atomic_properties'
                                                 ]['Xray_lines'].keys():
                if only_lines and subshell not in only_lines:
                    continue
                element_lines.append(element + "_" + subshell)
            element_lines = self._get_xray_lines_in_spectral_range(
                element_lines)[0]
            if only_one and element_lines:
                # Choose the best line
                select_this = -1
                element_lines.sort()
                for i, line in enumerate(element_lines):
                    if (self._get_line_energy(line) < beam_energy / 2):
                        select_this = i
                        break
                element_lines = [element_lines[select_this], ]

            if not element_lines:
                print(("There is not X-ray line for element %s " % element) +
                      "in the data spectral range")
            else:
                lines.extend(element_lines)
        return lines

    # suppress lines_deconvolution="model"
    # suppress standard? add option in "edsmodel"
    def get_lines_intensity(self,
                            xray_lines=None,
                            plot_result=False,
                            integration_window_factor=2.,
                            only_one=True,
                            only_lines=("Ka", "La", "Ma"),
                            lines_deconvolution=None,
                            bck=0,
                            plot_fit=False,
                            store_in_mp=False,
                            bounded=False,
                            grad=False,
                            init=True,
                            return_model=False,
                            **kwargs):
        """Return the intensity map of selected Xray lines.

        The intensities, the number of X-ray counts, are computed by
        suming the spectrum over the
        different X-ray lines. The sum window width
        is calculated from the energy resolution of the detector
        defined as defined in
        `self.metadata.Acquisition_instrument.SEM.Detector.EDS.energy_resolution_MnKa` or
        `self.metadata.Acquisition_instrument.SEM.Detector.EDS.energy_resolution_MnKa`.


        Parameters
        ----------

        xray_lines: {None, "best", list of string}
            If None,
            if `mapped.parameters.Sample.elements.xray_lines` contains a
            list of lines use those.
            If `mapped.parameters.Sample.elements.xray_lines` is undefined
            or empty but `mapped.parameters.Sample.elements` is defined,
            use the same syntax as `add_line` to select a subset of lines
            for the operation.
            Alternatively, provide an iterable containing
            a list of valid X-ray lines symbols.
        plot_result : bool
            If True, plot the calculated line intensities. If the current
            object is a single spectrum it prints the result instead.
        integration_window_factor: Float
            The integration window is centered at the center of the X-ray
            line and its width is defined by this factor (2 by default)
            times the calculated FWHM of the line.
        only_one : bool
            If False, use all the lines of each element in the data spectral
            range. If True use only the line at the highest energy
            above an overvoltage of 2 (< beam energy / 2).
        only_lines : {None, list of strings}
            If not None, use only the given lines.
        lines_deconvolution : None or 'model' or 'standard' or 'top_hat'
            Deconvolution of the line with a gaussian model. Take time
        bck : float
            background to substract. Only for deconvolution
        store_in_mp : bool
            store the result in metadata.Sample
        bounded: bool
            force positive fit, fast with PCA
        grad: bool
            fit option, fast with PCA
        init: bool
            initialize value
        return_model: bool
            return the model instead of the intensities
        kwargs
            The extra keyword arguments for plotting. See
            `utils.plot.plot_signals`

        Returns
        -------
        intensities : list
            A list containing the intensities as Signal subclasses.

        Examples
        --------

        >>> pyplot.set_cmap('RdYlBu_r')

        #Mode standard

        >>> s = database.spec3D('SEM')
        >>> s[102:134,125:152].get_lines_intensity(["Hf_Ma", "Ta_Ma"],
                plot_result=True)

        #Mode 'model'

        >>> s = database.spec3D('SEM')
        >>> s[102:134,125:152].get_lines_intensity(["Hf_Ma", "Ta_Ma"],
                plot_result=True,lines_deconvolution='model',plot_fit=True)

        #Mode 'standard'

        >>> s = database.spec3D('SEM')
        >>> from hyperspy.misc.config_dir import config_path
        >>> s.add_elements(['Hf','Ta'])
        >>> s.link_standard(config_path+'/database/std_RR')
        >>> s[102:134,125:152].get_lines_intensity(
                plot_result=True,lines_deconvolution='standard')

        See also
        --------

        set_elements, add_elements.

        """

        from hyperspy.hspy import create_model

        if xray_lines is None:
            if 'Sample.xray_lines' in self.metadata:
                xray_lines = self.metadata.Sample.xray_lines
            elif 'Sample.elements' in self.metadata:
                xray_lines = self._get_lines_from_elements(
                    self.metadata.Sample.elements,
                    only_one=only_one,
                    only_lines=only_lines)
            else:
                raise ValueError(
                    "Not X-ray line, set them with `add_elements`")
        xray_lines, xray_not_here = self._get_xray_lines_in_spectral_range(
            xray_lines)
        for xray in xray_not_here:
            warnings.warn("%s is not in the data energy range." % (xray) +
                          "You can remove it with" +
                          "s.metadata.Sample.xray_lines.remove('%s')"
                          % (xray))
        intensities = [0] * len(xray_lines)
        if lines_deconvolution == 'standard':
            m = create_model(self, auto_background=False,
                             auto_add_lines=False)
        elif lines_deconvolution == 'model':
            s = self - bck
            m = create_model(s, auto_background=False,
                             auto_add_lines=False)

        for i, xray_line in enumerate(xray_lines):
            line_energy, line_FWHM = self._get_line_energy(xray_line,
                                                           FWHM_MnKa='auto')
            element, line = utils_eds._get_element_and_line(xray_line)
            det = integration_window_factor * line_FWHM / 2.
#            ax = self.axes_manager.signal_axes[0]
#            if line_energy - det < ax.low_value or \
#                    line_energy + det > ax.high_value:
#                raise ValueError(
#                    "%s is outside the energy range." % (xray_line))
            if lines_deconvolution is None:
                intensities[i] = self[..., line_energy - det:line_energy +
                                      det].integrate1D(-1).data
            elif lines_deconvolution == 'top_hat':
                intensities[i] = self.top_hat(line_energy
                                              ).integrate1D(-1).data
            else:
                if lines_deconvolution == 'model':
                    fp = create_component.Gaussian()
                    fp.centre.value = line_energy
                    fp.sigma.value = line_FWHM / 2.355
                    fp.centre.free = False
                    fp.sigma.free = False
                    if bounded:
                        fp.A.ext_bounded = True
                        fp.A.ext_force_positive = True
                elif lines_deconvolution == 'standard':
                    std = self.get_result(element, 'standard_spec').deepcopy()
                    std[:line_energy - det] = 0
                    std[line_energy + det:] = 0
                    fp = create_component.ScalableFixedPattern(std)
                    fp.set_parameters_not_free(['offset', 'xscale', 'shift'])
                    if bounded:
                        fp.yscale.ext_bounded = True
                        fp.yscale.ext_force_positive = True
                fp.name = xray_line
                m.append(fp)
                if init:
                    if lines_deconvolution == 'standard':
                        m[xray_line].yscale.map[
                            'values'] = self[..., line_energy].data
                        m[xray_line].yscale.map['is_set'] = (
                            np.ones(self[..., line_energy].data.shape) == 1)
                    elif lines_deconvolution == 'model':
                        m[xray_line].A.map[
                            'values'] = self[..., line_energy].data
                        m[xray_line].A.map['is_set'] = (
                            np.ones(self[..., line_energy].data.shape) == 1)
                # Other line of the family as twin
                if lines_deconvolution == 'model':
                    for li in elements_db[element]['Atomic_properties']['Xray_lines']:
                        if line[0] in li and line != li:
                            xray_sub = element + '_' + li
                            line_energy, line_FWHM = self._get_line_energy(
                                xray_sub, FWHM_MnKa='auto')
                            fp_sub = create_component.Gaussian()
                            fp_sub.centre.value = line_energy
                            fp_sub.name = xray_sub
                            fp_sub.sigma.value = line_FWHM / 2.355
                            fp_sub.A.twin = fp.A
                            fp_sub.centre.free = False
                            fp_sub.sigma.free = False
                            fp_sub.A.twin_function = _get_weight(element, li)
                            fp_sub.A.twin_inverse_function = _get_iweight(
                                element, li)
                            m.append(fp_sub)
        if lines_deconvolution == 'model' or lines_deconvolution == 'standard':
            m.multifit(fitter='leastsq', grad=grad)
            if plot_fit:
                m.plot()
                plt.title('Fit')
        # data as image, store and plot
        for i, xray_line in enumerate(xray_lines):
            line_energy = self._get_line_energy(xray_line)
            if lines_deconvolution == 'model':
                data_res = m[xray_line].A.map['values']
                if self.axes_manager.navigation_dimension == 0:
                    data_res = data_res[0]
            elif lines_deconvolution == 'standard':
                data_res = m[xray_line].yscale.map['values']
                if self.axes_manager.navigation_dimension == 0:
                    data_res = data_res[0]
            else:
                data_res = intensities[i]

            img = self._set_result(xray_line, 'intensities',
                                   data_res, plot_result=False,
                                   store_in_mp=store_in_mp)
            img.metadata.General.title = (
                'Intensity of %s at %.2f %s from %s' %
                (xray_line,
                 line_energy,
                 self.axes_manager.signal_axes[0].units,
                 self.metadata.General.title))
            if plot_result and img.axes_manager.signal_dimension == 0:
                print("%s at %s %s : Intensity = %.2f"
                      % (xray_line,
                         line_energy,
                         self.axes_manager.signal_axes[0].units,
                         img.data))
            intensities[i] = img
        if plot_result and img.axes_manager.signal_dimension != 0:
            utils.plot.plot_signals(intensities, **kwargs)

        if return_model:
            return m
        else:
            return intensities

    def convolve_sum(self, kernel='square', size=3, **kwargs):
        """
        Apply a running sum on the x,y dimension of a spectrum image

        Parameters
        ----------

        kernel: 'square' or 2D array
            Define the kernel

        size : int,optional
            if kernel = square, defined the size of the square
        """
        import scipy.ndimage
        if kernel == 'square':
            #[[1/float(size*size)]*size]*size
            kernel = [[1] * size] * size

        result = self.deepcopy()
        result = result.as_image([0, 1])
        result.map(scipy.ndimage.filters.convolve,
                   weights=kernel, **kwargs)
        result = result.as_spectrum(0)

        if hasattr(result.metadata.Acquisition_instrument, 'SEM'):
            mp = result.metadata.Acquisition_instrument.SEM
        else:
            mp = result.metadata.Acquisition_instrument.TEM
        if 'Detector.EDS.live_time' in mp:
            mp.Detector.EDS.live_time = mp.Detector.EDS.live_time * \
                np.sum(kernel)

        return result

    def get_result(self, xray_line, result):
        """
        get the result of one X-ray line (result stored in
        'metadata.Sample'):

         Parameters
        ----------
        result : string {'kratios'|'quant'|'intensities'}
            The result to get

        xray_lines: string
            the X-ray line to get.

        """
        mp = self.metadata
        for res in mp.Sample[result]:
            if xray_line in res.metadata.General.title:
                return res
        raise ValueError("Didn't find it")

#_get_navigation_signal do a great job, should use it
    def _set_result(self, xray_line, result, data_res, plot_result,
                    store_in_mp=True):
        """
        Transform data_res (a result) into an image or a signal and
        stored it in 'metadata.Sample'
        """

        mp = self.metadata
        if mp.has_item('Sample'):
            if mp.Sample.has_item('xray_lines'):
                if len(xray_line) < 3:
                    xray_lines = mp.Sample.elements
                else:
                    xray_lines = mp.Sample.xray_lines

                for j in range(len(xray_lines)):
                    if xray_line == xray_lines[j]:
                        break

        axes_res = self.axes_manager.deepcopy()
        axes_res.remove(-1)

        if self.axes_manager.navigation_dimension == 0:
            res_img = Signal(np.array(data_res))
        else:
            res_img = Signal(data_res)
            res_img.axes_manager = axes_res
            if self.axes_manager.navigation_dimension == 1:
                res_img = res_img.as_spectrum(0)
            else:
                res_img = res_img.as_image([0, 1])
        res_img.metadata.General.title = result + ' ' + xray_line
        if plot_result:
            if self.axes_manager.navigation_dimension == 0:
                # to be changed with new version
                print("%s of %s : %s" % (result, xray_line, data_res))
            else:
                res_img.plot(None)
        # else:
        #    print("%s of %s calculated" % (result, xray_line))

        res_img.get_dimensions_from_data()
        if store_in_mp:
            if result not in mp.Sample:
                mp.set_item('Sample.' + result, [0] * len(xray_lines))
            mp.Sample[result][j] = res_img

        return res_img

    def normalize_result(self, result, return_element='all'):
        """
        Normalize the result

        The sum over all elements for any pixel is equal to one.

        Paramters
        ---------

        result: str
            the result to normalize

        return_element: str
            If 'all', all elements are return.
        """
        # look at dim...
        mp = self.metadata
        res = copy.deepcopy(mp.Sample[result])

        re = utils.stack(res)
        if re.axes_manager.signal_dimension == 0:
            tot = re.sum(1)
            for r in range(re.axes_manager.shape[1]):
                res[r].data = (re[::, r] / tot).data
        elif re.axes_manager.signal_dimension == 1:
            tot = re.sum(0)
            for r in range(re.axes_manager.shape[0]):
                res[r].data = (re[r] / tot).data
        else:
            tot = re.sum(1)
            for r in range(re.axes_manager.shape[1]):
                res[r].data = (re[::, r] / tot).data

        if return_element == 'all':
            return res
        else:
            for el in res:
                if return_element in el.metadata.General.title:
                    return el

    def plot_histogram_result(self,
                              result,
                              bins='freedman',
                              color=None,
                              legend='auto',
                              line_style=None,
                              fig=None,
                              **kwargs):
        """
        Plot an histrogram of the result

        Paramters
        ---------

        result: str
            the result to plot

        bins : int or list or str (optional)
            If bins is a string, then it must be one of:
            'knuth' : use Knuth's rule to determine bins
            'scotts' : use Scott's rule to determine bins
            'freedman' : use the Freedman-diaconis rule to determine bins
            'blocks' : use bayesian blocks for dynamic bin widths

        color : valid matplotlib color or a list of them or `None`
            Sets the color of the lines of the plots when `style` is "cascade"
            or "mosaic". If a list, if its length is
            less than the number of spectra to plot, the colors will be cycled. If
            If `None`, use default matplotlib color cycle.

        line_style: valid matplotlib line style or a list of them or `None`
            Sets the line style of the plots for "cascade"
            or "mosaic". The main line style are '-','--','steps','-.',':'.
            If a list, if its length is less than the number of
            spectra to plot, line_style will be cycled. If
            If `None`, use continuous lines, eg: ('-','--','steps','-.',':')

        legend: None | list of str | 'auto'
           If list of string, legend for "cascade" or title for "mosaic" is
           displayed. If 'auto', the title of each spectra (metadata.General.title)
           is used.

        fig : {matplotlib figure, None}
            If None, a default figure will be created.
        """
        mp = self.metadata
        res = copy.deepcopy(mp.Sample[result])

        return plot_histograms(res, bins=bins, legend=legend,
                               color=color,
                               line_style=line_style, fig=fig,
                               **kwargs)

# should use plot ortho_animate
    def plot_orthoview_result(self,
                              element,
                              result,
                              isotropic_voxel=True,
                              normalize=False):
        """
        Plot an orthogonal view of a 3D images

        Parameters
        ----------

        element: str
            The element to get.

        result: str
            The result to get

        isotropic_voxel:
            If True, generate a new image, scaling z in order to obtain isotropic
            voxel.
        """
        if element == 'all':
            res_element = copy.deepcopy(self.metadata.Sample[result])
            res_element = utils.stack(res_element).sum(1)
        elif normalize:
            self.deepcopy()
            res_element = self.normalize_result(result, return_element=element)
        else:
            res_element = self.get_result(element, result)
        fig = image_eds.plot_orthoview_animated(res_element, isotropic_voxel)

        return fig

    def add_poissonian_noise(self, **kwargs):
        """Add Poissonian noise to the data"""
        original_type = self.data.dtype
        self.data = np.random.poisson(self.data, **kwargs).astype(
            original_type)

    def get_take_off_angle(self, tilt_stage='auto',
                           azimuth_angle='auto',
                           elevation_angle='auto'):
        """Calculate the take-off-angle (TOA).

        TOA is the angle with which the X-rays leave the surface towards
        the detector. Parameters are read in 'SEM.tilt_stage',
        'Acquisition_instrument.SEM.Detector.EDS.azimuth_angle' and 'SEM.Detector.EDS.elevation_angle'
         in 'metadata'.

        Returns
        -------
        take_off_angle: float (Degree)

        See also
        --------
        utils.eds.take_off_angle

        Notes
        -----
        Defined by M. Schaffer et al., Ultramicroscopy 107(8), pp 587-597 (2007)
        """
        if self.metadata.Signal.signal_type == 'EDS_SEM':
            mp = self.metadata.Acquisition_instrument.SEM
        elif self.metadata.Signal.signal_type == 'EDS_TEM':
            mp = self.metadata.Acquisition_instrument.TEM

        if tilt_stage == 'auto'and 'tilt_stage' in mp:
            tilt_stage = mp.tilt_stage
        if azimuth_angle == 'auto'and 'azimuth_angle' in mp.Detector.EDS:
            azimuth_angle = mp.Detector.EDS.azimuth_angle
        if elevation_angle == 'auto'and 'elevation_angle' in mp.Detector.EDS:
            elevation_angle = mp.Detector.EDS.elevation_angle

        TOA = utils.eds.take_off_angle(tilt_stage, azimuth_angle,
                                       elevation_angle)
        return TOA

    def plot_xray_lines(self,
                        xray_lines=None,
                        only_lines=("a", "b"),
                        only_one=False,
                        **kwargs):
        """
        Annotate a spec.plot() with the name of the selected X-ray
        lines

        Parameters
        ----------
        xray_lines: {None, 'from_elements', list of string}
            If None,
            if `mapped.parameters.Sample.elements.xray_lines` contains a
            list of lines use those.
            If `mapped.parameters.Sample.elements.xray_lines` is undefined
            or empty or if xray_lines equals 'from_elements' and
            `mapped.parameters.Sample.elements` is defined,
            use the same syntax as `add_line` to select a subset of lines
            for the operation.
            Alternatively, provide an iterable containing
            a list of valid X-ray lines symbols.
        only_lines : None or list of strings
            If not None, use only the given lines (eg. ('a','Kb')).
            If None, use all lines.
        only_one : bool
            If False, use all the lines of each element in the data spectral
            range. If True use only the line at the highest energy
            above an overvoltage of 2 (< beam energy / 2).
        kwargs
            The extra keyword arguments for plot()


        Examples
        --------

        >>> s = database.spec3D('Ti_SEM')
        >>> s.plot_xray_lines()
        >>> s.plot_xray_lines('from_elements')

        See also
        --------
        set_elements, add_elements

        """

        if only_lines is not None:
            only_lines = list(only_lines)
            for only_line in only_lines:
                if only_line == 'a':
                    only_lines.extend(['Ka', 'La', 'Ma'])
                elif only_line == 'b':
                    only_lines.extend(['Kb', 'Lb1', 'Mb'])

        if xray_lines is None or xray_lines == 'from_elements':
            if 'Sample.xray_lines' in self.metadata \
                    and xray_lines != 'from_elements':
                xray_lines = self.metadata.Sample.xray_lines
            elif 'Sample.elements' in self.metadata:
                xray_lines = self._get_lines_from_elements(
                    self.metadata.Sample.elements,
                    only_one=only_one,
                    only_lines=only_lines)
            else:
                raise ValueError(
                    "No elements defined, set them with `add_elements`")

        xray_lines, xray_not_here = self._xray_lines_in_range(xray_lines)
        for xray in xray_not_here:
            print("Warning: %s is not in the data energy range." % (xray))

        line_energy = []
        intensity = []
        for xray_line in xray_lines:
            element, line = utils_eds._get_element_and_line(xray_line)
            line_energy.append(self._get_line_energy(xray_line))
            relative_factor = elements_db[element][
                'Atomic_properties']['Xray_lines'][line]['weight']
            a_eng = self._get_line_energy(element + '_' + line[0] + 'a')
            intensity.append(self[..., a_eng].data * relative_factor)

        self.plot(**kwargs)
        for i in range(len(line_energy)):
            line = marker.Marker()
            line.type = 'line'
            line.orientation = 'v'
            line.set_data(x1=line_energy[i], y2=intensity[i] * 0.8)
            self._plot.signal_plot.add_marker(line)
            line.plot()
            text = marker.Marker()
            text.type = 'text'
            text.set_marker_properties(rotation=90)
            text.set_data(x1=line_energy[i],
                          y1=intensity[i] * 1.1, text=xray_lines[i])
            self._plot.signal_plot.add_marker(text)
            text.plot()

    def get_decomposition_model_from(self,
                                     binned_signal,
                                     components,
                                     loadings_as_guess=True,
                                     **kwargs):
        """
        Return the spectrum generated with the selected number of principal
        components from another spectrum (binned_signal).

        The selected components are fitted on the spectrum

        Parameters
        ------------

<<<<<<< HEAD
        binned_signal: signal
            The components of the binned_signal are fitted to self.
            The dimension must have a common multiplicity.

        components :  int or list of ints
             if int, rebuilds SI from components in range 0-given int
             if list of ints, rebuilds SI from only components in given list
        kwargs
            keyword argument for multifit

        Returns
        -------
        Signal instance

        Example
        -------

        Quick example

        >>> s = database.spec3D()
        >>> s.change_dtype('float')
        >>> s = s[:6,:8]
        >>> s2 = s.deepcopy()
        >>> dim = s.axes_manager.shape
        >>> s2 = s2.rebin((dim[0]/2, dim[1]/2, dim[2]))
        >>> s2.decomposition(True)
        >>> a = s.get_decomposition_model_from(s2, components=5)

        Slower that makes sense

        >>> s = database.spec4D('TEM')[::,::,1]
        >>> s.change_dtype('float')
        >>> dim = s.axes_manager.shape
        >>> s = s.rebin((dim[0]/4, dim[1]/4, dim[2]))
        >>> s2 = s.deepcopy()
        >>> s2 = s2.rebin((dim[0]/8, dim[1]/8, dim[2]))
        >>> s2.decomposition(True)
        >>> a = s.get_decomposition_model_from(s2, components=5)

        """
        from hyperspy.hspy import create_model
        if hasattr(binned_signal, 'learning_results') is False:
            raise ValueError(
                "binned_signal must be decomposed")

        if isinstance(components, int):
            components = range(components)

        m = create_model(self, auto_background=False,
                         auto_add_lines=False)
        factors = binned_signal.get_decomposition_factors()
        if loadings_as_guess:
            loadings = binned_signal.get_decomposition_loadings()
            dim_bin = np.array(binned_signal.axes_manager.navigation_shape)
            dim = np.array(self.axes_manager.navigation_shape)
            bin_fact = dim / dim_bin
            if np.all([isinstance(bin_f, int)
                       for bin_f in bin_fact]) is False:
                raise ValueError(
                    "The dimension of binned_signal doesn't not result"
                    "from a binning")
        for i_comp in components:
            fp = create_component.ScalableFixedPattern(factors[i_comp])
            fp.set_parameters_not_free(['offset', 'xscale', 'shift'])
            fp.name = str(i_comp)
            if loadings_as_guess:
                load_data = loadings[i_comp].data
                for i, bin_f in enumerate(bin_fact[::-1]):
                    load_data = np.repeat(load_data, bin_f, axis=i)
            m.append(fp)
            if loadings_as_guess:
                m[str(i_comp)].yscale.map['values'] = load_data
                m[str(i_comp)].yscale.map['is_set'] = [[True] * dim[0]] * \
                    dim[1]
                #(np.ones(self[...,line_energy].data.shape)==1)
        m.multifit(fitter='leastsq', **kwargs)

        return m.as_signal()
    # to be improved, get line energy, FHWM, output...

    def top_hat(self, line_energy, width_windows=1.):
        """
        Substact the background with a top hat filter. The width of the
        lobs are defined with the width of the peak at the line_energy.

        Parameters
        ----------------
        line_energy: float
            The energy in keV used to set the lob width calculate with
            FHWM_eds.

        width_windows: float or list(min,max)
            The width of the windows on which is applied the top_hat.
            By default set to 1, which is equivalent to the size of the
            filtering object.

        Notes
        -----
        See the textbook of Goldstein et al., Plenum publisher,
        third edition p 399

        """
        offset = np.copy(self.axes_manager.signal_axes[0].offset)
        scale_s = np.copy(self.axes_manager.signal_axes[0].scale)
        #FWHM_MnKa = self.metadata.Acquisition_instrument.SEM.Detector.EDS.energy_resolution_MnKa
        if self.metadata.Signal.signal_type == 'EDS_SEM':
            FWHM_MnKa = self.metadata.Acquisition_instrument.SEM.Detector.EDS.energy_resolution_MnKa
        elif self.metadata.Signal.signal_type == 'EDS_TEM':
            FWHM_MnKa = self.metadata.Acquisition_instrument.TEM.Detector.EDS.energy_resolution_MnKa
        line_FWHM = utils_eds.get_FWHM_at_Energy(FWHM_MnKa, line_energy)
        if np.ndim(width_windows) == 0:
            det = [width_windows * line_FWHM, width_windows * line_FWHM]
        else:
            det = width_windows

        olob = int(round(line_FWHM / scale_s / 2) * 2)
        g = []
        for lob in range(-olob, olob):
            if abs(lob) > olob / 2:
                g.append(-1. / olob)
            else:
                g.append(1. / (olob + 1))
        g = np.array(g)

        bornA = [int(round((line_energy - det[0] - offset) / scale_s)),
                 int(round((line_energy + det[1] - offset) / scale_s))]

        data_s = []
        for i in range(bornA[0], bornA[1]):
            data_s.append(self.data[..., i - olob:i + olob].dot(g))
            # data_s.append(self.data[...,i-olob:i+olob])
        data_s = np.array(data_s)

        dim = len(self.data.shape)
        #spec_th = EDSSEMSpectrum(np.rollaxis(data_s.dot(g),0,dim))

        spec_th = Spectrum(np.rollaxis(data_s, 0, dim))

        return spec_th

    def save(self, filename=None, overwrite=None, extension=None,
             **kwds):
        """Saves the signal in the specified format.

        The function gets the format from the extension.:
            - hdf5 for HDF5
            - rpl for Ripple (useful to export to Digital Micrograph)
            - msa for EMSA/MSA single spectrum saving.
            - Many image formats such as png, tiff, jpeg...

        If no extension is provided the default file format as defined
        in the `preferences` is used.
        Please note that not all the formats supports saving datasets of
        arbitrary dimensions, e.g. msa only suports 1D data.

        Each format accepts a different set of parameters. For details
        see the specific format documentation.

        Parameters
        ----------
        filename : str or None
            If None (default) and tmp_parameters.filename and
            `tmp_paramters.folder` are defined, the
            filename and path will be taken from there. A valid
            extension can be provided e.g. "my_file.rpl", see `extension`.
        overwrite : None, bool
            If None, if the file exists it will query the user. If
            True(False) it (does not) overwrites the file if it exists.
        extension : {None, 'hdf5', 'rpl', 'msa',common image extensions e.g. 'tiff', 'png'}
            The extension of the file that defines the file format.
            If None, the extesion is taken from the first not None in the follwoing list:
            i) the filename
            ii)  `tmp_parameters.extension`
            iii) `preferences.General.default_file_format` in this order.
        """
        mp = self.metadata

        if hasattr(mp, 'Sample'):
            if hasattr(mp.Sample, 'standard_spec'):
                l_time = []
                for el in range(len(mp.Sample.elements)):
                # for el in range(len(mp.Sample.xray_lines)):
                    std = mp.Sample.standard_spec[el]
                    if "Acquisition_instrument.SEM" in std.metadata:
                        microscope = std.metadata.Acquisition_instrument.SEM
                    elif "Acquisition_instrument.TEM" in std.metadata:
                        microscope = std.metadata.Acquisition_instrument.TEM
                    l_time.append(microscope.Detector.EDS.live_time)
                std_store = copy.deepcopy(mp.Sample.standard_spec)
                std = utils.stack(std_store)
                std.metadata.General.title = std_store[
                    0].metadata.General.title
                if "Acquisition_instrument.SEM" in std.metadata:
                    std.metadata.Acquisition_instrument.SEM.Detector.EDS.live_time = l_time
                elif "Acquisition_instrument.TEM" in std.metadata:
                    std.metadata.Acquisition_instrument.TEM.Detector.EDS.live_time = l_time
                mp.Sample.standard_spec = std
            result_store = []
            for result in ['kratios', 'quant', 'quant_enh', 'intensities']:
                if hasattr(mp.Sample, result):
                    result_store.append(copy.deepcopy(mp.Sample[result]))
                    mp.Sample[result] = utils.stack(mp.Sample[result])
                    del mp.Sample[result].original_parameters.stack_elements

        super(EDSSpectrum, self).save(filename, overwrite, extension)

        if hasattr(mp, 'Sample'):
            if hasattr(mp.Sample, 'standard_spec'):
                mp.Sample.standard_spec = std_store
            i = 0
            for result in ['kratios', 'quant', 'quant_enh', 'intensities']:
                if hasattr(mp.Sample, result):
                    mp.Sample[result] = result_store[i]
                    i = i + 1

    def compute_continuous_xray_generation(self, generation_factor=1):
        """Continous X-ray generation.

        Kramer or Lisfshin equation

        Parameters
        ----------
        generation_factor: int
            The power law to use.
            1 si equivalent to Kramer equation.
            2 is equivalent to Lisfhisn modification of Kramer equation.
        beam_energy:  float
            The energy of the electron beam

        See also
        --------
        utils.misc.eds.model.continuous_xray_generation
        edsmodel.add_background
        """

        spec = self._get_signal_signal()
        beam_energy = self._get_beam_energy()
        spec.metadata.General.title = 'Generation model (factor:' + str(1) +')'

        #energy_axis = spec.axes_manager.signal_axes[0]
        #eng = np.linspace(energy_axis.low_value,
                          #energy_axis.high_value,
                          #energy_axis.size)
        spec.data = physical_model.xray_generation(
            energy=spec.axes_manager.signal_axes[0].axis,
            generation_factor=generation_factor,
            beam_energy=beam_energy)
        return spec
        
    def compute_detector_efficiency_from_layers(self,
                         elements='auto',
                        thicknesses_layer='auto',
                        thickness_detector='auto',
                        microscope_name='osiris'):
        """Detector efficiency from layers descrption

        Parameters
        ----------
        elements: list of str
            The elements of the layer, if 'auto', take the osiris data
        thicknesses_layer: list of float
            Thicknesses of layer in nm, if 'auto', take the osiris data
        thickness_detector: float
            The thickness of the detector in mm, if 'auto', take the osiris data
        """
        spec = self._get_signal_signal()
        spec.metadata.General.title = 'Detection efficiency'
        if spec.axes_manager.signal_axes[0].units == 'eV' : 
            units_factor = 1000.
        else :
            units_factor = 1.
            
        if elements == 'auto' and thicknesses_layer == 'auto':
            elements,thicknesses_layer,thickness_detector = \
                database.detector_layers_brucker(
                    microscope_name=microscope_name)            

        eng = spec.axes_manager.signal_axes[0].axis / units_factor
        eng = eng[np.searchsorted(eng, 0.0):]
        spec.data = np.append(np.array([0] * (len(spec.data) - len(eng))),
                              physical_model.detetector_efficiency_from_layers(energies=eng,
                                                        elements=elements,
                                         thicknesses_layer=thicknesses_layer,
                                         thickness_detector=thickness_detector))
        return spec

    def get_sample_density(self, weight_fraction='auto'):
        """Return the density of the sample

        Parameters
        ----------
        weight_fraction: {list of float| 'auto'}
            the composition of the sample
            if 'auto'. looks for the weight fraction in metadata
            if not there take the iso concentration

        Return
        ------
        density in g/cm^3
        """
        from hyperspy import signals
        elements = self.metadata.Sample.elements
        if weight_fraction == 'auto':
            if 'weight_fraction' in self.metadata.Sample:
                weight_fraction = self.metadata.Sample.weight_fraction
            else:
                weight_fraction = [1. / len(elements) for elm in elements]
                print 'Weight fraction is automatically set to ' + str(
                    weight_fraction)
        if isinstance(weight_fraction[0], signals.Signal):
            weight_frac = []
            for weight in weight_fraction:
                weight_frac.append(weight.data)
            density = utils.material.density_of_mixture_of_pure_elements(
                elements, weight_frac)
        else:
            density = utils.material.density_of_mixture_of_pure_elements(
                elements, weight_fraction)
        self.metadata.Sample.density = density
        return density

#    def get_sample_density(self, weight_fraction='auto'):
#        """Return the density of the sample
#
#        Parameters
#        ----------
#        weight_fraction: {list of float| 'auto'}
#            the composition of the sample
#            if 'auto'. looks for the weight fraction in metadata
#            if not there take the iso concentration
#
#        Return
#        ------
#        density in g/cm^3
#        """
#        from hyperspy import signals
#        elements = self.metadata.Sample.elements
#
#        if weight_fraction == 'auto':
#            if 'weight_fraction' in self.metadata.Sample:
#                weight_fraction = self.metadata.Sample.weight_fraction
#            else:
#                weight_fraction = [1. / len(elements) for elm in elements] 
#                print 'Weight fraction is automatically set to ' + str(
#                    weight_fraction)
#        if isinstance(weight_fraction[0], signals.Signal):
#            weight_frac = []
#            for weight in weight_fraction:
#                weight_frac.append(weight.data)
#            density = utils.material.density_of_mixture_of_pure_elements(
#                elements, weight_frac)
#        else:
#            density = utils.material.density_of_mixture_of_pure_elements(
#                elements, weight_fraction)
#        self.metadata.Sample.density = density
#        return density

    def get_sample_mass_absorption_coefficient(self,
                                               elements='auto',
                                               weight_fraction='auto',
                                               xray_lines='auto'):
        """Return the mass absorption coefficients of the sample for the
        different X-rays

        The sample is the defined as a mixture (compound) of pure elements

        Parameters
        ----------
        elements: {list of str | 'auto'}
            The list of element symbol of the absorber, e.g. ['Al','Zn'].
            if 'auto', use the elements in metadata.Sample
        xray_lines: {list of str | 'auto'}
            The list of X-ray lines, e.g. ['Al_Ka','Zn_Ka','Zn_La']
            if 'auto', use the Xray lines in metadata.Sample
        weight_fraction: {list of float | 'auto'}
            The fraction of elements in the sample by weight
            if 'auto', use the weight_fraction in metadata.Sample
            or use an equi-fraction e.g. [0.5,0.5]

        Return
        ------
        mass absorption coefficient in cm^2/g
        """

        if xray_lines == 'auto':
            if 'Sample.xray_lines' in self.metadata:
                xray_lines = copy.copy(self.metadata.Sample.xray_lines)
            else:
                raise ValueError("Add lines first, see 'add_lines'")

        if elements == 'auto'and 'Sample.elements' in self.metadata:
            elements = self.metadata.Sample.elements
        if weight_fraction == 'auto':
            if 'Sample.weight_fraction' in self.metadata:
                weight_fraction = self.metadata.Sample.weight_fraction
            else:
                weight_fraction = [1. / len(elements) for elm in elements] 
                print 'Weight fraction is automatically set to ' + str(weight_fraction)
        return utils.material.mass_absorption_coefficient_of_mixture_of_pure_elements(energies=xray_lines,
                                                                   weight_fraction=weight_fraction, 
                                                                   elements=elements)

    def get_detector_efficiency(self,
                                detector_name,
                                gateway='auto'):
        """
        Return the detector efficiency.

        From DTSA II or from a database

        Parameters
        ----------
        det_name: int, str
            If {0,1,2,3,4}, INCA efficiency database
            If str, model from DTSAII
        gateway: execnet Gateway
            If 'auto', generate automatically the connection to jython.

        See also
        --------
        database.detector_efficiency_INCA
        utils_eds.get_detector_properties
        """
        spec = self._get_signal_signal()   
        energy_axis = spec.axes_manager.signal_axes[0]
        
        if isinstance(detector_name, str):
            if gateway == 'auto':
                gateway = utils_eds.get_link_to_jython()
            det_efficiency = utils_eds.get_detector_properties(
                detector_name, gateway=gateway)
        else:
            det_efficiency = database.detector_efficiency_INCA(detector_name)
            
        if det_efficiency.axes_manager.signal_axes[0].units != energy_axis.units:
            det_efficiency._eV_to_keV()
            
        spec.metadata.General.title = 'detector efficiency: ' + \
                det_efficiency.metadata.General.title
                
        f =  interp1d(det_efficiency.axes_manager.signal_axes[0].axis,
            det_efficiency.data.squeeze(),bounds_error=False,
            fill_value=0.,)
            
        spec.data = f(energy_axis.axis)
        
        return spec
        
    def save_result(self, result, filename, xray_lines='all',
                    extension='hdf5'):
        """
        Save the result in a file (results stored in
        'metadata.Sample')

        Parameters
        ----------
        result : string {'kratios'|'quant'|'intensities'}
            The result to save

        filename:
            the file path + the file name. The result and the Xray-lines
            is added at the end.

        xray_lines: list of string
            the X-ray lines to save. If 'all' (default), save all X-ray lines

        Extension:
            the extension in which the result is saved.

        See also
        -------
        get_kratio, deconvolove_intensity, quant

        """
        # print 'This is obsolete, it will desapear'
        mp = self.metadata
        if xray_lines is 'all':
            if result == 'intensities':
                xray_lines = mp.Sample.xray_lines
            else:
                xray_lines = mp.Sample.xray_lines
        for xray_line in xray_lines:
            if result == 'intensitiesS':
                res = self.intensity_map([xray_line], plot_result=False)[0]
            else:
                res = self.get_result(xray_line, result)
            if res.data.dtype == 'float64':
                a = 1
                res.change_dtype('float32')
                # res.change_dtype('uint32')
            res.save(filename=filename + "_" + result + "_" + xray_line,
                     extension=extension, overwrite=True)
                     
    def _get_signal_signal(self):
        s = Spectrum(np.zeros(self.axes_manager._signal_shape_in_array,
                                dtype=self.data.dtype),
                       axes=self.axes_manager._get_signal_axes_dicts())
        s.set_signal_type(self.metadata.Signal.signal_type)
        return s
        
    def align_results(self,
                      results='all',
                      reference=['kratios', 0],
                      starting_slice=0,
                      align_ref=False,
                      crop=True,
                      shifts='StackReg'):
        """Align the results on the same alignement matrix.

        A reference stack with another signal can be used.

        Parameters
        ----------
        results: 'all' | List of string
            The list of result to be align. If 'all', all result are aligned.
        reference: [result,elements] | image
            The reference is used to gerenerate an alignement matrix.
        starting_slice: int
            The starting slice for the alignment.
        align_ref: bool
            If true the external reference is aligned.
        crop : bool
            If True, the data will be cropped not to include regions
            with missing data
        shifts : 'StackReg' | 'mp' | array
            1. If StackReg, use align_with_stackReg
            2. If mp, look in the metadata of  reference
            3. or give an array

        See also
        --------
        align_with_stackReg

        Notes
        -----
        Defined by P. Thevenaz, U. Ruttimann, and M. Unser,
        IEEE Transaction on IMage Processing 7(1), pp 27-41 (1998)

        The version of MulitStackReg has been modified. Translation and save
        save the alignement is used.

        """
        from hyperspy import signals
        mp = self.metadata

        if results == 'all':
            results_tmp = ['kratios', 'quant', 'quant_enh', 'intensities']
            results = []
            for res in results_tmp:
                if res in mp.Sample:
                    results.append(res)

        if isinstance(reference, signals.Image) is False:
            ref_is_result = True
            if shifts == 'StackReg':
                if isinstance(reference[1], basestring) is False:
                    reference[1] = mp.Sample.xray_lines[reference[1]]
                reference = self.get_result(reference[1], reference[0])
            else:
                # Shifts has the priority, so any reference is given
                reference = mp.Sample[results[0]][0]
                align_ref = False
        else:
            ref_is_result = False

        mp_ref = reference.metadata
        if shifts == 'StackReg':
            image_eds.align_with_stackReg(reference,
                                          starting_slice=starting_slice, align_img=False,
                                          return_align_img=False)
            shifts = mp_ref.align.shifts
        elif shifts == 'mp':
            shifts = mp_ref.align.shifts

        res_shape = mp.Sample[results[0]][0].axes_manager.shape
        ref_shape = reference.axes_manager.shape
        scale = [1, 1]
        if res_shape != ref_shape and ref_is_result is False:
            if (res_shape[0] == res_shape[0] and
                    ref_shape[1] % res_shape[1] == 0 and
                    ref_shape[2] % res_shape[2] == 0):
                scale = [ref_shape[1] / res_shape[1],
                         ref_shape[2] / res_shape[2]]
                #shifts = shifts * scale
                shifts = shifts / scale
            else:
                raise ValueError(
                    "The reference dimensions are not compatible with those "
                    "of the result.")
                print ref_shape

        if crop is True:
            shifts = -shifts
            bottom, top = (int(np.floor(shifts[:, 0].min())) if
                           shifts[:, 0].min() < 0 else None,
                           int(np.ceil(shifts[:, 0].max())) if
                           shifts[:, 0].max() > 0 else 0)
            right, left = (int(np.floor(shifts[:, 1].min())) if
                           shifts[:, 1].min() < 0 else None,
                           int(np.ceil(shifts[:, 1].max())) if
                           shifts[:, 1].max() > 0 else 0)
            shifts = -shifts
            if bottom is not None:
                bottom_ref = bottom * int(scale[0])
            else:
                bottom_ref = bottom
            if top is not None:
                top_ref = top * int(scale[0])
            else:
                top_ref = top
            if right is not None:
                right_ref = right * int(scale[1])
            else:
                right_ref = right
            if left is not None:
                left_ref = left * int(scale[1])
            else:
                left_ref = left

        if align_ref and ref_is_result is False:
            if mp_ref.has_item('align') is False:
                mp_ref.add_node('align')
                reference.align2D(shifts=shifts * scale, crop=False)
            elif mp_ref.align.is_aligned is False:
                reference.align2D(shifts=shifts * scale, crop=False)
            mp_ref.align.is_aligned = True
            if crop:
                if mp_ref.align.has_item('crop'):
                    if mp_ref.align.crop is False:
                        reference.crop_image(top_ref, bottom_ref,
                                             left_ref, right_ref)
                        mp_ref.align.crop = True
                else:
                    reference.crop_image(top_ref, bottom_ref,
                                         left_ref, right_ref)
                    mp_ref.align.crop = True

        for result in results:
            if hasattr(mp.Sample, result):
                result_images = mp.Sample[result]
                for res in result_images:
                    res.align2D(shifts=shifts, crop=False)
                    mp_temp = res.metadata
                    if mp_temp.has_item('align') is False:
                        mp_temp.add_node('align')
                    mp_temp.align.crop = crop
                    mp_temp.align.is_aligned = True
                    mp_temp.align.shifts = shifts
                    mp_temp.align.method = 'ref : ' + mp_ref.General.title
                    if crop is True:
                        res.crop_image(top, bottom, left, right)

        if mp.has_item('align') is False:
            mp.add_node('align')
        mp.align.crop = crop
        mp.align.is_aligned = True
        mp.align.shifts = shifts
        mp.align.method = 'ref : ' + mp_ref.General.title
        if crop is True and self.data != []:
            self.axes_manager[1].size = res.axes_manager[2].size
            self.axes_manager[0].size = res.axes_manager[1].size

# to be suppress, can be done with model->fit_energy_resolution

    # def calibrate_energy_resolution(self, xray_line, bck='auto',
                                    # set_Mn_Ka=True, model_plot=True):
        #"""
        # Calibrate the energy resolution from a peak

        # Estimate the FHWM of the peak, estimate the energy resolution and
        # extrapolate to FWHM of Mn Ka

        # Parameters:
        # xray_line : str
            # the selected X-ray line. It shouldn't have peak around

        # bck: float | 'auto'
            # the linear background to substract.

        # set_Mn_Ka : bool
            # If true, set the obtain resolution. If false, return the
            # FHWM at Mn Ka.

        # model_plot : bool
            # If True, plot the fit

        #"""

        #from hyperspy.hspy import create_model
        #mp = self.metadata
        #element, line = utils_eds._get_element_and_line(xray_line)
        # Xray_energy, FWHM = self._get_line_energy(xray_line,
                                                  # FWHM_MnKa='auto')

        # if bck == 'auto':
            #spec_bck = self[Xray_energy + 2.5 * FWHM:Xray_energy + 2.7 * FWHM]
            #bck = spec_bck.sum(0).data / spec_bck.axes_manager.shape[0]
        #sb = self - bck
        # m = create_model(sb,auto_background=False,
                 # auto_add_lines=False)

        #fp = create_component.Gaussian()
        #fp.centre.value = Xray_energy
        #fp.sigma.value = FWHM / 2.355
        # m.append(fp)
        #m.set_signal_range(Xray_energy - 1.2 * FWHM, Xray_energy + 1.6 * FWHM)
        # m.multifit()
        # if model_plot:
            # m.plot()

        # res_MnKa = utils_eds.get_FWHM_at_Energy(fp.sigma.value * 2.355 * 1000,
                                                # elements_db['Mn'][
                                                    #'Atomic_properties']['Xray_lines'][
                                                    #'Ka']['energy (keV)'], xray_line)
        # if set_Mn_Ka:
            #mp.SEM.Detector.EDS.energy_resolution_MnKa = res_MnKa * 1000
            # print 'Resolution at Mn Ka ', res_MnKa * 1000
            # print 'Shift eng eV ', (Xray_energy - fp.centre.value) * 1000
        # else:
            # return res_MnKa * 1000
############################
#    def running_sum(self, shape_convo='square', corner=-1):
#        #cross not tested
#        """
#         Apply a running sum on the data.
#         Parameters
#        ----------
#         shape_convo: 'square'|'cross'
#             Define the shape to convolve with
#         corner : -1 || 1
#             For square, running sum induce a shift of the images towards
#             one of the corner: if -1, towards top left, if 1 towards
#             bottom right.
#             For 'cross', if -1 vertical/horizontal cross, if 1 from corner
#             to corner.
#        """
#        dim = self.data.shape
#        data_s = np.zeros_like(self.data)
#        data_s = np.insert(data_s, 0, 0, axis=-3)
#        data_s = np.insert(data_s, 0, 0, axis=-2)
#        if shape_convo == 'square':
#            end_mirrors = [[0, 0], [-1, 0], [0, -1], [-1, -1]]
#            for end_mirror in end_mirrors:
#                 tmp_s = np.insert(
#                     self.data,
#                     end_mirror[0],
#                     self.data[...,
#                               end_mirror[0],
#                              :,
#                              :],
#                     axis=-3)
#                 data_s += np.insert(tmp_s, end_mirror[1],
#                                     tmp_s[..., end_mirror[1], :], axis=-2)
#            if corner == -1:
#                data_s = data_s[..., 1:, :, :][..., 1:, :]
#            else:
#                data_s = data_s[..., :-1, :, :][..., :-1, :]
#        elif shape_convo == 'cross':
#            data_s = np.insert(data_s, 0, 0, axis=-3)
#            data_s = np.insert(data_s, 0, 0, axis=-2)
#            if corner == -1:
#                 end_mirrors = [[0, -1, 0, -1], [-1, -1, 0, -1],
#                               [0, 0, 0, -1], [0, -1, 0, 0], [0, -1, -1, -1]]
#            elif corner == 1:
#                 end_mirrors = [[0, -1, 0, -1], [0, 0, 0, 0],
#                               [-1, -1, 0, 0], [0, 0, -1, -1], [-1, -1, -1, -1]]
#            else:
#                end_mirrors = [
#                    [0, -1, 0, -1], [-1, -1, 0, -1], [0,
#                                                       0, 0, -1], [0, -1, 0, 0],
#                    [0, -1, -1, -1], [0, 0, 0, 0], [-1, -1, 0, 0], [0, 0, -1, -1], [-1, -1, -1, -1]]
#            for end_mirror in end_mirrors:
#                tmp_s = np.insert(
#                     self.data,
#                     end_mirror[0],
#                     self.data[...,
#                               end_mirror[0],
#                              :,
#                              :],
#                     axis=-3)
#                tmp_s = np.insert(
#                     tmp_s,
#                     end_mirror[1],
#                     tmp_s[...,
#                           end_mirror[0],
#                          :,
#                          :],
#                     axis=-3)
#                tmp_s = np.insert(
#                     tmp_s,
#                     end_mirror[2],
#                     tmp_s[...,
#                           end_mirror[1],
#                          :],
#                     axis=-2)
#                data_s += np.insert(tmp_s, end_mirror[3],
#                                     tmp_s[..., end_mirror[1], :], axis=-2)
#            data_s = data_s[..., 1:-2, :, :][..., 1:-2, :]
#        if hasattr(self.metadata.Acquisition_instrument, 'SEM'):
#            mp = self.metadata.Acquisition_instrument.SEM
#        else:
#            mp = self.metadata.Acquisition_instrument.TEM
#        if hasattr(mp, 'EDS') and hasattr(mp.Detector.EDS, 'live_time'):
#            mp.Detector.EDS.live_time = mp.Detector.EDS.live_time * len(end_mirrors)
#        self.data = data_s
############################
    # def plot_xray_line(self, line_to_plot='selected'):
        #"""
        # Annotate a spec.plot() with the name of the selected X-ray
        # lines
        # Parameters
        #----------
        # line_to_plot: string 'selected'|'a'|'ab|'all'
            # Defined which lines to annotate. 'selected': the selected one,
            #'a': all alpha lines of the selected elements, 'ab': all alpha and
            # beta lines, 'all': all lines of the selected elements
        # See also
        #--------
        #set_elements, add_elements
        #"""
        # if self.axes_manager.navigation_dimension > 0:
            #raise ValueError("Works only for single spectrum")
        #mp = self.metadata
        # if hasattr(self.metadata, 'SEM') and\
                # hasattr(self.metadata.Acquisition_instrument.SEM, 'beam_energy'):
            #beam_energy = mp.Acquisition_instrument.SEM.beam_energy
        # elif hasattr(self.metadata, 'TEM') and\
                # hasattr(self.metadata.TEM, 'beam_energy'):
            #beam_energy = mp.TEM.beam_energy
        # else:
            #beam_energy = 300
        #elements = []
        #lines = []
        # if line_to_plot == 'selected':
            #xray_lines = mp.Sample.xray_lines
            # for xray_line in xray_lines:
                #element, line = utils_eds._get_element_and_line(xray_line)
                # elements.append(element)
                # lines.append(line)
        # else:
            # for element in mp.Sample.elements:
                # for line, en in elements_db[element]['Atomic_properties']['Xray_lines'].items():
                    # if en < beam_energy:
                        # if line_to_plot == 'a' and line[1] == 'a':
                            # elements.append(element)
                            # lines.append(line)
                        # elif line_to_plot == 'ab':
                            # if line[1] == 'a' or line[1] == 'b':
                                # elements.append(element)
                                # lines.append(line)
                        # elif line_to_plot == 'all':
                            # elements.append(element)
                            # lines.append(line)
        #xray_lines = []
        #line_energy = []
        #intensity = []
        # for i, element in enumerate(elements):
            # line_energy.append(elements_db[element]['Atomic_properties']['Xray_lines'][lines[i]])
            # if lines[i] == 'a':
                # intensity.append(self[line_energy[-1]].data[0])
            # else:
                #relative_factor = elements_db['lines']['ratio_line'][lines[i]]
                #a_eng = elements_db[element]['Atomic_properties']['Xray_lines'][lines[i][0] + 'a']
                #intensity.append(self[a_eng].data[0] * relative_factor)
            #xray_lines.append(element + '_' + lines[i])
        # self.plot()
        # for i in range(len(line_energy)):
            # plt.text(line_energy[i], intensity[i] * 1.1, xray_lines[i],
                     # rotation=90)
            #plt.vlines(line_energy[i], 0, intensity[i] * 0.8, color='black')
=======
        return TOA

    def atomic_to_weigth(self, atomic_percent, elements='auto'):
        """Convert the maps of composition from atomic percent to weight
        percent.

        Parameters
        ----------
        atomic_percent: list of signals or signals
            The atomic fractions (composition) of the sample.
        elements: list of str or 'auto'
            A list of element abbreviations, e.g. ['Al','Zn']. If 'auto', take
            `metadata.Sample.elements`

        Returns
        -------
        weight_percent : same as atomic_percent
            The maps of composition in weight percent.

        See also
        --------
        utils.material.atomic_to_weight

        """
        if elements == 'auto':
            elements = self.metadata.Sample.elements
        if isinstance(atomic_percent, list):
            weight_percent = utils.stack(atomic_percent)
            weight_percent.data = utils.material.atomic_to_weight(
                elements, weight_percent.data)
            weight_percent.data = np.nan_to_num(weight_percent.data)
            weight_percent = weight_percent.split()
        else:
            weight_percent = atomic_percent.deepcopy()
            weight_percent.data = utils.material.atomic_to_weight(
                elements, atomic_percent.data)
            weight_percent.data = np.nan_to_num(weight_percent.data)
        return weight_percent

    def weight_to_atomic(self, weight_percent, elements='auto'):
        """Convert the maps of composition from weight percent to weight
        atomic.

        Parameters
        ----------
        weight_percent: list of signals or signals
            The weight fractions (composition) of the sample.
        elements: list of str or 'auto'
            A list of element abbreviations, e.g. ['Al','Zn']. If 'auto', take
            `metadata.Sample.elements`

        Returns
        -------
        atomic_percent : same as weight_percent
            The maps of composition in atomic percent.

        See also
        --------
        utils.material.weight_to_atomic

        """
        if elements == 'auto':
            elements = self.metadata.Sample.elements
        if isinstance(weight_percent, list):
            atomic_percent = utils.stack(weight_percent)
            atomic_percent.data = utils.material.weight_to_atomic(
                elements, atomic_percent.data)
            atomic_percent.data = np.nan_to_num(atomic_percent.data)
            atomic_percent = atomic_percent.split()
        else:
            atomic_percent = weight_percent.deepcopy()
            atomic_percent.data = utils.material.weight_to_atomic(
                elements, atomic_percent.data)
            atomic_percent.data = np.nan_to_num(atomic_percent.data)
        return atomic_percent
>>>>>>> 929cae90
<|MERGE_RESOLUTION|>--- conflicted
+++ resolved
@@ -1122,7 +1122,6 @@
         Parameters
         ------------
 
-<<<<<<< HEAD
         binned_signal: signal
             The components of the binned_signal are fitted to self.
             The dimension must have a common multiplicity.
@@ -1993,9 +1992,6 @@
             # plt.text(line_energy[i], intensity[i] * 1.1, xray_lines[i],
                      # rotation=90)
             #plt.vlines(line_energy[i], 0, intensity[i] * 0.8, color='black')
-=======
-        return TOA
-
     def atomic_to_weigth(self, atomic_percent, elements='auto'):
         """Convert the maps of composition from atomic percent to weight
         percent.
@@ -2068,5 +2064,4 @@
             atomic_percent.data = utils.material.weight_to_atomic(
                 elements, atomic_percent.data)
             atomic_percent.data = np.nan_to_num(atomic_percent.data)
-        return atomic_percent
->>>>>>> 929cae90
+        return atomic_percent