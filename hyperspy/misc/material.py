import numpy as np
import numbers
import warnings
<<<<<<< HEAD
=======
import copy
>>>>>>> 3524285f

from hyperspy.misc.elements import elements as elements_db
from hyperspy.misc.eds.ffast_mac import ffast_mac_db as ffast_mac
from hyperspy.misc.eds import utils as utils_eds
from hyperspy.misc.utils import stack


def _weight_to_atomic(weight_percent, elements):
    """Convert weight percent (wt%) to atomic percent (at.%).

    Parameters
    ----------
    weight_percent: array of float
        The weight fractions (composition) of the sample.
    elements: list of str
        A list of element abbreviations, e.g. ['Al','Zn']

    Returns
    -------
    atomic_percent : array of float
        Composition in atomic percent.

    Calculate the atomic percent of modern bronze given its weight percent:
    >>> utils.material.weight_to_atomic((88, 12), ("Cu", "Sn"))
    array([ 93.19698614,   6.80301386])

    """
    if len(elements) != len(weight_percent):
        raise ValueError(
            'The number of elements must match the size of the first axis'
            'of weight_percent.')
    atomic_weights = np.array(
        [elements_db[element]['General_properties']['atomic_weight']
            for element in elements])
    atomic_percent = np.array(map(np.divide, weight_percent, atomic_weights))
    sum_weight = atomic_percent.sum(axis=0)/100.
    for i, el in enumerate(elements):
        warnings.simplefilter("ignore")
        atomic_percent[i] /= sum_weight
        warnings.simplefilter('default')
        atomic_percent[i] = np.where(sum_weight == 0.0, 0.0, atomic_percent[i])
    return atomic_percent


def weight_to_atomic(weight_percent, elements='auto'):
    """Convert weight percent (wt%) to atomic percent (at.%).

    Parameters
    ----------
    weight_percent: list of float or list of signals
        The weight fractions (composition) of the sample.
    elements: list of str
        A list of element abbreviations, e.g. ['Al','Zn']. If elements is
        'auto', take the elements in en each signal metadata of th
        weight_percent list.

    Returns
    -------
    atomic_percent : as weight_percent
        Composition in atomic percent.

    Examples
    --------
    Calculate the atomic percent of modern bronze given its weight percent:
    >>> utils.material.weight_to_atomic((88, 12), ("Cu", "Sn"))
    array([ 93.19698614,   6.80301386])

    """
    from hyperspy.signals import Signal
    elements = _elements_auto(weight_percent, elements)

    if isinstance(weight_percent[0], Signal):
        atomic_percent = stack(weight_percent)
        atomic_percent.data = _weight_to_atomic(
            atomic_percent.data, elements)
        atomic_percent.data = np.nan_to_num(atomic_percent.data)
        atomic_percent = atomic_percent.split()
        return atomic_percent
    else:
        return _weight_to_atomic(weight_percent, elements)


def _atomic_to_weight(atomic_percent, elements):
    """Convert atomic percent to weight percent.

    Parameters
    ----------
    atomic_percent: array
        The atomic fractions (composition) of the sample.
    elements: list of str
        A list of element abbreviations, e.g. ['Al','Zn']

    Returns
    -------
    weight_percent : array of float
        composition in weight percent.

    Examples
    --------
    Calculate the weight percent of modern bronze given its atomic percent:
    >>> utils.material.atomic_to_weight([93.2, 6.8], ("Cu", "Sn"))
    array([ 88.00501989,  11.99498011])

    """
    if len(elements) != len(atomic_percent):
        raise ValueError(
            'The number of elements must match the size of the first axis'
            'of atomic_percent.')
    atomic_weights = np.array(
        [elements_db[element]['General_properties']['atomic_weight']
            for element in elements])
    weight_percent = np.array(map(np.multiply, atomic_percent, atomic_weights))
    sum_atomic = weight_percent.sum(axis=0)/100.
    for i, el in enumerate(elements):
        warnings.simplefilter("ignore")
        weight_percent[i] /= sum_atomic
        warnings.simplefilter('default')
        weight_percent[i] = np.where(sum_atomic == 0.0, 0.0, weight_percent[i])
    return weight_percent


def atomic_to_weight(atomic_percent, elements='auto'):
    """Convert atomic percent to weight percent.
<<<<<<< HEAD

    Parameters
    ----------
    atomic_percent: list of float or list of signals
        The atomic fractions (composition) of the sample.
    elements: list of str
        A list of element abbreviations, e.g. ['Al','Zn']. If elements is
        'auto', take the elements in en each signal metadata of the
        atomic_percent list.

=======

    Parameters
    ----------
    atomic_percent: list of float or list of signals
        The atomic fractions (composition) of the sample.
    elements: list of str
        A list of element abbreviations, e.g. ['Al','Zn']. If elements is
        'auto', take the elements in en each signal metadata of the
        atomic_percent list.

>>>>>>> 3524285f
    Returns
    -------
    weight_percent : as atomic_percent
        composition in weight percent.

    Examples
    --------
    Calculate the weight percent of modern bronze given its atomic percent:
    >>> utils.material.atomic_to_weight([93.2, 6.8], ("Cu", "Sn"))
    array([ 88.00501989,  11.99498011])

    """
    from hyperspy.signals import Signal
    elements = _elements_auto(atomic_percent, elements)
    if isinstance(atomic_percent[0], Signal):
        weight_percent = stack(atomic_percent)
        weight_percent.data = _atomic_to_weight(
            weight_percent.data, elements)
        weight_percent = weight_percent.split()
        return weight_percent
    else:
        return _atomic_to_weight(atomic_percent, elements)


<<<<<<< HEAD
def _density_of_mixture_of_pure_elements(weight_percent,
                                         elements,
                                         mean='harmonic'):
=======
def _density_of_mixture_of_pure_elements(weight_percent, elements):
>>>>>>> 3524285f
    """Calculate the density a mixture of elements.

    The density of the elements is retrieved from an internal database. The
    calculation is only valid if there is no interaction between the
    components.

    Parameters
    ----------
    weight_percent: array
        A list of weight percent for the different elements. If the total
        is not equal to 100, each weight percent is divided by the sum
        of the list (normalization).
    elements: list of str
        A list of element symbols, e.g. ['Al', 'Zn']
<<<<<<< HEAD
    mean: 'harmonic' or 'weighted'
        The type of mean use to estimate the density
=======
>>>>>>> 3524285f

    Returns
    -------
    density: The density in g/cm3.

    Examples
    --------
    Calculate the density of modern bronze given its weight percent:
    >>> utils.material.density_of_mixture_of_pure_elements(
            (88, 12),("Cu", "Sn"))
    8.6903187973131466

    """
    if len(elements) != len(weight_percent):
        raise ValueError(
            'The number of elements must match the size of the first axis'
            'of weight_percent.')
    densities = np.array(
        [elements_db[element]['Physical_properties']['density (g/cm^3)']
            for element in elements])
    sum_densities = np.zeros_like(weight_percent, dtype='float')
<<<<<<< HEAD
    if mean == 'harmonic':
        for i, weight in enumerate(weight_percent):
            sum_densities[i] = weight / densities[i]
        sum_densities = sum_densities.sum(axis=0)
        warnings.simplefilter("ignore")
        density = np.sum(weight_percent, axis=0) / sum_densities
        warnings.simplefilter('default')
        return np.where(sum_densities == 0.0, 0.0, density)
    elif mean == 'weighted':
        for i, weight in enumerate(weight_percent):
            sum_densities[i] = weight * densities[i]
        sum_densities = sum_densities.sum(axis=0)
        sum_weight = np.sum(weight_percent, axis=0)
        warnings.simplefilter("ignore")
        density = sum_densities / sum_weight
        warnings.simplefilter('default')
        return np.where(sum_weight == 0.0, 0.0, density)


def density_of_mixture_of_pure_elements(weight_percent,
                                        elements='auto',
                                        mean='harmonic'):
=======
    for i, weight in enumerate(weight_percent):
        sum_densities[i] = weight / densities[i]
    sum_densities = sum_densities.sum(axis=0)
    warnings.simplefilter("ignore")
    density = np.sum(weight_percent, axis=0) / sum_densities
    warnings.simplefilter('default')
    return np.where(sum_densities == 0.0, 0.0, density)


def density_of_mixture_of_pure_elements(weight_percent, elements='auto'):
>>>>>>> 3524285f
    """Calculate the density of a mixture of elements.

    The density of the elements is retrieved from an internal database. The
    calculation is only valid if there is no interaction between the
    components.

    Parameters
    ----------
    weight_percent: list of float or list of signals
        A list of weight percent for the different elements. If the total
        is not equal to 100, each weight percent is divided by the sum
        of the list (normalization).
    elements: list of str
        A list of element symbols, e.g. ['Al', 'Zn']. If elements is 'auto',
        take the elements in en each signal metadata of the weight_percent
        list.
<<<<<<< HEAD
    mean: 'harmonic' or 'weighted'
        The type of mean use to estimate the density
=======
>>>>>>> 3524285f

    Returns
    -------
    density: The density in g/cm3.

    Examples
    --------
    Calculate the density of modern bronze given its weight percent:
    >>> utils.material.density_of_mixture_of_pure_elements(
            (88, 12),("Cu", "Sn"))
    8.6903187973131466

    """
    from hyperspy.signals import Signal
    elements = _elements_auto(weight_percent, elements)
    if isinstance(weight_percent[0], Signal):
        density = weight_percent[0]._deepcopy_with_new_data(
            _density_of_mixture_of_pure_elements(
<<<<<<< HEAD
                stack(weight_percent).data, elements, mean=mean))
        return density
    else:
        return _density_of_mixture_of_pure_elements(weight_percent,
                                                    elements, mean=mean)
=======
                stack(weight_percent).data, elements))
        return density
    else:
        return _density_of_mixture_of_pure_elements(weight_percent, elements)
>>>>>>> 3524285f


def mass_absorption_coefficient(element, energies):
    """
    Mass absorption coefficient (mu/rho) of a X-ray absorbed in a pure
    material.

    The mass absorption is retrieved from the database of Chantler2005

    Parameters
    ----------
    element: str
        The element symbol of the absorber, e.g. 'Al'.
    energies: float or list of float or str or list of str
        The energy or energies of the X-ray in keV, or the name of the X-rays,
        e.g. 'Al_Ka'.

    Return
    ------
    mass absorption coefficient(s) in cm^2/g

    Examples
    --------
    >>> utils.material.mass_absorption_coefficient(
    >>>     element='Al', energies=['C_Ka','Al_Ka'])
    array([ 26330.38933818,    372.02616732])

    See also
    --------
    utils.material.mass_absorption_coefficient_of_mixture_of_pure_elements

    Note
    ----
    See http://physics.nist.gov/ffast
    Chantler, C.T., Olsen, K., Dragoset, R.A., Kishore, A.R., Kotochigova,
    S.A., and Zucker, D.S. (2005), X-Ray Form Factor, Attenuation and
    Scattering Tables (version 2.1).
    """

    energies_db = np.array(ffast_mac[element].energies_keV)
    macs = np.array(ffast_mac[element].mass_absorption_coefficient_cm2g)
    energies = copy.copy(energies)
    if isinstance(energies, str):
        energies = utils_eds._get_energy_xray_line(energies)
    elif hasattr(energies, '__iter__'):
        for i, energy in enumerate(energies):
            if isinstance(energy, str):
                energies[i] = utils_eds._get_energy_xray_line(energy)
    index = np.searchsorted(energies_db, energies)
    mac_res = np.exp(np.log(macs[index - 1])
                     + np.log(macs[index] / macs[index - 1])
                     * (np.log(energies / energies_db[index - 1])
                     / np.log(energies_db[index] / energies_db[index - 1])))
    return np.nan_to_num(mac_res)


def _mass_absorption_coefficient_of_mixture_of_pure_elements(weight_percent,
                                                             elements,
                                                             energies):
    """Calculate the mass absorption coefficient for X-ray absorbed in a
    mixture of elements.

    The mass absorption coefficient is calculated as a weighted mean of the
    weight percent and is retrieved from the database of Chantler2005.

    Parameters
    ----------
    weight_percent: np.array
        The composition of the absorber(s) in weight percent. The first
        dimension of the matrix corresponds to the elements.
    elements: list of str
        The list of element symbol of the absorber, e.g. ['Al','Zn'].
    energies: float or list of float or str or list of str
        The energy or energies of the X-ray in keV, or the name of the X-rays,
        e.g. 'Al_Ka'.

    Examples
    --------
    >>> utils.material.mass_absorption_coefficient_of_mixture_of_pure_elements(
    >>>     elements=['Al','Zn'], weight_percent=[50,50], energies='Al_Ka')
    2587.4161643905127

    Return
    ------
    float or array of float
    mass absorption coefficient(s) in cm^2/g

    See also
    --------
    utils.material.mass_absorption_coefficient

    Note
    ----
    See http://physics.nist.gov/ffast
    Chantler, C.T., Olsen, K., Dragoset, R.A., Kishore, A.R., Kotochigova,
    S.A., and Zucker, D.S. (2005), X-Ray Form Factor, Attenuation and
    Scattering Tables (version 2.1).
    """
    if len(elements) != len(weight_percent):
        raise ValueError(
            "Elements and weight_fraction should have the same lenght")
    if hasattr(weight_percent[0], '__iter__'):
        weight_fraction = np.array(weight_percent)
        weight_fraction /= np.sum(weight_fraction, 0)
        mac_res = np.zeros([len(energies)]+list(weight_fraction.shape[1:]))
        for element, weight in zip(elements, weight_fraction):
            mac_re = mass_absorption_coefficient(element, energies)
            mac_res += np.array([weight * ma for ma in mac_re])
        return mac_res
    else:
        mac_res = np.array([mass_absorption_coefficient(
            el, energies) for el in elements])
        mac_res = np.dot(weight_percent, mac_res) / np.sum(weight_percent, 0)
        return mac_res


def mass_absorption_coefficient_of_mixture_of_pure_elements(weight_percent,
                                                            elements='auto',
                                                            energies='auto'):
    """Calculate the mass absorption coefficient for X-ray absorbed in a
    mixture of elements.

    The mass absorption coefficient is calculated as a weighted mean of the
    weight percent and is retrieved from the database of Chantler2005.

    Parameters
    ----------
    weight_percent: list of float or list of signals
        The composition of the absorber(s) in weight percent. The first
        dimension of the matrix corresponds to the elements.
    elements: list of str or 'auto'
        The list of element symbol of the absorber, e.g. ['Al','Zn']. If
        elements is 'auto', take the elements in each signal metadata of the
        weight_percent list.
<<<<<<< HEAD
    energies: float or list of float or str or list of str or 'auto'
=======
    energies: list of float or list of str or 'auto'
>>>>>>> 3524285f
        The energy or energies of the X-ray in keV, or the name of the X-rays,
        e.g. 'Al_Ka'. If 'auto', take the lines in each signal metadata of the
        weight_percent list.

    Examples
    --------
    >>> utils.material.mass_absorption_coefficient_of_mixture_of_pure_elements(
    >>>     elements=['Al','Zn'], weight_percent=[50,50], energies='Al_Ka')
<<<<<<< HEAD
    2587.4161643905127
=======
    2587.41616439
>>>>>>> 3524285f

    Return
    ------
    float or array of float
    mass absorption coefficient(s) in cm^2/g

    See also
    --------
    utils.material.mass_absorption_coefficient

    Note
    ----
    See http://physics.nist.gov/ffast
    Chantler, C.T., Olsen, K., Dragoset, R.A., Kishore, A.R., Kotochigova,
    S.A., and Zucker, D.S. (2005), X-Ray Form Factor, Attenuation and
    Scattering Tables (version 2.1).

    """
    from hyperspy.signals import Signal
    elements = _elements_auto(weight_percent, elements)
    energies = _lines_auto(weight_percent, energies)
    if isinstance(weight_percent[0], Signal):
<<<<<<< HEAD
        weight_per = stack(weight_percent)
        mac_res = weight_per.deepcopy()
        mac_res.data = \
            _mass_absorption_coefficient_of_mixture_of_pure_elements(
                weight_per.data, elements, energies)
        mac_res = mac_res.split()
=======
        weight_per = np.array([wt.data for wt in weight_percent])
        mac_res = stack([weight_percent[0].deepcopy()]*len(energies))
        mac_res.data = \
            _mass_absorption_coefficient_of_mixture_of_pure_elements(
                weight_per, elements, energies)
        mac_res = mac_res.split()
        for i, energy in enumerate(energies):
            mac_res[i].metadata.set_item("Sample.xray_lines", ([energy]))
            mac_res[i].metadata.General.set_item(
                "title", "Absoprtion coeff of"
                " %s in %s" % (energy, mac_res[i].metadata.General.title))
            if mac_res[i].metadata.has_item("Sample.elements"):
                del mac_res[i].metadata.Sample.elements
>>>>>>> 3524285f
        return mac_res
    else:
        return _mass_absorption_coefficient_of_mixture_of_pure_elements(
            weight_percent, elements, energies)


def _lines_auto(composition, xray_lines):
    if isinstance(composition[0], numbers.Number):
        if isinstance(xray_lines, str):
            if xray_lines == 'auto':
                raise ValueError("The X-ray lines needs to be provided.")
    else:
        if isinstance(xray_lines, str):
            if xray_lines == 'auto':
                xray_lines = []
                for compo in composition:
                    if len(compo.metadata.Sample.xray_lines) > 1:
                        raise ValueError(
                            "The signal %s contains more than one X-ray lines "
                            "but this function requires only one X-ray lines "
                            "per signal." % compo.metadata.General.title)
                    else:
                        xray_lines.append(compo.metadata.Sample.xray_lines[0])
    return xray_lines


def _elements_auto(composition, elements):
    if isinstance(composition[0], numbers.Number):
        if isinstance(elements, str):
            if elements == 'auto':
                raise ValueError("The elements needs to be provided.")
    else:
        if isinstance(elements, str):
            if elements == 'auto':
                elements = []
                for compo in composition:
                    if len(compo.metadata.Sample.elements) > 1:
                        raise ValueError(
                            "The signal %s contains more than one element "
                            "but this function requires only one element "
                            "per signal." % compo.metadata.General.title)
                    else:
                        elements.append(compo.metadata.Sample.elements[0])
    return elements<|MERGE_RESOLUTION|>--- conflicted
+++ resolved
@@ -1,10 +1,7 @@
 import numpy as np
 import numbers
 import warnings
-<<<<<<< HEAD
-=======
 import copy
->>>>>>> 3524285f
 
 from hyperspy.misc.elements import elements as elements_db
 from hyperspy.misc.eds.ffast_mac import ffast_mac_db as ffast_mac
@@ -128,7 +125,6 @@
 
 def atomic_to_weight(atomic_percent, elements='auto'):
     """Convert atomic percent to weight percent.
-<<<<<<< HEAD
 
     Parameters
     ----------
@@ -139,18 +135,6 @@
         'auto', take the elements in en each signal metadata of the
         atomic_percent list.
 
-=======
-
-    Parameters
-    ----------
-    atomic_percent: list of float or list of signals
-        The atomic fractions (composition) of the sample.
-    elements: list of str
-        A list of element abbreviations, e.g. ['Al','Zn']. If elements is
-        'auto', take the elements in en each signal metadata of the
-        atomic_percent list.
-
->>>>>>> 3524285f
     Returns
     -------
     weight_percent : as atomic_percent
@@ -175,13 +159,9 @@
         return _atomic_to_weight(atomic_percent, elements)
 
 
-<<<<<<< HEAD
 def _density_of_mixture_of_pure_elements(weight_percent,
                                          elements,
                                          mean='harmonic'):
-=======
-def _density_of_mixture_of_pure_elements(weight_percent, elements):
->>>>>>> 3524285f
     """Calculate the density a mixture of elements.
 
     The density of the elements is retrieved from an internal database. The
@@ -196,11 +176,8 @@
         of the list (normalization).
     elements: list of str
         A list of element symbols, e.g. ['Al', 'Zn']
-<<<<<<< HEAD
     mean: 'harmonic' or 'weighted'
         The type of mean use to estimate the density
-=======
->>>>>>> 3524285f
 
     Returns
     -------
@@ -222,7 +199,6 @@
         [elements_db[element]['Physical_properties']['density (g/cm^3)']
             for element in elements])
     sum_densities = np.zeros_like(weight_percent, dtype='float')
-<<<<<<< HEAD
     if mean == 'harmonic':
         for i, weight in enumerate(weight_percent):
             sum_densities[i] = weight / densities[i]
@@ -245,18 +221,6 @@
 def density_of_mixture_of_pure_elements(weight_percent,
                                         elements='auto',
                                         mean='harmonic'):
-=======
-    for i, weight in enumerate(weight_percent):
-        sum_densities[i] = weight / densities[i]
-    sum_densities = sum_densities.sum(axis=0)
-    warnings.simplefilter("ignore")
-    density = np.sum(weight_percent, axis=0) / sum_densities
-    warnings.simplefilter('default')
-    return np.where(sum_densities == 0.0, 0.0, density)
-
-
-def density_of_mixture_of_pure_elements(weight_percent, elements='auto'):
->>>>>>> 3524285f
     """Calculate the density of a mixture of elements.
 
     The density of the elements is retrieved from an internal database. The
@@ -273,11 +237,8 @@
         A list of element symbols, e.g. ['Al', 'Zn']. If elements is 'auto',
         take the elements in en each signal metadata of the weight_percent
         list.
-<<<<<<< HEAD
     mean: 'harmonic' or 'weighted'
         The type of mean use to estimate the density
-=======
->>>>>>> 3524285f
 
     Returns
     -------
@@ -296,18 +257,11 @@
     if isinstance(weight_percent[0], Signal):
         density = weight_percent[0]._deepcopy_with_new_data(
             _density_of_mixture_of_pure_elements(
-<<<<<<< HEAD
                 stack(weight_percent).data, elements, mean=mean))
         return density
     else:
         return _density_of_mixture_of_pure_elements(weight_percent,
                                                     elements, mean=mean)
-=======
-                stack(weight_percent).data, elements))
-        return density
-    else:
-        return _density_of_mixture_of_pure_elements(weight_percent, elements)
->>>>>>> 3524285f
 
 
 def mass_absorption_coefficient(element, energies):
@@ -442,11 +396,7 @@
         The list of element symbol of the absorber, e.g. ['Al','Zn']. If
         elements is 'auto', take the elements in each signal metadata of the
         weight_percent list.
-<<<<<<< HEAD
-    energies: float or list of float or str or list of str or 'auto'
-=======
     energies: list of float or list of str or 'auto'
->>>>>>> 3524285f
         The energy or energies of the X-ray in keV, or the name of the X-rays,
         e.g. 'Al_Ka'. If 'auto', take the lines in each signal metadata of the
         weight_percent list.
@@ -455,11 +405,7 @@
     --------
     >>> utils.material.mass_absorption_coefficient_of_mixture_of_pure_elements(
     >>>     elements=['Al','Zn'], weight_percent=[50,50], energies='Al_Ka')
-<<<<<<< HEAD
-    2587.4161643905127
-=======
     2587.41616439
->>>>>>> 3524285f
 
     Return
     ------
@@ -482,14 +428,6 @@
     elements = _elements_auto(weight_percent, elements)
     energies = _lines_auto(weight_percent, energies)
     if isinstance(weight_percent[0], Signal):
-<<<<<<< HEAD
-        weight_per = stack(weight_percent)
-        mac_res = weight_per.deepcopy()
-        mac_res.data = \
-            _mass_absorption_coefficient_of_mixture_of_pure_elements(
-                weight_per.data, elements, energies)
-        mac_res = mac_res.split()
-=======
         weight_per = np.array([wt.data for wt in weight_percent])
         mac_res = stack([weight_percent[0].deepcopy()]*len(energies))
         mac_res.data = \
@@ -503,7 +441,6 @@
                 " %s in %s" % (energy, mac_res[i].metadata.General.title))
             if mac_res[i].metadata.has_item("Sample.elements"):
                 del mac_res[i].metadata.Sample.elements
->>>>>>> 3524285f
         return mac_res
     else:
         return _mass_absorption_coefficient_of_mixture_of_pure_elements(
