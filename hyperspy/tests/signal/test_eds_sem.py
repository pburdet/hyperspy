# Copyright 2007-2011 The HyperSpy developers
#
# This file is part of  HyperSpy.
#
#  HyperSpy is free software: you can redistribute it and/or modify
# it under the terms of the GNU General Public License as published by
# the Free Software Foundation, either version 3 of the License, or
# (at your option) any later version.
#
#  HyperSpy is distributed in the hope that it will be useful,
# but WITHOUT ANY WARRANTY; without even the implied warranty of
# MERCHANTABILITY or FITNESS FOR A PARTICULAR PURPOSE.  See the
# GNU General Public License for more details.
#
# You should have received a copy of the GNU General Public License
# along with  HyperSpy.  If not, see <http://www.gnu.org/licenses/>.


import numpy as np
from nose.tools import assert_true, assert_equal, assert_not_equal
from matplotlib.testing.decorators import cleanup
#from matplotlib.testing.decorators import image_comparison

from hyperspy.signals import EDSSEMSpectrum
from hyperspy.defaults_parser import preferences
from hyperspy.components import Gaussian
from hyperspy.misc.elements import elements_db as elements_EDS
from hyperspy.misc.eds import utils as utils_eds
from hyperspy.misc.eds import database
from hyperspy import utils
from hyperspy.misc.config_dir import config_path


class Test_metadata:

    def setUp(self):
        # Create an empty spectrum
        s = EDSSEMSpectrum(np.ones((4, 2, 1024)))
        s.axes_manager.signal_axes[0].scale = 1e-3
        s.axes_manager.signal_axes[0].units = "keV"
        s.axes_manager.signal_axes[0].name = "Energy"
        s.metadata.Acquisition_instrument.SEM.Detector.EDS.live_time = 3.1
        s.metadata.Acquisition_instrument.SEM.beam_energy = 15.0
        s.metadata.Acquisition_instrument.SEM.tilt_stage = -38
        s.metadata.Acquisition_instrument.SEM.Detector.EDS.azimuth_angle = 63
        s.metadata.Acquisition_instrument.SEM.Detector.EDS.elevation_angle = 35
        self.signal = s

    def test_sum_live_time(self):
        s = self.signal
        sSum = s.sum(0)
        assert_equal(
            sSum.metadata.Acquisition_instrument.SEM.Detector.EDS.live_time,
            3.1 *
            2)

    def test_rebin_live_time(self):
        s = self.signal
        dim = s.axes_manager.shape
        s = s.rebin([dim[0] / 2, dim[1] / 2, dim[2]])
        assert_equal(
            s.metadata.Acquisition_instrument.SEM.Detector.EDS.live_time,
            3.1 *
            2 *
            2)

    def test_add_elements(self):
        s = self.signal
        s.add_elements(['Al', 'Ni'])
        assert_equal(s.metadata.Sample.elements, ['Al', 'Ni'])
        s.add_elements(['Al', 'Ni'])
        assert_equal(s.metadata.Sample.elements, ['Al', 'Ni'])
        s.add_elements(["Fe", ])
        assert_equal(s.metadata.Sample.elements, ['Al', "Fe", 'Ni'])
        s.set_elements(['Al', 'Ni'])
        assert_equal(s.metadata.Sample.elements, ['Al', 'Ni'])

    def test_add_lines(self):
        s = self.signal
        s.add_lines(lines=())
        assert_equal(s.metadata.Sample.xray_lines, [])
        s.add_lines(("Fe_Ln",))
        assert_equal(s.metadata.Sample.xray_lines, ["Fe_Ln"])
        s.add_lines(("Fe_Ln",))
        assert_equal(s.metadata.Sample.xray_lines, ["Fe_Ln"])
        s.add_elements(["Ti", ])
        s.add_lines(())
        assert_equal(s.metadata.Sample.xray_lines, ['Fe_Ln', 'Ti_La'])
        s.set_lines((), only_one=False, only_lines=False)
        assert_equal(s.metadata.Sample.xray_lines,
                     ['Fe_La', 'Fe_Lb3', 'Fe_Ll', 'Fe_Ln', 'Ti_La',
                      'Ti_Lb3', 'Ti_Ll', 'Ti_Ln'])
        s.metadata.Acquisition_instrument.SEM.beam_energy = 0.4
        s.set_lines((), only_one=False, only_lines=False)
        assert_equal(s.metadata.Sample.xray_lines, ['Ti_Ll'])

    def test_add_lines_auto(self):
        s = self.signal
        s.axes_manager.signal_axes[0].scale = 1e-2
        s.set_elements(["Ti", "Al"])
        s.set_lines(['Al_Ka'])
        assert_equal(s.metadata.Sample.xray_lines, ['Al_Ka', 'Ti_Ka'])

        del s.metadata.Sample.xray_lines
        s.set_elements(['Al', 'Ni'])
        s.add_lines()
        assert_equal(s.metadata.Sample.xray_lines, ['Al_Ka', 'Ni_Ka'])
        s.metadata.Acquisition_instrument.SEM.beam_energy = 10.0
        s.set_lines([])
        assert_equal(s.metadata.Sample.xray_lines, ['Al_Ka', 'Ni_La'])

    def test_default_param(self):
        s = self.signal
        mp = s.metadata
        assert_equal(
            mp.Acquisition_instrument.SEM.Detector.EDS.energy_resolution_MnKa,
            preferences.EDS.eds_mn_ka)

    def test_SEM_to_TEM(self):
        s = self.signal[0, 0]
        signal_type = 'EDS_TEM'
        mp = s.metadata
        mp.Acquisition_instrument.SEM.Detector.EDS.energy_resolution_MnKa = 125.3
        sTEM = s.deepcopy()
        sTEM.set_signal_type(signal_type)
        mpTEM = sTEM.metadata
        results = [
            mp.Acquisition_instrument.SEM.Detector.EDS.energy_resolution_MnKa]
        results.append(signal_type)
        resultsTEM = [
            mpTEM.Acquisition_instrument.TEM.Detector.EDS.energy_resolution_MnKa]
        resultsTEM.append(mpTEM.Signal.signal_type)
        assert_equal(results, resultsTEM)

    def test_get_calibration_from(self):
        s = self.signal
        scalib = EDSSEMSpectrum(np.ones((1024)))
        energy_axis = scalib.axes_manager.signal_axes[0]
        energy_axis.scale = 0.01
        energy_axis.offset = -0.10
        s.get_calibration_from(scalib)
        assert_equal(s.axes_manager.signal_axes[0].scale,
                     energy_axis.scale)

    def test_take_off_angle(self):
        s = self.signal
        assert_equal(s.get_take_off_angle(), 12.886929785732487)


class Test_get_lines_intentisity:

    def setUp(self):
        # Create an empty spectrum
        s = EDSSEMSpectrum(np.zeros((2, 2, 3, 100)))
        energy_axis = s.axes_manager.signal_axes[0]
        energy_axis.scale = 0.04
        energy_axis.units = 'keV'
        energy_axis.name = "Energy"
        g = Gaussian()
        g.sigma.value = 0.05
        g.centre.value = 1.487
        s.data[:] = g.function(energy_axis.axis)
        s.metadata.Acquisition_instrument.SEM.Detector.EDS.live_time = 3.1
        s.metadata.Acquisition_instrument.SEM.beam_energy = 15.0
        self.signal = s

    def test_eV(self):
        s = self.signal
        energy_axis = s.axes_manager.signal_axes[0]
        energy_axis.scale = 40
        energy_axis.units = 'eV'

        sAl = s.get_lines_intensity(["Al_Ka"],
                                    plot_result=False,
                                    integration_window_factor=5)[0]
        assert_true(np.allclose(24.99516, sAl.data[0, 0, 0], atol=1e-3))

    def test(self):
        s = self.signal
        sAl = s.get_lines_intensity(["Al_Ka"],
                                    plot_result=False,
                                    integration_window_factor=5)[0]
        assert_true(np.allclose(24.99516, sAl.data[0, 0, 0], atol=1e-3))
        sAl = s[0].get_lines_intensity(["Al_Ka"],
                                       plot_result=False,
                                       integration_window_factor=5)[0]
        assert_true(np.allclose(24.99516, sAl.data[0, 0], atol=1e-3))
        sAl = s[0, 0].get_lines_intensity(["Al_Ka"],
                                          plot_result=False,
                                          integration_window_factor=5)[0]
        assert_true(np.allclose(24.99516, sAl.data[0], atol=1e-3))
        sAl = s[0, 0, 0].get_lines_intensity(["Al_Ka"],
                                             plot_result=False,
                                             integration_window_factor=5)[0]
        assert_true(np.allclose(24.99516, sAl.data, atol=1e-3))

    def test_model_deconvolution(self):
        s = self.signal

        sAl = s[0].get_lines_intensity(["Al_Ka"],
                                       plot_result=False,
                                       lines_deconvolution='model')[0]
        assert_true(np.allclose(19.22613, sAl.data[0, 0], atol=1e-3))
        # Why?
        #assert_true(np.allclose(0.75061671, sAl.data[0, 0], atol=1e-3))
        sAl = s[0, 0].get_lines_intensity(["Al_Ka"],
                                          plot_result=False,
                                          lines_deconvolution='model')[0]
        assert_true(np.allclose(19.22613, sAl.data[0], atol=1e-3))
        #assert_true(np.allclose(0.75061671, sAl.data[0], atol=1e-3))
        sAl = s[0, 0, 0].get_lines_intensity(["Al_Ka"],
                                             plot_result=False,
                                             lines_deconvolution='model')[0]
        assert_true(np.allclose(19.22613, sAl.data, atol=1e-3))
        #assert_true(np.allclose(0.75061671, sAl.data, atol=1e-3))

    def test_model_deconvolution_std(self):
        s = self.signal
        std = s[0, 0, 0]
        std.metadata.General.title = 'Al_std'
        s.metadata.set_item('Sample.standard_spec', [std * 0.99])
        sAl = s[0].get_lines_intensity(["Al_Ka"],
                                       plot_result=False,
                                       lines_deconvolution='standard')[0]
        assert_true(np.allclose(25.252525252525249, sAl.data[0, 0], atol=1e-3))
        sAl = s[0, 0].get_lines_intensity(["Al_Ka"],
                                          plot_result=False,
                                          lines_deconvolution='standard')[0]
        assert_true(np.allclose(25.252525252525249, sAl.data[0], atol=1e-3))
        sAl = s[0, 0, 0].get_lines_intensity(["Al_Ka"],
                                             plot_result=False,
                                             lines_deconvolution='standard')[0]
        assert_true(np.allclose(25.252525252525249, sAl.data, atol=1e-3))


class Test_quantification:

    def setUp(self):
        s = EDSSEMSpectrum(np.ones((2, 2, 3, 1024)))
        energy_axis = s.axes_manager.signal_axes[0]
        energy_axis.scale = 1e-2
        energy_axis.units = 'keV'
        energy_axis.name = "Energy"
        s.metadata.Acquisition_instrument.SEM.Detector.EDS.live_time = 3.1
        s.metadata.Acquisition_instrument.SEM.beam_energy = 15.0
        s.metadata.Acquisition_instrument.SEM.Detector.EDS.elevation_angle = 35.0
        FWHM_MnKa = 130
        s.metadata.Acquisition_instrument.SEM.Detector.EDS.azimuth_angle = 0.0
        s.metadata.Acquisition_instrument.SEM.tilt_stage = 0.0

        gauss = Gaussian()
        line_energy = elements_EDS.Al.Atomic_properties.Xray_lines.Ka.energy_keV
        gauss.centre.value = line_energy
        gauss.A.value = 500
        #FWHM_MnKa = s.metadata.Acquisition_instrument.SEM.Detector.EDS.energy_resolution_MnKa
        gauss.sigma.value = utils_eds.get_FWHM_at_Energy(
            FWHM_MnKa,
            line_energy)

        gauss2 = Gaussian()
        line_energy = elements_EDS.Zn.Atomic_properties.Xray_lines.La.energy_keV
        gauss2.centre.value = line_energy
        gauss2.A.value = 300
        #FWHM_MnKa = s.metadata.Acquisition_instrument.SEM.Detector.EDS.energy_resolution_MnKa
        gauss2.sigma.value = utils_eds.get_FWHM_at_Energy(
            FWHM_MnKa,
            line_energy)

        s.data[:] = (gauss.function(energy_axis.axis) +
                     gauss2.function(energy_axis.axis))

        s.set_elements(('Al', 'Zn'))
        s.add_lines()

        stdAl = s[0, 0, 0].deepcopy()
        gauss.A.value = 12000
        stdAl.metadata.Acquisition_instrument.SEM.Detector.EDS.live_time = 31
        stdAl.data[:] = gauss.function(energy_axis.axis)
        stdAl.metadata.General.title = 'Al_std'

        stdZn = s[0, 0, 0].deepcopy()
        gauss2.A.value = 13000
        stdZn.metadata.Acquisition_instrument.SEM.Detector.EDS.live_time = 32
        stdZn.data[:] = gauss2.function(energy_axis.axis)
        stdZn.metadata.General.title = 'Zn_std'

        s.metadata.Sample.standard_spec = [stdAl, stdZn]
        self.signal = s

    @cleanup
    def test_kratio(self):
        s = self.signal

        s1 = s.deepcopy()[0, 0, 0]
        s1.get_kratio(plot_result=False)
        res = np.array([s1.get_result('Al_Ka', 'kratios').data,
                        s1.get_result('Zn_La', 'kratios').data])
        assert_true(np.allclose(res,
                                np.array([0.4166665022647609, 0.23821329009859846])))

        s1.check_kratio(('Al_Ka', 'Zn_La'))

        s1 = s.deepcopy()[0, 0]
        s1.get_kratio(plot_result=False)
        res = np.array([s1.get_result('Al_Ka', 'kratios').data[0],
                        s1.get_result('Zn_La', 'kratios').data[0]])
        assert_true(np.allclose(res,
                                np.array([0.4166665022647609, 0.23821329009859846])))

        s1 = s.deepcopy()[0]
        s1.get_kratio(plot_result=False)
        res = np.array([s1.get_result('Al_Ka', 'kratios').data[0, 0],
                        s1.get_result('Zn_La', 'kratios').data[0, 0]])
        assert_true(np.allclose(res,
                                np.array([0.4166665022647609, 0.23821329009859846])))

        s.get_kratio(plot_result=False)
        res = np.array([s.get_result('Al_Ka', 'kratios').data[0, 0, 0],
                        s.get_result('Zn_La', 'kratios').data[0, 0, 0]])
        assert_true(np.allclose(res,
                                np.array([0.4166665022647609, 0.23821329009859846])))

        s.get_kratio([[["Zn_La", 'Al_Ka'], ["Zn", 'Al'], [0.8, 1.75]]],
                     plot_result=False)
        res = np.array([s.get_result('Al_Ka', 'kratios').data[0, 0, 0],
                        s.get_result('Zn_La', 'kratios').data[0, 0, 0]])
        np.allclose(res,
                    np.array([0.41666667, 0.2382134]))

    def test_quant(self):
        s = self.signal

        s1 = s.deepcopy()[0, 0, 0]
        s1.get_kratio(plot_result=False)
        s1.quant(plot_result=False)
        res = np.array([s1.get_result('Al', 'quant').data,
                        s1.get_result('Zn', 'quant').data])
        assert_true(np.allclose(res,
                                np.array([0.610979, 0.246892])))

        s1 = s.deepcopy()[0, 0]
        s1.get_kratio(plot_result=False)
        s1.quant(plot_result=False)
        res = np.array([s1.get_result('Al', 'quant').data[0],
                        s1.get_result('Zn', 'quant').data[0]])
        assert_true(np.allclose(res,
                                np.array([0.610979, 0.246892])))

        s1 = s.deepcopy()[0]
        s1.get_kratio(plot_result=False)
        s1.quant(plot_result=False)
        res = np.array([s1.get_result('Al', 'quant').data[0, 0],
                        s1.get_result('Zn', 'quant').data[0, 0]])
        assert_true(np.allclose(res,
                                np.array([0.610979, 0.246892])))

        s.get_kratio(plot_result=False)
        s.quant(plot_result=False)
        res = np.array([s.get_result('Al', 'quant').data[0, 0, 0],
                        s.get_result('Zn', 'quant').data[0, 0, 0]])
        assert_true(np.allclose(res,
                                np.array([0.610979, 0.246892])))

# Should go in is own file


class Test_simulation:

    def setUp(self):
        # careful with auto param
        s = EDSSEMSpectrum(np.ones(1024))
        energy_axis = s.axes_manager.signal_axes[0]
        energy_axis.scale = 1e-2
        energy_axis.units = 'keV'
        energy_axis.name = "Energy"
        s.metadata.Acquisition_instrument.SEM.Detector.EDS.live_time = 3.1
        s.metadata.Acquisition_instrument.SEM.beam_energy = 15.0

        s.set_elements(('Al', 'Zn'))
        s.add_lines()

        self.signal = s

    def test_simu_1_spec(self):
        s = self.signal
        gateway = utils_eds.get_link_to_jython()
        utils_eds.simulate_one_spectrum(nTraj=10,
                                        mp=s.metadata, gateway=gateway)
        utils_eds.simulate_Xray_depth_distribution(10,
                                                   mp=s.metadata, gateway=gateway)


class Test_electron_distribution:

    def setUp(self):
        # careful with auto param
        s = EDSSEMSpectrum(np.ones((2, 2, 3, 1024)))
        energy_axis = s.axes_manager.signal_axes[0]
        energy_axis.scale = 1e-2
        energy_axis.units = 'keV'
        energy_axis.name = "Energy"
        s.metadata.Acquisition_instrument.SEM.Detector.EDS.live_time = 3.1
        s.metadata.Acquisition_instrument.SEM.beam_energy = 5.0

        nav_axis = s.axes_manager.navigation_axes
        units_name = '${\mu}m$'
        EDS_scale = np.array([0.050, 0.050, 0.100])
        for i, ax in enumerate(nav_axis):
            ax.units = units_name
            ax.scale = EDS_scale[i]

        s.set_elements(('Al', 'Zn'))
        s.add_lines()

        self.signal = s

    def test_electron_distribution(self):
        s = self.signal
        s.simulate_electron_distribution(nb_traj=10,
                                         limit_x=[-0.250, 0.300], dx0=0.004, dx_increment=0.75)


class Test_convolve_sum:

    def setUp(self):
        s = EDSSEMSpectrum(np.ones((2, 2, 3, 1024)))
        energy_axis = s.axes_manager.signal_axes[0]
        energy_axis.scale = 1e-2
        energy_axis.units = 'keV'
        energy_axis.name = "Energy"
        s.metadata.Acquisition_instrument.SEM.Detector.EDS.live_time = 3.1
        s.metadata.Acquisition_instrument.SEM.beam_energy = 15.0

        self.signal = s

    # def test_running_sum(self):
        #s = self.signal
        # s.running_sum()

        #assert_equal(s[0, 0, 0, 0].data[0], 4.)

        #s = self.signal
        #s = s[0]

        # s.running_sum()
        #assert_equal(s[0, 0, 0].data[0], 16.)

        #assert_equal(s.metadata.Acquisition_instrument.SEM.Detector.EDS.live_time, 49.6)

    def test_convolve_sum(self):
        s = self.signal
        res = s.convolve_sum()

        assert_equal(res[0, 0, 0, 0].data[0], 9.)

        s = self.signal
        s = s[0]

        res = s.convolve_sum(size=4)
        assert_equal(res[0, 0, 0].data[0], 16.)

        assert_equal(
            res.metadata.Acquisition_instrument.SEM.Detector.EDS.live_time,
            49.6)


class Test_plot_Xray_lines:

    def setUp(self):
        s = utils_eds.simulate_model()
        self.signal = s

    @cleanup
    def test_plot_Xray_lines(self):
        s = self.signal

        s.plot_Xray_lines()
        # s.plot_Xray_lines(only_lines=('a'))
        # s.plot_Xray_lines(only_lines=('a,Kb'))

    #@image_comparison(baseline_images=['plot_Xray_lines2'])
    # def test_plot_Xray_lines2(self):
        #s = self.signal

        # s.plot_Xray_lines()


class Test_tools_bulk:

    def setUp(self):
        s = EDSSEMSpectrum(np.ones(1024))
        s.metadata.Acquisition_instrument.SEM.beam_energy = 5.0
        energy_axis = s.axes_manager.signal_axes[0]
        energy_axis.scale = 0.01
        energy_axis.units = 'keV'
        s.set_elements(['Al', 'Zn'])
        s.add_lines()
        self.signal = s

    def test_electron_range(self):
        s = self.signal
        mp = s.metadata
        elec_range = utils.eds.electron_range(
            mp.Sample.elements[0],
            mp.Acquisition_instrument.SEM.beam_energy,
            density='auto',
            tilt=mp.Acquisition_instrument.SEM.tilt_stage)
        assert_equal(elec_range, 0.41350651162374225)

    def test_xray_range(self):
        s = self.signal
        mp = s.metadata
        xr_range = utils.eds.xray_range(
            mp.Sample.xray_lines[0],
            mp.Acquisition_instrument.SEM.beam_energy,
            density=4.37499648818)
<<<<<<< HEAD
        assert_true(np.allclose(xr_range, 0.1900207, atol=1e-3))
        #assert_equal(xr_range, 0.1900368800933955)
        #assert_equal(xr_range, 0.1900207, atol=1e-3)


class Test_decomposition_model_from:

    def setUp(self):
        s = database.spec3D()
        s.change_dtype('float')
        s = s[:4, :6, :10]
        self.signal = s

    def test_decomposition_model_from_2D(self):
        s = self.signal
        s2 = s.deepcopy()
        dim = s.axes_manager.shape
        s2 = s2.rebin((dim[0] / 2, dim[1] / 2, dim[2]))
        s2.decomposition(True)
        a = s.get_decomposition_model_from(s2, components=3)
        assert_true(a.axes_manager.shape == s.axes_manager.shape)

    def test_decomposition_model_from_3D(self):
        s = self.signal
        s = utils.stack([s, s])
        s2 = s.deepcopy()
        dim = s.axes_manager.shape
        s2 = s2.rebin((dim[0] / 2, dim[1] / 2, dim[2], dim[3]))
        s2.decomposition(True)
        a = s.get_decomposition_model_from(s2, components=3)
        assert_true(a.axes_manager.shape == s.axes_manager.shape)


class Test_add_standards_to_signal:

    def setUp(self):
        s = EDSSEMSpectrum(np.ones([3, 4, 5, 1024]))
        self.signal = s

    def test_add_standards_to_signal_3D(self):
        s = self.signal
        dim = s.axes_manager.shape
        elements = ['Hf', 'Ta']
        s.add_elements(elements)
        s.link_standard(config_path + '/database/std_RR')
        res = s.add_standards_to_signal('all')
        dim = np.array(s.axes_manager.navigation_shape)
        dim_res = np.array(res.axes_manager.navigation_shape)
        assert_true(np.all(dim_res == dim + [len(elements), 0, 0]))

    def test_add_standards_to_signal_3D(self):
        s = self.signal[0]
        dim = s.axes_manager.shape
        elements = ['Hf', 'Ta']
        s.add_elements(elements)
        s.link_standard(config_path + '/database/std_RR')
        res = s.add_standards_to_signal('all')
        dim = np.array(s.axes_manager.navigation_shape)
        dim_res = np.array(res.axes_manager.navigation_shape)
        assert_true(np.all(dim_res == dim + [len(elements), 0]))
=======
        assert_equal(xr_range, 0.1900368800933955)


class Test_energy_units:

    def setUp(self):
        s = EDSSEMSpectrum(np.ones(1024))
        s.metadata.Acquisition_instrument.SEM.beam_energy = 5.0
        s.axes_manager.signal_axes[0].units = 'keV'
        s.set_microscope_parameters(energy_resolution_MnKa=130)
        self.signal = s

    def test_beam_energy(self):
        s = self.signal
        assert_equal(s._get_beam_energy(), 5.0)
        s.axes_manager.signal_axes[0].units = 'eV'
        assert_equal(s._get_beam_energy(), 5000.0)
        s.axes_manager.signal_axes[0].units = 'keV'

    def test_line_energy(self):
        s = self.signal
        assert_equal(s._get_line_energy('Al_Ka'), 1.4865)
        s.axes_manager.signal_axes[0].units = 'eV'
        assert_equal(s._get_line_energy('Al_Ka'), 1486.5)
        s.axes_manager.signal_axes[0].units = 'keV'

        assert_equal(s._get_line_energy('Al_Ka', FWHM_MnKa='auto'),
                     (1.4865, 0.07661266213883969))
        assert_equal(s._get_line_energy('Al_Ka', FWHM_MnKa=128),
                     (1.4865, 0.073167615787314))
>>>>>>> a7681f99
<|MERGE_RESOLUTION|>--- conflicted
+++ resolved
@@ -514,7 +514,6 @@
             mp.Sample.xray_lines[0],
             mp.Acquisition_instrument.SEM.beam_energy,
             density=4.37499648818)
-<<<<<<< HEAD
         assert_true(np.allclose(xr_range, 0.1900207, atol=1e-3))
         #assert_equal(xr_range, 0.1900368800933955)
         #assert_equal(xr_range, 0.1900207, atol=1e-3)
@@ -575,9 +574,6 @@
         dim = np.array(s.axes_manager.navigation_shape)
         dim_res = np.array(res.axes_manager.navigation_shape)
         assert_true(np.all(dim_res == dim + [len(elements), 0]))
-=======
-        assert_equal(xr_range, 0.1900368800933955)
-
 
 class Test_energy_units:
 
@@ -606,4 +602,3 @@
                      (1.4865, 0.07661266213883969))
         assert_equal(s._get_line_energy('Al_Ka', FWHM_MnKa=128),
                      (1.4865, 0.073167615787314))
->>>>>>> a7681f99
