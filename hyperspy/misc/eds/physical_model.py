import numpy as np
import math
import matplotlib.mlab as mlab

from hyperspy import utils


def xray_generation(energy,
                               generation_factor,
                               beam_energy):
    """X-ray generation.

    Kramer or Lisfshin equation

    Parameters
    ----------
    energy: float or list of float
        The energy of the generated X-ray.
    generation_factor: int
        The power law to use.
        1 si equivalent to Kramer equation.
        2 is equivalent to Lisfhisn modification of Kramer equation.
    beam_energy:  float
        The energy of the electron beam
    """
    if isinstance(energy, list):
        energy = np.array(energy)

    return 1 / energy * np.power((
        beam_energy - energy), generation_factor)


def xray_absorption_bulk(energy,
                               weight_fraction,
                               elements,
                               beam_energy,
                               TOA):
    """X-ray Absorption within bulk sample

    PDH equation (Philibert-Duncumb-Heinrich)

    Parameters
    ----------
    energy: float or list of float
<<<<<<< HEAD
        The energy of the generated X-ray in keV. 
    weight_percent: list of float
=======
        The energy of the generated X-ray in keV.
    weight_fraction: list of float
>>>>>>> 59f6629f
        The sample composition
    elements: list of str
        The elements of the sample
    TOA:
        the take off angle  in degree
    beam_energy:  float
        The energy of the electron beam in keV.
    """
    h = 0
    for el, wt in zip(elements, weight_fraction):
        A = utils.material.elements[el]['General_properties']['atomic_weight']
        Z = utils.material.elements[el]['General_properties']['Z']
        h += wt * 1.2 * A / np.power(Z, 2)

    coeff = 4.5e5 # keV^1.65

    xi = np.array(utils.material.compound_mass_absorption_coefficient(
        energies=energy, elements=elements,
        weight_fraction=weight_fraction)) / np.sin(np.radians(TOA))
    sig = coeff / (np.power(beam_energy, 1.65
                            ) - np.power(energy, 1.65))
<<<<<<< HEAD
    return 1. / ((1. + xi / sig) * (1. + h / (1. + h) * ( xi / sig) ))

# def absorption_Yakowitz(self, E):
    #"""Absorption within sample
    #"""
    #beam_energy = self.metadata.Acquisition_instrument.SEM.beam_energy
    #weight_percent = self.metadata.Sample.weight_percent
    #TOA = self.get_take_off_angle()
    #elements = self.metadata.Sample.elements
    # a1 = 2.4 * 1e-6  # gcm-2keV-1.65
    # a2 = 1.44 * 1e-12  # g2cm-4keV-3.3
    # xc = epq_database.get_mass_absorption_coefficient(
        # E, elements, weight_percent, gateway=gateway)[0] / np.sin(np.radians(TOA))
    # return 1 / (1 + a1 * (np.power(beam_energy, 1.65) - np.power(E, 1.65)) * xc +
                # a2 * np.power(np.power(beam_energy, 1.65) - np.power(E,
                # 1.65), 2) * xc * xc)
=======
    return 1 / ((1 + xi / sig) * (1 + h / (1 + h) * xi / sig))
    
def xray_absorption_thin_film(energy,
                                   weight_fraction,
                                   elements,
                                    density,
                                    thickness,
                                    TOA):
    """X-ray absorption in thin film sample
    
    Depth distribution of X-ray production is assumed constant
    
    Parameters
    ---------- 
    energy: float or list of float
        The energy of the generated X-ray in keV.
    weight_fraction: list of float
        The sample composition
    elements: list of str
        The elements of the sample
    density: float
        Set the density. in g/cm^3
    thickness: float
        Set the thickness in nm
    TOA: float
        the take of angle in degree
    """
    mac_sample = np.array(utils.material.compound_mass_absorption_coefficient(
        energies=energy, elements=elements,
        weight_fraction=weight_fraction))
    rt =  density * thickness * 1e-7 / np.sin(np.radians(TOA))
    fact = mac_sample*rt
    abs_corr= np.nan_to_num((1-np.exp(-(fact)))/fact)
    return abs_corr
>>>>>>> 59f6629f
<|MERGE_RESOLUTION|>--- conflicted
+++ resolved
@@ -1,8 +1,6 @@
 import numpy as np
 import math
 import matplotlib.mlab as mlab
-
-from hyperspy import utils
 
 
 def xray_generation(energy,
@@ -42,13 +40,8 @@
     Parameters
     ----------
     energy: float or list of float
-<<<<<<< HEAD
-        The energy of the generated X-ray in keV. 
-    weight_percent: list of float
-=======
         The energy of the generated X-ray in keV.
     weight_fraction: list of float
->>>>>>> 59f6629f
         The sample composition
     elements: list of str
         The elements of the sample
@@ -57,6 +50,7 @@
     beam_energy:  float
         The energy of the electron beam in keV.
     """
+    from hyperspy import utils
     h = 0
     for el, wt in zip(elements, weight_fraction):
         A = utils.material.elements[el]['General_properties']['atomic_weight']
@@ -70,7 +64,6 @@
         weight_fraction=weight_fraction)) / np.sin(np.radians(TOA))
     sig = coeff / (np.power(beam_energy, 1.65
                             ) - np.power(energy, 1.65))
-<<<<<<< HEAD
     return 1. / ((1. + xi / sig) * (1. + h / (1. + h) * ( xi / sig) ))
 
 # def absorption_Yakowitz(self, E):
@@ -87,8 +80,6 @@
     # return 1 / (1 + a1 * (np.power(beam_energy, 1.65) - np.power(E, 1.65)) * xc +
                 # a2 * np.power(np.power(beam_energy, 1.65) - np.power(E,
                 # 1.65), 2) * xc * xc)
-=======
-    return 1 / ((1 + xi / sig) * (1 + h / (1 + h) * xi / sig))
     
 def xray_absorption_thin_film(energy,
                                    weight_fraction,
@@ -115,11 +106,11 @@
     TOA: float
         the take of angle in degree
     """
+    from hyperspy import utils
     mac_sample = np.array(utils.material.compound_mass_absorption_coefficient(
         energies=energy, elements=elements,
         weight_fraction=weight_fraction))
     rt =  density * thickness * 1e-7 / np.sin(np.radians(TOA))
     fact = mac_sample*rt
     abs_corr= np.nan_to_num((1-np.exp(-(fact)))/fact)
-    return abs_corr
->>>>>>> 59f6629f
+    return abs_corr