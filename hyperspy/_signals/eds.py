# -*- coding: utf-8 -*-
# Copyright 2007-2011 The HyperSpy developers
#
# This file is part of  HyperSpy.
#
#  HyperSpy is free software: you can redistribute it and/or modify
# it under the terms of the GNU General Public License as published by
# the Free Software Foundation, either version 3 of the License, or
# (at your option) any later version.
#
#  HyperSpy is distributed in the hope that it will be useful,
# but WITHOUT ANY WARRANTY; without even the implied warranty of
# MERCHANTABILITY or FITNESS FOR A PARTICULAR PURPOSE.  See the
# GNU General Public License for more details.
#
# You should have received a copy of the GNU General Public License
# along with  HyperSpy.  If not, see <http://www.gnu.org/licenses/>.
from __future__ import division

import numpy as np
import matplotlib.pyplot as plt
# import matplotlib.mlab as mlab
import copy
from scipy.interpolate import interp1d

from hyperspy import utils
from hyperspy._signals.spectrum import Spectrum
from hyperspy.signal import Signal
# from hyperspy._signals.image import Image
from hyperspy.misc.elements import elements as elements_db
from hyperspy.misc.eds import utils as utils_eds
from hyperspy.misc.eds import image_eds
from hyperspy.misc.eds import database
from hyperspy.misc.utils import isiterable
import hyperspy.components as create_component
from hyperspy.drawing import marker
from hyperspy.drawing.utils import plot_histograms
from hyperspy.misc.eds import physical_model


def _get_weight(element, line):
    weight_line = elements_db[
        element]['Atomic_properties']['Xray_lines'][line]['weight']
    return lambda x: x * weight_line


def _get_iweight(element, line):
    weight_line = elements_db[
        element]['Atomic_properties']['Xray_lines'][line]['weight']
    return lambda x: x / weight_line


class EDSSpectrum(Spectrum):
    _signal_type = "EDS"

    def __init__(self, *args, **kwards):
        Spectrum.__init__(self, *args, **kwards)
        if self.metadata.Signal.signal_type == 'EDS':
            print('The microscope type is not set. Use '
                  'set_signal_type(\'EDS_TEM\') or set_signal_type(\'EDS_SEM\')')
        self.metadata.Signal.binned = True

    def _get_line_energy(self, Xray_line, FWHM_MnKa=None):
        """
        Get the line energy and the energy resolution of a Xray line.

        The return values are in the same units than the signal axis

        Parameters
        ----------

        Xray_line : strings
            Valid element X-ray lines e.g. Fe_Kb.

        FWHM_MnKa: {None, float, 'auto'}
            The energy resolution of the detector in eV
            if 'auto', used the one in
            'self.metadata.Acquisition_instrument.SEM.Detector.EDS.energy_resolution_MnKa'

        Returns
        ------

        float: the line energy, if FWHM_MnKa is None
        (float,float): the line energy and the energy resolution, if FWHM_MnKa
        is not None
        """

        units_name = self.axes_manager.signal_axes[0].units

        if FWHM_MnKa == 'auto':
            if self.metadata.Signal.signal_type == 'EDS_SEM':
                FWHM_MnKa = self.metadata.Acquisition_instrument.SEM.\
                    Detector.EDS.energy_resolution_MnKa
            elif self.metadata.Signal.signal_type == 'EDS_TEM':
                FWHM_MnKa = self.metadata.Acquisition_instrument.TEM.\
                    Detector.EDS.energy_resolution_MnKa
            else:
                raise NotImplementedError(
                    "This method only works for EDS_TEM or EDS_SEM signals. "
                    "You can use `set_signal_type(\"EDS_TEM\")` or"
                    "`set_signal_type(\"EDS_SEM\")` to convert to one of these"
                    "signal types.")
        line_energy = utils_eds._get_energy_xray_line(Xray_line)
        if units_name == 'eV':
            line_energy *= 1000
            if FWHM_MnKa is not None:
                line_FWHM = utils_eds.get_FWHM_at_Energy(
                    FWHM_MnKa, line_energy / 1000) * 1000
        elif units_name == 'keV':
            if FWHM_MnKa is not None:
                line_FWHM = utils_eds.get_FWHM_at_Energy(FWHM_MnKa,
                                                         line_energy)
        else:
            raise ValueError(
                "%s is not a valid units for the energy axis. "
                "Only `eV` and `keV` are supported. "
                "If `s` is the variable containing this EDS spectrum:\n "
                ">>> s.axes_manager.signal_axes[0].units = \'keV\' \n"
                % (units_name))
        if FWHM_MnKa is None:
            return line_energy
        else:
            return line_energy, line_FWHM

    def _get_beam_energy(self):
        """
        Get the beam energy.

        The return value is in the same units than the signal axis
        """

        if "Acquisition_instrument.SEM.beam_energy" in self.metadata:
            beam_energy = self.metadata.Acquisition_instrument.SEM.beam_energy
        elif "Acquisition_instrument.TEM.beam_energy" in self.metadata:
            beam_energy = self.metadata.Acquisition_instrument.TEM.beam_energy
        else:
            raise AttributeError(
                "To use this method the beam energy `Acquisition_instrument.TEM.beam_energy` "
                "or `Acquisition_instrument.SEM.beam_energy` must be defined in "
                "`metadata`.")

        units_name = self.axes_manager.signal_axes[0].units

        if units_name == 'eV':
            beam_energy = beam_energy * 1000
        return beam_energy

    def sum(self, axis):
        """Sum the data over the given axis.

        Parameters
        ----------
        axis : {int, string}
           The axis can be specified using the index of the axis in
           `axes_manager` or the axis name.

        Returns
        -------
        s : Signal

        See also
        --------
        sum_in_mask, mean

        Examples
        --------
        >>> import numpy as np
        >>> s = Signal(np.random.random((64,64,1024)))
        >>> s.data.shape
        (64,64,1024)
        >>> s.sum(-1).data.shape
        (64,64)
        # If we just want to plot the result of the operation
        s.sum(-1, True).plot()

        """
        # modify time spend per spectrum
        if "Acquisition_instrument.SEM" in self.metadata:
            mp = self.metadata.Acquisition_instrument.SEM
        else:
            mp = self.metadata.Acquisition_instrument.TEM
        if mp.has_item('Detector.EDS.live_time'):
            mp.Detector.EDS.live_time = mp.Detector.EDS.live_time * \
                self.axes_manager.shape[axis]
        return super(EDSSpectrum, self).sum(axis)

    def rebin(self, new_shape):
        """Rebins the data to the new shape

        Parameters
        ----------
        new_shape: tuple of ints
            The new shape must be a divisor of the original shape

        """
        new_shape_in_array = []
        for axis in self.axes_manager._axes:
            new_shape_in_array.append(
                new_shape[axis.index_in_axes_manager])
        factors = (np.array(self.data.shape) /
                   np.array(new_shape_in_array))
        s = super(EDSSpectrum, self).rebin(new_shape)
        # modify time per spectrum
        if "Acquisition_instrument.SEM.Detector.EDS.live_time" in s.metadata:
            for factor in factors:
                s.metadata.Acquisition_instrument.SEM.Detector.EDS.live_time *= factor
        if "Acquisition_instrument.TEM.Detector.EDS.live_time" in s.metadata:
            for factor in factors:
                s.metadata.Acquisition_instrument.TEM.Detector.EDS.live_time *= factor
        return s

    def set_elements(self, elements):
        """Erase all elements and set them.

        Parameters
        ----------
        elements : list of strings
            A list of chemical element symbols.

        See also
        --------
        add_elements, set_line, add_lines.

        Examples
        --------

        >>> s = signals.EDSSEMSpectrum(np.arange(1024))
        >>> s.set_elements(['Ni', 'O'],['Ka','Ka'])
        Adding Ni_Ka Line
        Adding O_Ka Line
        >>> s.mapped_paramters.Acquisition_instrument.SEM.beam_energy = 10
        >>> s.set_elements(['Ni', 'O'])
        Adding Ni_La Line
        Adding O_Ka Line

        """
        # Erase previous elements and X-ray lines
        if "Sample.elements" in self.metadata:
            del self.metadata.Sample.elements
        self.add_elements(elements)

    def add_elements(self, elements):
        """Add elements and the corresponding X-ray lines.

        The list of elements is stored in `metadata.Sample.elements`

        Parameters
        ----------
        elements : list of strings
            The symbol of the elements.


        See also
        --------
        set_elements, add_lines, set_lines.

        """
        if not isiterable(elements) or isinstance(elements, basestring):
            raise ValueError(
                "Input must be in the form of a list. For example, "
                "if `s` is the variable containing this EDS spectrum:\n "
                ">>> s.add_elements(('C',))\n"
                "See the docstring for more information.")
        if "Sample.elements" in self.metadata:
            elements_ = set(self.metadata.Sample.elements)
        else:
            elements_ = set()
        for element in elements:
            if element in elements_db:
                elements_.add(element)
            else:
                raise ValueError(
                    "%s is not a valid chemical element symbol." % element)

        if not hasattr(self.metadata, 'Sample'):
            self.metadata.add_node('Sample')

        self.metadata.Sample.elements = sorted(list(elements_))

    def set_lines(self,
                  lines,
                  only_one=True,
                  only_lines=("Ka", "La", "Ma")):
        """Erase all Xrays lines and set them.

        See add_lines for details.

        Parameters
        ----------
        lines : list of strings
            A list of valid element X-ray lines to add e.g. Fe_Kb.
            Additionally, if `metadata.Sample.elements` is
            defined, add the lines of those elements that where not
            given in this list.
        only_one: bool
            If False, add all the lines of each element in
            `metadata.Sample.elements` that has not line
            defined in lines. If True (default),
            only add the line at the highest energy
            above an overvoltage of 2 (< beam energy / 2).
        only_lines : {None, list of strings}
            If not None, only the given lines will be added.

        See also
        --------
        add_lines, add_elements, set_elements..

        """
        if "Sample.xray_lines" in self.metadata:
            del self.metadata.Sample.xray_lines
        self.add_lines(lines=lines,
                       only_one=only_one,
                       only_lines=only_lines)

    def add_lines(self,
                  lines=(),
                  only_one=True,
                  only_lines=("Ka", "La", "Ma")):
        """Add X-rays lines to the internal list.

        Although most functions do not require an internal list of
        X-ray lines because they can be calculated from the internal
        list of elements, ocassionally it might be useful to customize the
        X-ray lines to be use by all functions by default using this method.
        The list of X-ray lines is stored in
        `metadata.Sample.xray_lines`

        Parameters
        ----------
        lines : list of strings
            A list of valid element X-ray lines to add e.g. Fe_Kb.
            Additionally, if `metadata.Sample.elements` is
            defined, add the lines of those elements that where not
            given in this list. If the list is empty (default), and
            `metadata.Sample.elements` is
            defined, add the lines of all those elements.
        only_one: bool
            If False, add all the lines of each element in
            `metadata.Sample.elements` that has not line
            defined in lines. If True (default),
            only add the line at the highest energy
            above an overvoltage of 2 (< beam energy / 2).
        only_lines : {None, list of strings}
            If not None, only the given lines will be added.

        See also
        --------
        set_lines, add_elements, set_elements.

        """
        if "Sample.xray_lines" in self.metadata:
            xray_lines = set(self.metadata.Sample.xray_lines)
        else:
            xray_lines = set()
        # Define the elements which Xray lines has been customized
        # So that we don't attempt to add new lines automatically
        elements = set()
        for line in xray_lines:
            elements.add(line.split("_")[0])
        end_energy = self.axes_manager.signal_axes[0].high_value
        for line in lines:
            try:
                element, subshell = line.split("_")
            except ValueError:
                raise ValueError(
                    "Invalid line symbol. "
                    "Please provide a valid line symbol e.g. Fe_Ka")
            if element in elements_db:
                elements.add(element)
                if subshell in elements_db[element]['Atomic_properties'
                                                    ]['Xray_lines']:
                    lines_len = len(xray_lines)
                    xray_lines.add(line)
<<<<<<< HEAD
                    # if lines_len != len(xray_lines):
                    #    print("%s line added," % line)
                    # else:
                    #    print("%s line already in." % line)
                    if (self._get_line_energy(element + '_' + subshell) > end_energy):
=======
                    if lines_len != len(xray_lines):
                        print("%s line added," % line)
                    else:
                        print("%s line already in." % line)
                    if (self._get_line_energy(element + '_' +
                                              subshell) > end_energy):
>>>>>>> 4d12a4ee
                        print("Warning: %s %s is above the data energy range."
                              % (element, subshell))
                else:
                    raise ValueError(
                        "%s is not a valid line of %s." % (line, element))
            else:
                raise ValueError(
                    "%s is not a valid symbol of an element." % element)
        if "Sample.elements" in self.metadata:
            extra_elements = (set(self.metadata.Sample.elements) -
                              elements)
            if extra_elements:
                new_lines = self._get_lines_from_elements(
                    extra_elements,
                    only_one=only_one,
                    only_lines=only_lines)
                if new_lines:
                    self.add_lines(list(new_lines) + list(lines))
        self.add_elements(elements)
        if not hasattr(self.metadata, 'Sample'):
            self.metadata.add_node('Sample')
        if "Sample.xray_lines" in self.metadata:
            xray_lines = xray_lines.union(
                self.metadata.Sample.xray_lines)
        self.metadata.Sample.xray_lines = sorted(list(xray_lines))

    def _get_lines_from_elements(self,
                                 elements,
                                 only_one=False,
                                 only_lines=("Ka", "La", "Ma")):
        """Returns the X-ray lines of the given elements in spectral range
        of the data.

        Parameters
        ----------
        elements : list of strings
            A list containing the symbol of the chemical elements.
        only_one : bool
            If False, add all the lines of each element in the data spectral
            range. If True only add the line at the highest energy
            above an overvoltage of 2 (< beam energy / 2).
        only_lines : {None, list of strings}
            If not None, only the given lines will be returned.


        Returns
        -------

        """

        beam_energy = self._get_beam_energy()

        #end_energy = self.axes_manager.signal_axes[0].high_value
        end_energy = self.axes_manager[-1].high_value
        if beam_energy < end_energy:
            end_energy = beam_energy
        lines = []
        for element in elements:
            # Possible line (existing and excited by electron)
            element_lines = []
            for subshell in elements_db[element]['Atomic_properties'
                                                 ]['Xray_lines'].keys():
                if only_lines and subshell not in only_lines:
                    continue
                if (self._get_line_energy(element + '_' +
                                          subshell) < end_energy):
                    element_lines.append(element + "_" + subshell)
            if only_one and element_lines:
                # Choose the best line
                select_this = -1
                element_lines.sort()
                for i, line in enumerate(element_lines):
                    if (self._get_line_energy(line) < beam_energy / 2):
                        select_this = i
                        break
                element_lines = [element_lines[select_this], ]

            if not element_lines:
                print(("There is not X-ray line for element %s " % element) +
                      "in the data spectral range")
            else:
                lines.extend(element_lines)
        return lines

    # suppress lines_deconvolution="model"
    # suppress standard? add option in "edsmodel"
    def get_lines_intensity(self,
                            xray_lines=None,
                            plot_result=False,
                            integration_window_factor=2.,
                            only_one=True,
                            only_lines=("Ka", "La", "Ma"),
                            lines_deconvolution=None,
                            bck=0,
                            plot_fit=False,
                            store_in_mp=False,
                            bounded=False,
                            grad=False,
                            init=True,
                            return_model=False,
                            **kwargs):
        """Return the intensity map of selected Xray lines.

        The intensities, the number of X-ray counts, are computed by
        suming the spectrum over the
        different X-ray lines. The sum window width
        is calculated from the energy resolution of the detector
        defined as defined in
        `self.metadata.Acquisition_instrument.SEM.Detector.EDS.energy_resolution_MnKa` or
        `self.metadata.Acquisition_instrument.SEM.Detector.EDS.energy_resolution_MnKa`.


        Parameters
        ----------

        xray_lines: {None, "best", list of string}
            If None,
            if `mapped.parameters.Sample.elements.xray_lines` contains a
            list of lines use those.
            If `mapped.parameters.Sample.elements.xray_lines` is undefined
            or empty but `mapped.parameters.Sample.elements` is defined,
            use the same syntax as `add_line` to select a subset of lines
            for the operation.
            Alternatively, provide an iterable containing
            a list of valid X-ray lines symbols.
        plot_result : bool
            If True, plot the calculated line intensities. If the current
            object is a single spectrum it prints the result instead.
        integration_window_factor: Float
            The integration window is centered at the center of the X-ray
            line and its width is defined by this factor (2 by default)
            times the calculated FWHM of the line.
        only_one : bool
            If False, use all the lines of each element in the data spectral
            range. If True use only the line at the highest energy
            above an overvoltage of 2 (< beam energy / 2).
        only_lines : {None, list of strings}
            If not None, use only the given lines.
        lines_deconvolution : None or 'model' or 'standard' or 'top_hat'
            Deconvolution of the line with a gaussian model. Take time
        bck : float
            background to substract. Only for deconvolution
        store_in_mp : bool
            store the result in metadata.Sample
        bounded: bool
            force positive fit, fast with PCA
        grad: bool
            fit option, fast with PCA
        init: bool
            initialize value
        return_model: bool
            return the model instead of the intensities
        kwargs
            The extra keyword arguments for plotting. See
            `utils.plot.plot_signals`

        Returns
        -------
        intensities : list
            A list containing the intensities as Signal subclasses.

        Examples
        --------

        >>> pyplot.set_cmap('RdYlBu_r')

        #Mode standard

        >>> s = database.spec3D('SEM')
        >>> s[102:134,125:152].get_lines_intensity(["Hf_Ma", "Ta_Ma"],
                plot_result=True)

        #Mode 'model'

        >>> s = database.spec3D('SEM')
        >>> s[102:134,125:152].get_lines_intensity(["Hf_Ma", "Ta_Ma"],
                plot_result=True,lines_deconvolution='model',plot_fit=True)

        #Mode 'standard'

        >>> s = database.spec3D('SEM')
        >>> from hyperspy.misc.config_dir import config_path
        >>> s.add_elements(['Hf','Ta'])
        >>> s.link_standard(config_path+'/database/std_RR')
        >>> s[102:134,125:152].get_lines_intensity(
                plot_result=True,lines_deconvolution='standard')

        See also
        --------

        set_elements, add_elements.

        """

        from hyperspy.hspy import create_model

        if xray_lines is None:
            if 'Sample.xray_lines' in self.metadata:
                xray_lines = self.metadata.Sample.xray_lines
            elif 'Sample.elements' in self.metadata:
                xray_lines = self._get_lines_from_elements(
                    self.metadata.Sample.elements,
                    only_one=only_one,
                    only_lines=only_lines)
            else:
                raise ValueError(
                    "Not X-ray line, set them with `add_elements`")

        intensities = [0] * len(xray_lines)
        if lines_deconvolution == 'standard':
            m = create_model(self, auto_background=False,
                             auto_add_lines=False)
        elif lines_deconvolution == 'model':
            s = self - bck
            m = create_model(s, auto_background=False,
                             auto_add_lines=False)

        for i, xray_line in enumerate(xray_lines):
            line_energy, line_FWHM = self._get_line_energy(xray_line,
                                                           FWHM_MnKa='auto')
            element, line = utils_eds._get_element_and_line(xray_line)
            det = integration_window_factor * line_FWHM / 2.
            ax = self.axes_manager.signal_axes[0]
            if line_energy - det < ax.low_value or \
                    line_energy + det > ax.high_value:
                raise ValueError(
                    "%s is outside the energy range." % (xray_line))
            if lines_deconvolution is None:
                intensities[i] = self[..., line_energy - det:line_energy +
                                      det].integrate1D(-1).data
            elif lines_deconvolution == 'top_hat':
                intensities[i] = self.top_hat(line_energy
                                              ).integrate1D(-1).data
            else:
                if lines_deconvolution == 'model':
                    fp = create_component.Gaussian()
                    fp.centre.value = line_energy
                    fp.sigma.value = line_FWHM / 2.355
                    fp.centre.free = False
                    fp.sigma.free = False
                    if bounded:
                        fp.A.ext_bounded = True
                        fp.A.ext_force_positive = True
                elif lines_deconvolution == 'standard':
                    std = self.get_result(element, 'standard_spec').deepcopy()
                    std[:line_energy - det] = 0
                    std[line_energy + det:] = 0
                    fp = create_component.ScalableFixedPattern(std)
                    fp.set_parameters_not_free(['offset', 'xscale', 'shift'])
                    if bounded:
                        fp.yscale.ext_bounded = True
                        fp.yscale.ext_force_positive = True
                fp.name = xray_line
                m.append(fp)
                if init:
                    if lines_deconvolution == 'standard':
                        m[xray_line].yscale.map[
                            'values'] = self[..., line_energy].data
                        m[xray_line].yscale.map['is_set'] = (
                            np.ones(self[..., line_energy].data.shape) == 1)
                    elif lines_deconvolution == 'model':
                        m[xray_line].A.map[
                            'values'] = self[..., line_energy].data
                        m[xray_line].A.map['is_set'] = (
                            np.ones(self[..., line_energy].data.shape) == 1)
                # Other line of the family as twin
                if lines_deconvolution == 'model':
                    for li in elements_db[element]['Atomic_properties']['Xray_lines']:
                        if line[0] in li and line != li:
                            xray_sub = element + '_' + li
                            line_energy, line_FWHM = self._get_line_energy(
                                xray_sub, FWHM_MnKa='auto')
                            fp_sub = create_component.Gaussian()
                            fp_sub.centre.value = line_energy
                            fp_sub.name = xray_sub
                            fp_sub.sigma.value = line_FWHM / 2.355
                            fp_sub.A.twin = fp.A
                            fp_sub.centre.free = False
                            fp_sub.sigma.free = False
                            fp_sub.A.twin_function = _get_weight(element, li)
                            fp_sub.A.twin_inverse_function = _get_iweight(
                                element, li)
                            m.append(fp_sub)
        if lines_deconvolution == 'model' or lines_deconvolution == 'standard':
            m.multifit(fitter='leastsq', grad=grad)
            if plot_fit:
                m.plot()
                plt.title('Fit')
        # data as image, store and plot
        for i, xray_line in enumerate(xray_lines):
            line_energy = self._get_line_energy(xray_line)
            if lines_deconvolution == 'model':
                data_res = m[xray_line].A.map['values']
                if self.axes_manager.navigation_dimension == 0:
                    data_res = data_res[0]
            elif lines_deconvolution == 'standard':
                data_res = m[xray_line].yscale.map['values']
                if self.axes_manager.navigation_dimension == 0:
                    data_res = data_res[0]
            else:
                data_res = intensities[i]

            img = self._set_result(xray_line, 'intensities',
                                   data_res, plot_result=False,
                                   store_in_mp=store_in_mp)
            img.metadata.General.title = (
                'Intensity of %s at %.2f %s from %s' %
                (xray_line,
                 line_energy,
                 self.axes_manager.signal_axes[0].units,
                 self.metadata.General.title))
            if plot_result and img.axes_manager.signal_dimension == 0:
                print("%s at %s %s : Intensity = %.2f"
                      % (xray_line,
                         line_energy,
                         self.axes_manager.signal_axes[0].units,
                         img.data))
            intensities[i] = img
        if plot_result and img.axes_manager.signal_dimension != 0:
            utils.plot.plot_signals(intensities, **kwargs)

        if return_model:
            return m
        else:
            return intensities

    def convolve_sum(self, kernel='square', size=3, **kwargs):
        """
        Apply a running sum on the x,y dimension of a spectrum image

        Parameters
        ----------

        kernel: 'square' or 2D array
            Define the kernel

        size : int,optional
            if kernel = square, defined the size of the square
        """
        import scipy.ndimage
        if kernel == 'square':
            #[[1/float(size*size)]*size]*size
            kernel = [[1] * size] * size

        result = self.deepcopy()
        result = result.as_image([0, 1])
        result.map(scipy.ndimage.filters.convolve,
                   weights=kernel, **kwargs)
        result = result.as_spectrum(0)

        if hasattr(result.metadata.Acquisition_instrument, 'SEM'):
            mp = result.metadata.Acquisition_instrument.SEM
        else:
            mp = result.metadata.Acquisition_instrument.TEM
        if 'Detector.EDS.live_time' in mp:
            mp.Detector.EDS.live_time = mp.Detector.EDS.live_time * \
                np.sum(kernel)

        return result

    def get_result(self, xray_line, result):
        """
        get the result of one X-ray line (result stored in
        'metadata.Sample'):

         Parameters
        ----------
        result : string {'kratios'|'quant'|'intensities'}
            The result to get

        xray_lines: string
            the X-ray line to get.

        """
        mp = self.metadata
        for res in mp.Sample[result]:
            if xray_line in res.metadata.General.title:
                return res
        raise ValueError("Didn't find it")

#_get_navigation_signal do a great job, should use it
    def _set_result(self, xray_line, result, data_res, plot_result,
                    store_in_mp=True):
        """
        Transform data_res (a result) into an image or a signal and
        stored it in 'metadata.Sample'
        """

        mp = self.metadata
        if mp.has_item('Sample'):
            if mp.Sample.has_item('xray_lines'):
                if len(xray_line) < 3:
                    xray_lines = mp.Sample.elements
                else:
                    xray_lines = mp.Sample.xray_lines

                for j in range(len(xray_lines)):
                    if xray_line == xray_lines[j]:
                        break

        axes_res = self.axes_manager.deepcopy()
        axes_res.remove(-1)

        if self.axes_manager.navigation_dimension == 0:
            res_img = Signal(np.array(data_res))
        else:
            res_img = Signal(data_res)
            res_img.axes_manager = axes_res
            if self.axes_manager.navigation_dimension == 1:
                res_img = res_img.as_spectrum(0)
            else:
                res_img = res_img.as_image([0, 1])
        res_img.metadata.General.title = result + ' ' + xray_line
        if plot_result:
            if self.axes_manager.navigation_dimension == 0:
                # to be changed with new version
                print("%s of %s : %s" % (result, xray_line, data_res))
            else:
                res_img.plot(None)
        # else:
        #    print("%s of %s calculated" % (result, xray_line))

        res_img.get_dimensions_from_data()
        if store_in_mp:
            if result not in mp.Sample:
                mp.set_item('Sample.' + result, [0] * len(xray_lines))
            mp.Sample[result][j] = res_img

        return res_img

    def normalize_result(self, result, return_element='all'):
        """
        Normalize the result

        The sum over all elements for any pixel is equal to one.

        Paramters
        ---------

        result: str
            the result to normalize

        return_element: str
            If 'all', all elements are return.
        """
        # look at dim...
        mp = self.metadata
        res = copy.deepcopy(mp.Sample[result])

        re = utils.stack(res)
        if re.axes_manager.signal_dimension == 0:
            tot = re.sum(1)
            for r in range(re.axes_manager.shape[1]):
                res[r].data = (re[::, r] / tot).data
        elif re.axes_manager.signal_dimension == 1:
            tot = re.sum(0)
            for r in range(re.axes_manager.shape[0]):
                res[r].data = (re[r] / tot).data
        else:
            tot = re.sum(1)
            for r in range(re.axes_manager.shape[1]):
                res[r].data = (re[::, r] / tot).data

        if return_element == 'all':
            return res
        else:
            for el in res:
                if return_element in el.metadata.General.title:
                    return el

    def plot_histogram_result(self,
                              result,
                              bins='freedman',
                              color=None,
                              legend='auto',
                              line_style=None,
                              fig=None,
                              **kwargs):
        """
        Plot an histrogram of the result

        Paramters
        ---------

        result: str
            the result to plot

        bins : int or list or str (optional)
            If bins is a string, then it must be one of:
            'knuth' : use Knuth's rule to determine bins
            'scotts' : use Scott's rule to determine bins
            'freedman' : use the Freedman-diaconis rule to determine bins
            'blocks' : use bayesian blocks for dynamic bin widths

        color : valid matplotlib color or a list of them or `None`
            Sets the color of the lines of the plots when `style` is "cascade"
            or "mosaic". If a list, if its length is
            less than the number of spectra to plot, the colors will be cycled. If
            If `None`, use default matplotlib color cycle.

        line_style: valid matplotlib line style or a list of them or `None`
            Sets the line style of the plots for "cascade"
            or "mosaic". The main line style are '-','--','steps','-.',':'.
            If a list, if its length is less than the number of
            spectra to plot, line_style will be cycled. If
            If `None`, use continuous lines, eg: ('-','--','steps','-.',':')

        legend: None | list of str | 'auto'
           If list of string, legend for "cascade" or title for "mosaic" is
           displayed. If 'auto', the title of each spectra (metadata.General.title)
           is used.

        fig : {matplotlib figure, None}
            If None, a default figure will be created.
        """
        mp = self.metadata
        res = copy.deepcopy(mp.Sample[result])

        return plot_histograms(res, bins=bins, legend=legend,
                               color=color,
                               line_style=line_style, fig=fig,
                               **kwargs)

# should use plot ortho_animate
    def plot_orthoview_result(self,
                              element,
                              result,
                              isotropic_voxel=True,
                              normalize=False):
        """
        Plot an orthogonal view of a 3D images

        Parameters
        ----------

        element: str
            The element to get.

        result: str
            The result to get

        isotropic_voxel:
            If True, generate a new image, scaling z in order to obtain isotropic
            voxel.
        """
        if element == 'all':
            res_element = copy.deepcopy(self.metadata.Sample[result])
            res_element = utils.stack(res_element).sum(1)
        elif normalize:
            self.deepcopy()
            res_element = self.normalize_result(result, return_element=element)
        else:
            res_element = self.get_result(element, result)
        fig = image_eds.plot_orthoview_animated(res_element, isotropic_voxel)

        return fig

    def add_poissonian_noise(self, **kwargs):
        """Add Poissonian noise to the data"""
        original_type = self.data.dtype
        self.data = np.random.poisson(self.data, **kwargs).astype(
            original_type)

    def get_take_off_angle(self, tilt_stage='auto',
                           azimuth_angle='auto',
                           elevation_angle='auto'):
        """Calculate the take-off-angle (TOA).

        TOA is the angle with which the X-rays leave the surface towards
        the detector. Parameters are read in 'SEM.tilt_stage',
        'Acquisition_instrument.SEM.Detector.EDS.azimuth_angle' and 'SEM.Detector.EDS.elevation_angle'
         in 'metadata'.

        Returns
        -------
        take_off_angle: float (Degree)

        See also
        --------
        utils.eds.take_off_angle

        Notes
        -----
        Defined by M. Schaffer et al., Ultramicroscopy 107(8), pp 587-597 (2007)
        """
        if self.metadata.Signal.signal_type == 'EDS_SEM':
            mp = self.metadata.Acquisition_instrument.SEM
        elif self.metadata.Signal.signal_type == 'EDS_TEM':
            mp = self.metadata.Acquisition_instrument.TEM

        if tilt_stage == 'auto'and 'tilt_stage' in mp:
            tilt_stage = mp.tilt_stage
        if azimuth_angle == 'auto'and 'azimuth_angle' in mp.Detector.EDS:
            azimuth_angle = mp.Detector.EDS.azimuth_angle
        if elevation_angle == 'auto'and 'elevation_angle' in mp.Detector.EDS:
            elevation_angle = mp.Detector.EDS.elevation_angle

        TOA = utils.eds.take_off_angle(tilt_stage, azimuth_angle,
                                       elevation_angle)
        return TOA

    def plot_xray_lines(self,
                        xray_lines=None,
                        only_lines=("a", "b"),
                        only_one=False,
                        **kwargs):
        """
        Annotate a spec.plot() with the name of the selected X-ray
        lines

        Parameters
        ----------
        xray_lines: {None, 'from_elements', list of string}
            If None,
            if `mapped.parameters.Sample.elements.xray_lines` contains a
            list of lines use those.
            If `mapped.parameters.Sample.elements.xray_lines` is undefined
            or empty or if xray_lines equals 'from_elements' and
            `mapped.parameters.Sample.elements` is defined,
            use the same syntax as `add_line` to select a subset of lines
            for the operation.
            Alternatively, provide an iterable containing
            a list of valid X-ray lines symbols.
        only_lines : None or list of strings
            If not None, use only the given lines (eg. ('a','Kb')).
            If None, use all lines.
        only_one : bool
            If False, use all the lines of each element in the data spectral
            range. If True use only the line at the highest energy
            above an overvoltage of 2 (< beam energy / 2).
        kwargs
            The extra keyword arguments for plot()


        Examples
        --------

        >>> s = database.spec3D('Ti_SEM')
        >>> s.plot_Xray_lines()

        >>> s.plot_Xray_lines('from_elements')

        See also
        --------
        set_elements, add_elements

        """

        if only_lines is not None:
            only_lines = list(only_lines)
            for only_line in only_lines:
                if only_line == 'a':
                    only_lines.extend(['Ka', 'La', 'Ma'])
                elif only_line == 'b':
                    only_lines.extend(['Kb', 'Lb1', 'Mb'])

        if xray_lines is None or xray_lines == 'from_elements':
            if 'Sample.xray_lines' in self.metadata \
                    and xray_lines != 'from_elements':
                xray_lines = self.metadata.Sample.xray_lines
            elif 'Sample.elements' in self.metadata:
                xray_lines = self._get_lines_from_elements(
                    self.metadata.Sample.elements,
                    only_one=only_one,
                    only_lines=only_lines)
            else:
                raise ValueError(
                    "No elements defined, set them with `add_elements`")

        end_energy = self.axes_manager.signal_axes[0].high_value
        start_energy = self.axes_manager.signal_axes[0].low_value
        xray_lines = [xray_line for xray_line in xray_lines if
                      start_energy < self._get_line_energy(xray_line)]
        xray_lines = [xray_line for xray_line in xray_lines if
                      end_energy > self._get_line_energy(xray_line)]

        line_energy = []
        intensity = []
        for xray_line in xray_lines:
            element, line = utils_eds._get_element_and_line(xray_line)
            line_energy.append(self._get_line_energy(xray_line))
            relative_factor = elements_db[element][
                'Atomic_properties']['Xray_lines'][line]['weight']
            a_eng = self._get_line_energy(element + '_' + line[0] + 'a')
            intensity.append(self[..., a_eng].data * relative_factor)

        self.plot(**kwargs)
        for i in range(len(line_energy)):
            line = marker.Marker()
            line.type = 'line'
            line.orientation = 'v'
            line.set_data(x1=line_energy[i], y2=intensity[i] * 0.8)
            self._plot.signal_plot.add_marker(line)
            line.plot()
            text = marker.Marker()
            text.type = 'text'
            text.set_marker_properties(rotation=90)
            text.set_data(x1=line_energy[i],
                          y1=intensity[i] * 1.1, text=xray_lines[i])
            self._plot.signal_plot.add_marker(text)
            text.plot()

    def get_decomposition_model_from(self,
                                     binned_signal,
                                     components,
                                     loadings_as_guess=True,
                                     **kwargs):
        """
        Return the spectrum generated with the selected number of principal
        components from another spectrum (binned_signal).

        The selected components are fitted on the spectrum

        Parameters
        ------------

        binned_signal: signal
            The components of the binned_signal are fitted to self.
            The dimension must have a common multiplicity.

        components :  int or list of ints
             if int, rebuilds SI from components in range 0-given int
             if list of ints, rebuilds SI from only components in given list
        kwargs
            keyword argument for multifit

        Returns
        -------
        Signal instance

        Example
        -------

        Quick example

        >>> s = database.spec3D()
        >>> s.change_dtype('float')
        >>> s = s[:6,:8]
        >>> s2 = s.deepcopy()
        >>> dim = s.axes_manager.shape
        >>> s2 = s2.rebin((dim[0]/2, dim[1]/2, dim[2]))
        >>> s2.decomposition(True)
        >>> a = s.get_decomposition_model_from(s2, components=5)

        Slower that makes sense

        >>> s = database.spec4D('TEM')[::,::,1]
        >>> s.change_dtype('float')
        >>> dim = s.axes_manager.shape
        >>> s = s.rebin((dim[0]/4, dim[1]/4, dim[2]))
        >>> s2 = s.deepcopy()
        >>> s2 = s2.rebin((dim[0]/8, dim[1]/8, dim[2]))
        >>> s2.decomposition(True)
        >>> a = s.get_decomposition_model_from(s2, components=5)

        """
        from hyperspy.hspy import create_model
        if hasattr(binned_signal, 'learning_results') is False:
            raise ValueError(
                "binned_signal must be decomposed")

        if isinstance(components, int):
            components = range(components)

        m = create_model(self, auto_background=False,
                         auto_add_lines=False)
        factors = binned_signal.get_decomposition_factors()
        if loadings_as_guess:
            loadings = binned_signal.get_decomposition_loadings()
            dim_bin = np.array(binned_signal.axes_manager.navigation_shape)
            dim = np.array(self.axes_manager.navigation_shape)
            bin_fact = dim / dim_bin
            if np.all([isinstance(bin_f, int)
                       for bin_f in bin_fact]) is False:
                raise ValueError(
                    "The dimension of binned_signal doesn't not result"
                    "from a binning")
        for i_comp in components:
            fp = create_component.ScalableFixedPattern(factors[i_comp])
            fp.set_parameters_not_free(['offset', 'xscale', 'shift'])
            fp.name = str(i_comp)
            if loadings_as_guess:
                load_data = loadings[i_comp].data
                for i, bin_f in enumerate(bin_fact[::-1]):
                    load_data = np.repeat(load_data, bin_f, axis=i)
            m.append(fp)
            if loadings_as_guess:
                m[str(i_comp)].yscale.map['values'] = load_data
                m[str(i_comp)].yscale.map['is_set'] = [[True] * dim[0]] * \
                    dim[1]
                #(np.ones(self[...,line_energy].data.shape)==1)
        m.multifit(fitter='leastsq', **kwargs)

        return m.as_signal()
    # to be improved, get line energy, FHWM, output...

    def top_hat(self, line_energy, width_windows=1.):
        """
        Substact the background with a top hat filter. The width of the
        lobs are defined with the width of the peak at the line_energy.

        Parameters
        ----------------
        line_energy: float
            The energy in keV used to set the lob width calculate with
            FHWM_eds.

        width_windows: float or list(min,max)
            The width of the windows on which is applied the top_hat.
            By default set to 1, which is equivalent to the size of the
            filtering object.

        Notes
        -----
        See the textbook of Goldstein et al., Plenum publisher,
        third edition p 399

        """
        offset = np.copy(self.axes_manager.signal_axes[0].offset)
        scale_s = np.copy(self.axes_manager.signal_axes[0].scale)
        #FWHM_MnKa = self.metadata.Acquisition_instrument.SEM.Detector.EDS.energy_resolution_MnKa
        if self.metadata.Signal.signal_type == 'EDS_SEM':
            FWHM_MnKa = self.metadata.Acquisition_instrument.SEM.Detector.EDS.energy_resolution_MnKa
        elif self.metadata.Signal.signal_type == 'EDS_TEM':
            FWHM_MnKa = self.metadata.Acquisition_instrument.TEM.Detector.EDS.energy_resolution_MnKa
        line_FWHM = utils_eds.get_FWHM_at_Energy(FWHM_MnKa, line_energy)
        if np.ndim(width_windows) == 0:
            det = [width_windows * line_FWHM, width_windows * line_FWHM]
        else:
            det = width_windows

        olob = int(round(line_FWHM / scale_s / 2) * 2)
        g = []
        for lob in range(-olob, olob):
            if abs(lob) > olob / 2:
                g.append(-1. / olob)
            else:
                g.append(1. / (olob + 1))
        g = np.array(g)

        bornA = [int(round((line_energy - det[0] - offset) / scale_s)),
                 int(round((line_energy + det[1] - offset) / scale_s))]

        data_s = []
        for i in range(bornA[0], bornA[1]):
            data_s.append(self.data[..., i - olob:i + olob].dot(g))
            # data_s.append(self.data[...,i-olob:i+olob])
        data_s = np.array(data_s)

        dim = len(self.data.shape)
        #spec_th = EDSSEMSpectrum(np.rollaxis(data_s.dot(g),0,dim))

        spec_th = Spectrum(np.rollaxis(data_s, 0, dim))

        return spec_th

    def save(self, filename=None, overwrite=None, extension=None,
             **kwds):
        """Saves the signal in the specified format.

        The function gets the format from the extension.:
            - hdf5 for HDF5
            - rpl for Ripple (useful to export to Digital Micrograph)
            - msa for EMSA/MSA single spectrum saving.
            - Many image formats such as png, tiff, jpeg...

        If no extension is provided the default file format as defined
        in the `preferences` is used.
        Please note that not all the formats supports saving datasets of
        arbitrary dimensions, e.g. msa only suports 1D data.

        Each format accepts a different set of parameters. For details
        see the specific format documentation.

        Parameters
        ----------
        filename : str or None
            If None (default) and tmp_parameters.filename and
            `tmp_paramters.folder` are defined, the
            filename and path will be taken from there. A valid
            extension can be provided e.g. "my_file.rpl", see `extension`.
        overwrite : None, bool
            If None, if the file exists it will query the user. If
            True(False) it (does not) overwrites the file if it exists.
        extension : {None, 'hdf5', 'rpl', 'msa',common image extensions e.g. 'tiff', 'png'}
            The extension of the file that defines the file format.
            If None, the extesion is taken from the first not None in the follwoing list:
            i) the filename
            ii)  `tmp_parameters.extension`
            iii) `preferences.General.default_file_format` in this order.
        """
        mp = self.metadata

        if hasattr(mp, 'Sample'):
            if hasattr(mp.Sample, 'standard_spec'):
                l_time = []
                for el in range(len(mp.Sample.elements)):
                # for el in range(len(mp.Sample.xray_lines)):
                    std = mp.Sample.standard_spec[el]
                    if "Acquisition_instrument.SEM" in std.metadata:
                        microscope = std.metadata.Acquisition_instrument.SEM
                    elif "Acquisition_instrument.TEM" in std.metadata:
                        microscope = std.metadata.Acquisition_instrument.TEM
                    l_time.append(microscope.Detector.EDS.live_time)
                std_store = copy.deepcopy(mp.Sample.standard_spec)
                std = utils.stack(std_store)
                std.metadata.General.title = std_store[
                    0].metadata.General.title
                if "Acquisition_instrument.SEM" in std.metadata:
                    std.metadata.Acquisition_instrument.SEM.Detector.EDS.live_time = l_time
                elif "Acquisition_instrument.TEM" in std.metadata:
                    std.metadata.Acquisition_instrument.TEM.Detector.EDS.live_time = l_time
                mp.Sample.standard_spec = std
            result_store = []
            for result in ['kratios', 'quant', 'quant_enh', 'intensities']:
                if hasattr(mp.Sample, result):
                    result_store.append(copy.deepcopy(mp.Sample[result]))
                    mp.Sample[result] = utils.stack(mp.Sample[result])
                    del mp.Sample[result].original_parameters.stack_elements

        super(EDSSpectrum, self).save(filename, overwrite, extension)

        if hasattr(mp, 'Sample'):
            if hasattr(mp.Sample, 'standard_spec'):
                mp.Sample.standard_spec = std_store
            i = 0
            for result in ['kratios', 'quant', 'quant_enh', 'intensities']:
                if hasattr(mp.Sample, result):
                    mp.Sample[result] = result_store[i]
                    i = i + 1

    def compute_continuous_xray_generation(self, generation_factor=1):
        """Continous X-ray generation.

        Kramer or Lisfshin equation

        Parameters
        ----------
        generation_factor: int
            The power law to use.
            1 si equivalent to Kramer equation.
            2 is equivalent to Lisfhisn modification of Kramer equation.
        beam_energy:  float
            The energy of the electron beam

        See also
        --------
        utils.misc.eds.model.continuous_xray_generation
        edsmodel.add_background
        """

        spec = self._get_signal_signal()
        beam_energy = self._get_beam_energy()
        spec.metadata.General.title = 'Generation model (factor:' + str(1) +')'

        #energy_axis = spec.axes_manager.signal_axes[0]
        #eng = np.linspace(energy_axis.low_value,
                          #energy_axis.high_value,
                          #energy_axis.size)
        spec.data = physical_model.xray_generation(
            energy=spec.axes_manager.signal_axes[0].axis,
            generation_factor=generation_factor,
            beam_energy=beam_energy)
        return spec
        
    def compute_detector_efficiency_from_layers(self,
                         elements='auto',
                        thicknesses_layer='auto',
                        thickness_detector='auto',
                        microscope_name='osiris'):
        """Detector efficiency from layers descrption

        Parameters
        ----------
        elements: list of str
            The elements of the layer, if 'auto', take the osiris data
        thicknesses_layer: list of float
            Thicknesses of layer in nm, if 'auto', take the osiris data
        thickness_detector: float
            The thickness of the detector in mm, if 'auto', take the osiris data
        """
        spec = self._get_signal_signal()
        spec.metadata.General.title = 'Detection efficiency'
        if spec.axes_manager.signal_axes[0].units == 'eV' : 
            units_factor = 1000.
        else :
            units_factor = 1.
            
        if elements == 'auto' and thicknesses_layer == 'auto':
            elements,thicknesses_layer,thickness_detector = \
                database.detector_layers_brucker(
                    microscope_name=microscope_name)            

        eng = spec.axes_manager.signal_axes[0].axis / units_factor
        eng = eng[np.searchsorted(eng, 0.0):]
        spec.data = np.append(np.array([0] * (len(spec.data) - len(eng))),
                              physical_model.detetector_efficiency_from_layers(energies=eng,
                                                        elements=elements,
                                         thicknesses_layer=thicknesses_layer,
                                         thickness_detector=thickness_detector))
        return spec

    def get_sample_density(self, weight_fraction='auto'):
        """Return the density of the sample

        Parameters
        ----------
        weight_fraction: {list of float| 'auto'}
            the composition of the sample
            if 'auto'. looks for the weight fraction in metadata
            if not there take the iso concentration

        Return
        ------
        density in g/cm^3
        """
        from hyperspy import signals
        elements = self.metadata.Sample.elements
        if weight_fraction == 'auto':
            if 'weight_fraction' in self.metadata.Sample:
                weight_fraction = self.metadata.Sample.weight_fraction
            else:
                weight_fraction = [1. / len(elements) for elm in elements]
                print 'Weight fraction is automatically set to ' + str(
                    weight_fraction)
        if isinstance(weight_fraction[0], signals.Signal):
            weight_frac = []
            for weight in weight_fraction:
                weight_frac.append(weight.data)
            density = utils.material.density_of_mixture_of_pure_elements(
                elements, weight_frac)
        else:
            density = utils.material.density_of_mixture_of_pure_elements(
                elements, weight_fraction)
        self.metadata.Sample.density = density
        return density

#    def get_sample_density(self, weight_fraction='auto'):
#        """Return the density of the sample
#
#        Parameters
#        ----------
#        weight_fraction: {list of float| 'auto'}
#            the composition of the sample
#            if 'auto'. looks for the weight fraction in metadata
#            if not there take the iso concentration
#
#        Return
#        ------
#        density in g/cm^3
#        """
#        from hyperspy import signals
#        elements = self.metadata.Sample.elements
#
#        if weight_fraction == 'auto':
#            if 'weight_fraction' in self.metadata.Sample:
#                weight_fraction = self.metadata.Sample.weight_fraction
#            else:
#                weight_fraction = [1. / len(elements) for elm in elements] 
#                print 'Weight fraction is automatically set to ' + str(
#                    weight_fraction)
#        if isinstance(weight_fraction[0], signals.Signal):
#            weight_frac = []
#            for weight in weight_fraction:
#                weight_frac.append(weight.data)
#            density = utils.material.density_of_mixture_of_pure_elements(
#                elements, weight_frac)
#        else:
#            density = utils.material.density_of_mixture_of_pure_elements(
#                elements, weight_fraction)
#        self.metadata.Sample.density = density
#        return density

    def get_sample_mass_absorption_coefficient(self,
                                               elements='auto',
                                               weight_fraction='auto',
                                               xray_lines='auto'):
        """Return the mass absorption coefficients of the sample for the
        different X-rays

        The sample is the defined as a mixture (compound) of pure elements

        Parameters
        ----------
        elements: {list of str | 'auto'}
            The list of element symbol of the absorber, e.g. ['Al','Zn'].
            if 'auto', use the elements in metadata.Sample
        xray_lines: {list of str | 'auto'}
            The list of X-ray lines, e.g. ['Al_Ka','Zn_Ka','Zn_La']
            if 'auto', use the Xray lines in metadata.Sample
        weight_fraction: {list of float | 'auto'}
            The fraction of elements in the sample by weight
            if 'auto', use the weight_fraction in metadata.Sample
            or use an equi-fraction e.g. [0.5,0.5]

        Return
        ------
        mass absorption coefficient in cm^2/g
        """

        if xray_lines == 'auto':
            if 'Sample.xray_lines' in self.metadata:
                xray_lines = copy.copy(self.metadata.Sample.xray_lines)
            else:
                raise ValueError("Add lines first, see 'add_lines'")

        if elements == 'auto'and 'Sample.elements' in self.metadata:
            elements = self.metadata.Sample.elements
        if weight_fraction == 'auto':
            if 'Sample.weight_fraction' in self.metadata:
                weight_fraction = self.metadata.Sample.weight_fraction
            else:
                weight_fraction = [1. / len(elements) for elm in elements] 
                print 'Weight fraction is automatically set to ' + str(weight_fraction)
        return utils.material.mass_absorption_coefficient_of_mixture_of_pure_elements(energies=xray_lines,
                                                                   weight_fraction=weight_fraction, 
                                                                   elements=elements)

    def get_detector_efficiency(self,
                                detector_name,
                                gateway='auto'):
        """
        Return the detector efficiency.

        From DTSA II or from a database

        Parameters
        ----------
        det_name: int, str
            If {0,1,2,3,4}, INCA efficiency database
            If str, model from DTSAII
        gateway: execnet Gateway
            If 'auto', generate automatically the connection to jython.

        See also
        --------
        database.detector_efficiency_INCA
        utils_eds.get_detector_properties
        """
        spec = self._get_signal_signal()   
        energy_axis = spec.axes_manager.signal_axes[0]
        
        if isinstance(detector_name, str):
            if gateway == 'auto':
                gateway = utils_eds.get_link_to_jython()
            det_efficiency = utils_eds.get_detector_properties(
                detector_name, gateway=gateway)
        else:
            det_efficiency = database.detector_efficiency_INCA(detector_name)
            
        if det_efficiency.axes_manager.signal_axes[0].units != energy_axis.units:
            det_efficiency._eV_to_keV()
            
        spec.metadata.General.title = 'detector efficiency: ' + \
                det_efficiency.metadata.General.title
                
        f =  interp1d(det_efficiency.axes_manager.signal_axes[0].axis,
            det_efficiency.data.squeeze(),bounds_error=False,
            fill_value=0.,)
            
        spec.data = f(energy_axis.axis)
        
        return spec
        
    def save_result(self, result, filename, xray_lines='all',
                    extension='hdf5'):
        """
        Save the result in a file (results stored in
        'metadata.Sample')

        Parameters
        ----------
        result : string {'kratios'|'quant'|'intensities'}
            The result to save

        filename:
            the file path + the file name. The result and the Xray-lines
            is added at the end.

        xray_lines: list of string
            the X-ray lines to save. If 'all' (default), save all X-ray lines

        Extension:
            the extension in which the result is saved.

        See also
        -------
        get_kratio, deconvolove_intensity, quant

        """
        # print 'This is obsolete, it will desapear'
        mp = self.metadata
        if xray_lines is 'all':
            if result == 'intensities':
                xray_lines = mp.Sample.xray_lines
            else:
                xray_lines = mp.Sample.xray_lines
        for xray_line in xray_lines:
            if result == 'intensitiesS':
                res = self.intensity_map([xray_line], plot_result=False)[0]
            else:
                res = self.get_result(xray_line, result)
            if res.data.dtype == 'float64':
                a = 1
                res.change_dtype('float32')
                # res.change_dtype('uint32')
            res.save(filename=filename + "_" + result + "_" + xray_line,
                     extension=extension, overwrite=True)
                     
    def _get_signal_signal(self):
        s = Spectrum(np.zeros(self.axes_manager._signal_shape_in_array,
                                dtype=self.data.dtype),
                       axes=self.axes_manager._get_signal_axes_dicts())
        s.set_signal_type(self.metadata.Signal.signal_type)
        return s
        
    def align_results(self,
                      results='all',
                      reference=['kratios', 0],
                      starting_slice=0,
                      align_ref=False,
                      crop=True,
                      shifts='StackReg'):
        """Align the results on the same alignement matrix.

        A reference stack with another signal can be used.

        Parameters
        ----------
        results: 'all' | List of string
            The list of result to be align. If 'all', all result are aligned.
        reference: [result,elements] | image
            The reference is used to gerenerate an alignement matrix.
        starting_slice: int
            The starting slice for the alignment.
        align_ref: bool
            If true the external reference is aligned.
        crop : bool
            If True, the data will be cropped not to include regions
            with missing data
        shifts : 'StackReg' | 'mp' | array
            1. If StackReg, use align_with_stackReg
            2. If mp, look in the metadata of  reference
            3. or give an array

        See also
        --------
        align_with_stackReg

        Notes
        -----
        Defined by P. Thevenaz, U. Ruttimann, and M. Unser,
        IEEE Transaction on IMage Processing 7(1), pp 27-41 (1998)

        The version of MulitStackReg has been modified. Translation and save
        save the alignement is used.

        """
        from hyperspy import signals
        mp = self.metadata

        if results == 'all':
            results_tmp = ['kratios', 'quant', 'quant_enh', 'intensities']
            results = []
            for res in results_tmp:
                if res in mp.Sample:
                    results.append(res)

        if isinstance(reference, signals.Image) is False:
            ref_is_result = True
            if shifts == 'StackReg':
                if isinstance(reference[1], basestring) is False:
                    reference[1] = mp.Sample.xray_lines[reference[1]]
                reference = self.get_result(reference[1], reference[0])
            else:
                # Shifts has the priority, so any reference is given
                reference = mp.Sample[results[0]][0]
                align_ref = False
        else:
            ref_is_result = False

        mp_ref = reference.metadata
        if shifts == 'StackReg':
            image_eds.align_with_stackReg(reference,
                                          starting_slice=starting_slice, align_img=False,
                                          return_align_img=False)
            shifts = mp_ref.align.shifts
        elif shifts == 'mp':
            shifts = mp_ref.align.shifts

        res_shape = mp.Sample[results[0]][0].axes_manager.shape
        ref_shape = reference.axes_manager.shape
        scale = [1, 1]
        if res_shape != ref_shape and ref_is_result is False:
            if (res_shape[0] == res_shape[0] and
                    ref_shape[1] % res_shape[1] == 0 and
                    ref_shape[2] % res_shape[2] == 0):
                scale = [ref_shape[1] / res_shape[1],
                         ref_shape[2] / res_shape[2]]
                #shifts = shifts * scale
                shifts = shifts / scale
            else:
                raise ValueError(
                    "The reference dimensions are not compatible with those "
                    "of the result.")
                print ref_shape

        if crop is True:
            shifts = -shifts
            bottom, top = (int(np.floor(shifts[:, 0].min())) if
                           shifts[:, 0].min() < 0 else None,
                           int(np.ceil(shifts[:, 0].max())) if
                           shifts[:, 0].max() > 0 else 0)
            right, left = (int(np.floor(shifts[:, 1].min())) if
                           shifts[:, 1].min() < 0 else None,
                           int(np.ceil(shifts[:, 1].max())) if
                           shifts[:, 1].max() > 0 else 0)
            shifts = -shifts
            if bottom is not None:
                bottom_ref = bottom * int(scale[0])
            else:
                bottom_ref = bottom
            if top is not None:
                top_ref = top * int(scale[0])
            else:
                top_ref = top
            if right is not None:
                right_ref = right * int(scale[1])
            else:
                right_ref = right
            if left is not None:
                left_ref = left * int(scale[1])
            else:
                left_ref = left

        if align_ref and ref_is_result is False:
            if mp_ref.has_item('align') is False:
                mp_ref.add_node('align')
                reference.align2D(shifts=shifts * scale, crop=False)
            elif mp_ref.align.is_aligned is False:
                reference.align2D(shifts=shifts * scale, crop=False)
            mp_ref.align.is_aligned = True
            if crop:
                if mp_ref.align.has_item('crop'):
                    if mp_ref.align.crop is False:
                        reference.crop_image(top_ref, bottom_ref,
                                             left_ref, right_ref)
                        mp_ref.align.crop = True
                else:
                    reference.crop_image(top_ref, bottom_ref,
                                         left_ref, right_ref)
                    mp_ref.align.crop = True

        for result in results:
            if hasattr(mp.Sample, result):
                result_images = mp.Sample[result]
                for res in result_images:
                    res.align2D(shifts=shifts, crop=False)
                    mp_temp = res.metadata
                    if mp_temp.has_item('align') is False:
                        mp_temp.add_node('align')
                    mp_temp.align.crop = crop
                    mp_temp.align.is_aligned = True
                    mp_temp.align.shifts = shifts
                    mp_temp.align.method = 'ref : ' + mp_ref.General.title
                    if crop is True:
                        res.crop_image(top, bottom, left, right)

        if mp.has_item('align') is False:
            mp.add_node('align')
        mp.align.crop = crop
        mp.align.is_aligned = True
        mp.align.shifts = shifts
        mp.align.method = 'ref : ' + mp_ref.General.title
        if crop is True and self.data != []:
            self.axes_manager[1].size = res.axes_manager[2].size
            self.axes_manager[0].size = res.axes_manager[1].size

# to be suppress, can be done with model->fit_energy_resolution

    # def calibrate_energy_resolution(self, xray_line, bck='auto',
                                    # set_Mn_Ka=True, model_plot=True):
        #"""
        # Calibrate the energy resolution from a peak

        # Estimate the FHWM of the peak, estimate the energy resolution and
        # extrapolate to FWHM of Mn Ka

        # Parameters:
        # xray_line : str
            # the selected X-ray line. It shouldn't have peak around

        # bck: float | 'auto'
            # the linear background to substract.

        # set_Mn_Ka : bool
            # If true, set the obtain resolution. If false, return the
            # FHWM at Mn Ka.

        # model_plot : bool
            # If True, plot the fit

        #"""

        #from hyperspy.hspy import create_model
        #mp = self.metadata
        #element, line = utils_eds._get_element_and_line(xray_line)
        # Xray_energy, FWHM = self._get_line_energy(xray_line,
                                                  # FWHM_MnKa='auto')

        # if bck == 'auto':
            #spec_bck = self[Xray_energy + 2.5 * FWHM:Xray_energy + 2.7 * FWHM]
            #bck = spec_bck.sum(0).data / spec_bck.axes_manager.shape[0]
        #sb = self - bck
        # m = create_model(sb,auto_background=False,
                 # auto_add_lines=False)

        #fp = create_component.Gaussian()
        #fp.centre.value = Xray_energy
        #fp.sigma.value = FWHM / 2.355
        # m.append(fp)
        #m.set_signal_range(Xray_energy - 1.2 * FWHM, Xray_energy + 1.6 * FWHM)
        # m.multifit()
        # if model_plot:
            # m.plot()

        # res_MnKa = utils_eds.get_FWHM_at_Energy(fp.sigma.value * 2.355 * 1000,
                                                # elements_db['Mn'][
                                                    #'Atomic_properties']['Xray_lines'][
                                                    #'Ka']['energy (keV)'], xray_line)
        # if set_Mn_Ka:
            #mp.SEM.Detector.EDS.energy_resolution_MnKa = res_MnKa * 1000
            # print 'Resolution at Mn Ka ', res_MnKa * 1000
            # print 'Shift eng eV ', (Xray_energy - fp.centre.value) * 1000
        # else:
            # return res_MnKa * 1000
############################
    # def running_sum(self, shape_convo='square', corner=-1):
        # cross not tested
        #"""
        # Apply a running sum on the data.
        # Parameters
        #----------
        # shape_convo: 'square'|'cross'
            # Define the shape to convolve with
        # corner : -1 || 1
            # For square, running sum induce a shift of the images towards
            # one of the corner: if -1, towards top left, if 1 towards
            # bottom right.
            # For 'cross', if -1 vertical/horizontal cross, if 1 from corner
            # to corner.
        #"""
        #dim = self.data.shape
        #data_s = np.zeros_like(self.data)
        #data_s = np.insert(data_s, 0, 0, axis=-3)
        #data_s = np.insert(data_s, 0, 0, axis=-2)
        # if shape_convo == 'square':
            #end_mirrors = [[0, 0], [-1, 0], [0, -1], [-1, -1]]
            # for end_mirror in end_mirrors:
                # tmp_s = np.insert(
                    # self.data,
                    # end_mirror[0],
                    # self.data[...,
                              # end_mirror[0],
                              #:,
                              #:],
                    # axis=-3)
                # data_s += np.insert(tmp_s, end_mirror[1],
                                    # tmp_s[..., end_mirror[1], :], axis=-2)
            # if corner == -1:
                #data_s = data_s[..., 1:, :, :][..., 1:, :]
            # else:
                #data_s = data_s[..., :-1, :, :][..., :-1, :]
        # elif shape_convo == 'cross':
            #data_s = np.insert(data_s, 0, 0, axis=-3)
            #data_s = np.insert(data_s, 0, 0, axis=-2)
            # if corner == -1:
                # end_mirrors = [[0, -1, 0, -1], [-1, -1, 0, -1],
                               #[0, 0, 0, -1], [0, -1, 0, 0], [0, -1, -1, -1]]
            # elif corner == 1:
                # end_mirrors = [[0, -1, 0, -1], [0, 0, 0, 0],
                               #[-1, -1, 0, 0], [0, 0, -1, -1], [-1, -1, -1, -1]]
            # else:
                # end_mirrors = [
                    #[0, -1, 0, -1], [-1, -1, 0, -1], [0,
                                                      # 0, 0, -1], [0, -1, 0, 0],
                    #[0, -1, -1, -1], [0, 0, 0, 0], [-1, -1, 0, 0], [0, 0, -1, -1], [-1, -1, -1, -1]]
            # for end_mirror in end_mirrors:
                # tmp_s = np.insert(
                    # self.data,
                    # end_mirror[0],
                    # self.data[...,
                              # end_mirror[0],
                              #:,
                              #:],
                    # axis=-3)
                # tmp_s = np.insert(
                    # tmp_s,
                    # end_mirror[1],
                    # tmp_s[...,
                          # end_mirror[0],
                          #:,
                          #:],
                    # axis=-3)
                # tmp_s = np.insert(
                    # tmp_s,
                    # end_mirror[2],
                    # tmp_s[...,
                          # end_mirror[1],
                          #:],
                    # axis=-2)
                # data_s += np.insert(tmp_s, end_mirror[3],
                                    # tmp_s[..., end_mirror[1], :], axis=-2)
            #data_s = data_s[..., 1:-2, :, :][..., 1:-2, :]
        # if hasattr(self.metadata, 'SEM'):
            #mp = self.metadata.Acquisition_instrument.SEM
        # else:
            #mp = self.metadata.TEM
        # if hasattr(mp, 'EDS') and hasattr(mp.Detector.EDS, 'live_time'):
            #mp.Detector.EDS.live_time = mp.Detector.EDS.live_time * len(end_mirrors)
        #self.data = data_s
############################
    # def plot_xray_line(self, line_to_plot='selected'):
        #"""
        # Annotate a spec.plot() with the name of the selected X-ray
        # lines
        # Parameters
        #----------
        # line_to_plot: string 'selected'|'a'|'ab|'all'
            # Defined which lines to annotate. 'selected': the selected one,
            #'a': all alpha lines of the selected elements, 'ab': all alpha and
            # beta lines, 'all': all lines of the selected elements
        # See also
        #--------
        #set_elements, add_elements
        #"""
        # if self.axes_manager.navigation_dimension > 0:
            #raise ValueError("Works only for single spectrum")
        #mp = self.metadata
        # if hasattr(self.metadata, 'SEM') and\
                # hasattr(self.metadata.Acquisition_instrument.SEM, 'beam_energy'):
            #beam_energy = mp.Acquisition_instrument.SEM.beam_energy
        # elif hasattr(self.metadata, 'TEM') and\
                # hasattr(self.metadata.TEM, 'beam_energy'):
            #beam_energy = mp.TEM.beam_energy
        # else:
            #beam_energy = 300
        #elements = []
        #lines = []
        # if line_to_plot == 'selected':
            #xray_lines = mp.Sample.xray_lines
            # for xray_line in xray_lines:
                #element, line = utils_eds._get_element_and_line(xray_line)
                # elements.append(element)
                # lines.append(line)
        # else:
            # for element in mp.Sample.elements:
                # for line, en in elements_db[element]['Atomic_properties']['Xray_lines'].items():
                    # if en < beam_energy:
                        # if line_to_plot == 'a' and line[1] == 'a':
                            # elements.append(element)
                            # lines.append(line)
                        # elif line_to_plot == 'ab':
                            # if line[1] == 'a' or line[1] == 'b':
                                # elements.append(element)
                                # lines.append(line)
                        # elif line_to_plot == 'all':
                            # elements.append(element)
                            # lines.append(line)
        #xray_lines = []
        #line_energy = []
        #intensity = []
        # for i, element in enumerate(elements):
            # line_energy.append(elements_db[element]['Atomic_properties']['Xray_lines'][lines[i]])
            # if lines[i] == 'a':
                # intensity.append(self[line_energy[-1]].data[0])
            # else:
                #relative_factor = elements_db['lines']['ratio_line'][lines[i]]
                #a_eng = elements_db[element]['Atomic_properties']['Xray_lines'][lines[i][0] + 'a']
                #intensity.append(self[a_eng].data[0] * relative_factor)
            #xray_lines.append(element + '_' + lines[i])
        # self.plot()
        # for i in range(len(line_energy)):
            # plt.text(line_energy[i], intensity[i] * 1.1, xray_lines[i],
                     # rotation=90)
            #plt.vlines(line_energy[i], 0, intensity[i] * 0.8, color='black')<|MERGE_RESOLUTION|>--- conflicted
+++ resolved
@@ -371,20 +371,12 @@
                                                     ]['Xray_lines']:
                     lines_len = len(xray_lines)
                     xray_lines.add(line)
-<<<<<<< HEAD
                     # if lines_len != len(xray_lines):
                     #    print("%s line added," % line)
                     # else:
                     #    print("%s line already in." % line)
-                    if (self._get_line_energy(element + '_' + subshell) > end_energy):
-=======
-                    if lines_len != len(xray_lines):
-                        print("%s line added," % line)
-                    else:
-                        print("%s line already in." % line)
                     if (self._get_line_energy(element + '_' +
                                               subshell) > end_energy):
->>>>>>> 4d12a4ee
                         print("Warning: %s %s is above the data energy range."
                               % (element, subshell))
                 else:
