# -*- coding: utf-8 -*-
# Copyright 2007-2011 The HyperSpy developers
#
# This file is part of  HyperSpy.
#
#  HyperSpy is free software: you can redistribute it and/or modify
# it under the terms of the GNU General Public License as published by
# the Free Software Foundation, either version 3 of the License, or
# (at your option) any later version.
#
#  HyperSpy is distributed in the hope that it will be useful,
# but WITHOUT ANY WARRANTY; without even the implied warranty of
# MERCHANTABILITY or FITNESS FOR A PARTICULAR PURPOSE.  See the
# GNU General Public License for more details.
#
# You should have received a copy of the GNU General Public License
# along with  HyperSpy.  If not, see <http://www.gnu.org/licenses/>.
from __future__ import division

import numpy as np
import matplotlib.pyplot as plt
# import matplotlib.mlab as mlab
import copy
from scipy.interpolate import interp1d
import warnings


from hyperspy import utils
from hyperspy._signals.spectrum import Spectrum
from hyperspy.signal import Signal
# from hyperspy._signals.image import Image
from hyperspy.misc.elements import elements as elements_db
from hyperspy.misc.eds import utils as utils_eds
from hyperspy.misc.eds import image_eds
from hyperspy.misc.eds import database
from hyperspy.misc.utils import isiterable
import hyperspy.components as create_component
from hyperspy.drawing import marker
from hyperspy.drawing.utils import plot_histograms
from hyperspy.misc.eds import physical_model


def _get_weight(element, line):
    weight_line = elements_db[
        element]['Atomic_properties']['Xray_lines'][line]['weight']
    return lambda x: x * weight_line


def _get_iweight(element, line):
    weight_line = elements_db[
        element]['Atomic_properties']['Xray_lines'][line]['weight']
    return lambda x: x / weight_line


class EDSSpectrum(Spectrum):
    _signal_type = "EDS"

    def __init__(self, *args, **kwards):
        Spectrum.__init__(self, *args, **kwards)
        if self.metadata.Signal.signal_type == 'EDS':
            print('The microscope type is not set. Use '
                  'set_signal_type(\'EDS_TEM\') or set_signal_type(\'EDS_SEM\')')
        self.metadata.Signal.binned = True

    def _get_line_energy(self, Xray_line, FWHM_MnKa=None):
        """
        Get the line energy and the energy resolution of a Xray line.

        The return values are in the same units than the signal axis

        Parameters
        ----------

        Xray_line : strings
            Valid element X-ray lines e.g. Fe_Kb.

        FWHM_MnKa: {None, float, 'auto'}
            The energy resolution of the detector in eV
            if 'auto', used the one in
            'self.metadata.Acquisition_instrument.SEM.Detector.EDS.energy_resolution_MnKa'

        Returns
        ------

        float: the line energy, if FWHM_MnKa is None
        (float,float): the line energy and the energy resolution, if FWHM_MnKa
        is not None
        """

        units_name = self.axes_manager.signal_axes[0].units

        if FWHM_MnKa == 'auto':
            if self.metadata.Signal.signal_type == 'EDS_SEM':
                FWHM_MnKa = self.metadata.Acquisition_instrument.SEM.\
                    Detector.EDS.energy_resolution_MnKa
            elif self.metadata.Signal.signal_type == 'EDS_TEM':
                FWHM_MnKa = self.metadata.Acquisition_instrument.TEM.\
                    Detector.EDS.energy_resolution_MnKa
            else:
                raise NotImplementedError(
                    "This method only works for EDS_TEM or EDS_SEM signals. "
                    "You can use `set_signal_type(\"EDS_TEM\")` or"
                    "`set_signal_type(\"EDS_SEM\")` to convert to one of these"
                    "signal types.")
        line_energy = utils_eds._get_energy_xray_line(Xray_line)
        if units_name == 'eV':
            line_energy *= 1000
            if FWHM_MnKa is not None:
                line_FWHM = utils_eds.get_FWHM_at_Energy(
                    FWHM_MnKa, line_energy / 1000) * 1000
        elif units_name == 'keV':
            if FWHM_MnKa is not None:
                line_FWHM = utils_eds.get_FWHM_at_Energy(FWHM_MnKa,
                                                         line_energy)
        else:
            raise ValueError(
                "%s is not a valid units for the energy axis. "
                "Only `eV` and `keV` are supported. "
                "If `s` is the variable containing this EDS spectrum:\n "
                ">>> s.axes_manager.signal_axes[0].units = \'keV\' \n"
                % (units_name))
        if FWHM_MnKa is None:
            return line_energy
        else:
            return line_energy, line_FWHM

    def _get_beam_energy(self):
        """
        Get the beam energy.

        The return value is in the same units than the signal axis
        """

        if "Acquisition_instrument.SEM.beam_energy" in self.metadata:
            beam_energy = self.metadata.Acquisition_instrument.SEM.beam_energy
        elif "Acquisition_instrument.TEM.beam_energy" in self.metadata:
            beam_energy = self.metadata.Acquisition_instrument.TEM.beam_energy
        else:
            raise AttributeError(
                "To use this method the beam energy `Acquisition_instrument.TEM.beam_energy` "
                "or `Acquisition_instrument.SEM.beam_energy` must be defined in "
                "`metadata`.")

        units_name = self.axes_manager.signal_axes[0].units

        if units_name == 'eV':
            beam_energy = beam_energy * 1000
        return beam_energy

    def _get_xray_lines_in_spectral_range(self, xray_lines):
        """
        Return the lines in the energy range

        Parameters
        ----------
        xray_lines: List of string
            The xray_lines

        Return
        ------
        The list of xray_lines in the energy range
        """
        ax = self.axes_manager.signal_axes[0]
        low_value = ax.low_value
        high_value = ax.high_value
        if self._get_beam_energy() < high_value:
            high_value = self._get_beam_energy()
        xray_lines_in_range = []
        xray_lines_not_in_range = []
        for xray_line in xray_lines:
            line_energy = self._get_line_energy(xray_line)
            if line_energy > low_value and line_energy < high_value:
                xray_lines_in_range.append(xray_line)
            else:
                xray_lines_not_in_range.append(xray_line)
        return xray_lines_in_range, xray_lines_not_in_range

    def sum(self, axis):
        """Sum the data over the given axis.

        Parameters
        ----------
        axis : {int, string}
           The axis can be specified using the index of the axis in
           `axes_manager` or the axis name.

        Returns
        -------
        s : Signal

        See also
        --------
        sum_in_mask, mean

        Examples
        --------
        >>> import numpy as np
        >>> s = Signal(np.random.random((64,64,1024)))
        >>> s.data.shape
        (64,64,1024)
        >>> s.sum(-1).data.shape
        (64,64)
        # If we just want to plot the result of the operation
        s.sum(-1, True).plot()

        """
        # modify time spend per spectrum
        if "Acquisition_instrument.SEM" in self.metadata:
            mp = self.metadata.Acquisition_instrument.SEM
        else:
            mp = self.metadata.Acquisition_instrument.TEM
        if mp.has_item('Detector.EDS.live_time'):
            mp.Detector.EDS.live_time = mp.Detector.EDS.live_time * \
                self.axes_manager.shape[axis]
        return super(EDSSpectrum, self).sum(axis)

    def rebin(self, new_shape):
        """Rebins the data to the new shape

        Parameters
        ----------
        new_shape: tuple of ints
            The new shape must be a divisor of the original shape

        """
        new_shape_in_array = []
        for axis in self.axes_manager._axes:
            new_shape_in_array.append(
                new_shape[axis.index_in_axes_manager])
        factors = (np.array(self.data.shape) /
                   np.array(new_shape_in_array))
        s = super(EDSSpectrum, self).rebin(new_shape)
        # modify time per spectrum
        if "Acquisition_instrument.SEM.Detector.EDS.live_time" in s.metadata:
            for factor in factors:
                s.metadata.Acquisition_instrument.SEM.Detector.EDS.live_time *= factor
        if "Acquisition_instrument.TEM.Detector.EDS.live_time" in s.metadata:
            for factor in factors:
                s.metadata.Acquisition_instrument.TEM.Detector.EDS.live_time *= factor
        return s

    def set_elements(self, elements):
        """Erase all elements and set them.

        Parameters
        ----------
        elements : list of strings
            A list of chemical element symbols.

        See also
        --------
        add_elements, set_line, add_lines.

        Examples
        --------

        >>> s = signals.EDSSEMSpectrum(np.arange(1024))
        >>> s.set_elements(['Ni', 'O'],['Ka','Ka'])
        Adding Ni_Ka Line
        Adding O_Ka Line
        >>> s.mapped_paramters.Acquisition_instrument.SEM.beam_energy = 10
        >>> s.set_elements(['Ni', 'O'])
        Adding Ni_La Line
        Adding O_Ka Line

        """
        # Erase previous elements and X-ray lines
        if "Sample.elements" in self.metadata:
            del self.metadata.Sample.elements
        self.add_elements(elements)

    def add_elements(self, elements):
        """Add elements and the corresponding X-ray lines.

        The list of elements is stored in `metadata.Sample.elements`

        Parameters
        ----------
        elements : list of strings
            The symbol of the elements.


        See also
        --------
        set_elements, add_lines, set_lines.

        """
        if not isiterable(elements) or isinstance(elements, basestring):
            raise ValueError(
                "Input must be in the form of a list. For example, "
                "if `s` is the variable containing this EDS spectrum:\n "
                ">>> s.add_elements(('C',))\n"
                "See the docstring for more information.")
        if "Sample.elements" in self.metadata:
            elements_ = set(self.metadata.Sample.elements)
        else:
            elements_ = set()
        for element in elements:
            if element in elements_db:
                elements_.add(element)
            else:
                raise ValueError(
                    "%s is not a valid chemical element symbol." % element)

        if not hasattr(self.metadata, 'Sample'):
            self.metadata.add_node('Sample')

        self.metadata.Sample.elements = sorted(list(elements_))

    def set_lines(self,
                  lines,
                  only_one=True,
                  only_lines=("Ka", "La", "Ma")):
        """Erase all Xrays lines and set them.

        See add_lines for details.

        Parameters
        ----------
        lines : list of strings
            A list of valid element X-ray lines to add e.g. Fe_Kb.
            Additionally, if `metadata.Sample.elements` is
            defined, add the lines of those elements that where not
            given in this list.
        only_one: bool
            If False, add all the lines of each element in
            `metadata.Sample.elements` that has not line
            defined in lines. If True (default),
            only add the line at the highest energy
            above an overvoltage of 2 (< beam energy / 2).
        only_lines : {None, list of strings}
            If not None, only the given lines will be added.

        See also
        --------
        add_lines, add_elements, set_elements..

        """
        if "Sample.xray_lines" in self.metadata:
            del self.metadata.Sample.xray_lines
        self.add_lines(lines=lines,
                       only_one=only_one,
                       only_lines=only_lines)

    def add_lines(self,
                  lines=(),
                  only_one=True,
                  only_lines=("Ka", "La", "Ma")):
        """Add X-rays lines to the internal list.

        Although most functions do not require an internal list of
        X-ray lines because they can be calculated from the internal
        list of elements, ocassionally it might be useful to customize the
        X-ray lines to be use by all functions by default using this method.
        The list of X-ray lines is stored in
        `metadata.Sample.xray_lines`

        Parameters
        ----------
        lines : list of strings
            A list of valid element X-ray lines to add e.g. Fe_Kb.
            Additionally, if `metadata.Sample.elements` is
            defined, add the lines of those elements that where not
            given in this list. If the list is empty (default), and
            `metadata.Sample.elements` is
            defined, add the lines of all those elements.
        only_one: bool
            If False, add all the lines of each element in
            `metadata.Sample.elements` that has not line
            defined in lines. If True (default),
            only add the line at the highest energy
            above an overvoltage of 2 (< beam energy / 2).
        only_lines : {None, list of strings}
            If not None, only the given lines will be added.

        See also
        --------
        set_lines, add_elements, set_elements.

        """
        if "Sample.xray_lines" in self.metadata:
            xray_lines = set(self.metadata.Sample.xray_lines)
        else:
            xray_lines = set()
        # Define the elements which Xray lines has been customized
        # So that we don't attempt to add new lines automatically
        elements = set()
        for line in xray_lines:
            elements.add(line.split("_")[0])
        for line in lines:
            try:
                element, subshell = line.split("_")
            except ValueError:
                raise ValueError(
                    "Invalid line symbol. "
                    "Please provide a valid line symbol e.g. Fe_Ka")
            if element in elements_db:
                elements.add(element)
                if subshell in elements_db[element]['Atomic_properties'
                                                    ]['Xray_lines']:
                    lines_len = len(xray_lines)
                    xray_lines.add(line)
                    # if lines_len != len(xray_lines):
                    #    print("%s line added," % line)
                    # else:
                    #    print("%s line already in." % line)
                    if lines_len != len(xray_lines):
                        print("%s line added," % line)
                    else:
                        print("%s line already in." % line)
                else:
                    raise ValueError(
                        "%s is not a valid line of %s." % (line, element))
            else:
                raise ValueError(
                    "%s is not a valid symbol of an element." % element)
        xray_not_here = self._get_xray_lines_in_spectral_range(xray_lines)[1]
        for xray in xray_not_here:
            warnings.warn("%s is not in the data energy range." % (xray))
        if "Sample.elements" in self.metadata:
            extra_elements = (set(self.metadata.Sample.elements) -
                              elements)
            if extra_elements:
                new_lines = self._get_lines_from_elements(
                    extra_elements,
                    only_one=only_one,
                    only_lines=only_lines)
                if new_lines:
                    self.add_lines(list(new_lines) + list(lines))
        self.add_elements(elements)
        if not hasattr(self.metadata, 'Sample'):
            self.metadata.add_node('Sample')
        if "Sample.xray_lines" in self.metadata:
            xray_lines = xray_lines.union(
                self.metadata.Sample.xray_lines)
        self.metadata.Sample.xray_lines = sorted(list(xray_lines))

    def _get_lines_from_elements(self,
                                 elements,
                                 only_one=False,
                                 only_lines=("Ka", "La", "Ma")):
        """Returns the X-ray lines of the given elements in spectral range
        of the data.

        Parameters
        ----------
        elements : list of strings
            A list containing the symbol of the chemical elements.
        only_one : bool
            If False, add all the lines of each element in the data spectral
            range. If True only add the line at the highest energy
            above an overvoltage of 2 (< beam energy / 2).
        only_lines : {None, list of strings}
            If not None, only the given lines will be returned.


        Returns
        -------

        """

        beam_energy = self._get_beam_energy()
        lines = []
        for element in elements:
            # Possible line (existing and excited by electron)
            element_lines = []
            for subshell in elements_db[element]['Atomic_properties'
                                                 ]['Xray_lines'].keys():
                if only_lines and subshell not in only_lines:
                    continue
                element_lines.append(element + "_" + subshell)
            element_lines = self._get_xray_lines_in_spectral_range(
                element_lines)[0]
            if only_one and element_lines:
                # Choose the best line
                select_this = -1
                element_lines.sort()
                for i, line in enumerate(element_lines):
                    if (self._get_line_energy(line) < beam_energy / 2):
                        select_this = i
                        break
                element_lines = [element_lines[select_this], ]

            if not element_lines:
                print(("There is not X-ray line for element %s " % element) +
                      "in the data spectral range")
            else:
                lines.extend(element_lines)
        return lines

    # suppress lines_deconvolution="model"
    # suppress standard? add option in "edsmodel"
    def get_lines_intensity(self,
                            xray_lines=None,
                            plot_result=False,
                            integration_window_factor=2.,
                            only_one=True,
                            only_lines=("Ka", "La", "Ma"),
                            lines_deconvolution=None,
                            bck=0,
                            plot_fit=False,
                            store_in_mp=False,
                            bounded=False,
                            grad=False,
                            init=True,
                            return_model=False,
                            **kwargs):
        """Return the intensity map of selected Xray lines.

        The intensities, the number of X-ray counts, are computed by
        suming the spectrum over the
        different X-ray lines. The sum window width
        is calculated from the energy resolution of the detector
        defined as defined in
        `self.metadata.Acquisition_instrument.SEM.Detector.EDS.energy_resolution_MnKa` or
        `self.metadata.Acquisition_instrument.SEM.Detector.EDS.energy_resolution_MnKa`.


        Parameters
        ----------

        xray_lines: {None, "best", list of string}
            If None,
            if `mapped.parameters.Sample.elements.xray_lines` contains a
            list of lines use those.
            If `mapped.parameters.Sample.elements.xray_lines` is undefined
            or empty but `mapped.parameters.Sample.elements` is defined,
            use the same syntax as `add_line` to select a subset of lines
            for the operation.
            Alternatively, provide an iterable containing
            a list of valid X-ray lines symbols.
        plot_result : bool
            If True, plot the calculated line intensities. If the current
            object is a single spectrum it prints the result instead.
        integration_window_factor: Float
            The integration window is centered at the center of the X-ray
            line and its width is defined by this factor (2 by default)
            times the calculated FWHM of the line.
        only_one : bool
            If False, use all the lines of each element in the data spectral
            range. If True use only the line at the highest energy
            above an overvoltage of 2 (< beam energy / 2).
        only_lines : {None, list of strings}
            If not None, use only the given lines.
        lines_deconvolution : None or 'model' or 'standard' or 'top_hat'
            Deconvolution of the line with a gaussian model. Take time
        bck : float
            background to substract. Only for deconvolution
        store_in_mp : bool
            store the result in metadata.Sample
        bounded: bool
            force positive fit, fast with PCA
        grad: bool
            fit option, fast with PCA
        init: bool
            initialize value
        return_model: bool
            return the model instead of the intensities
        kwargs
            The extra keyword arguments for plotting. See
            `utils.plot.plot_signals`

        Returns
        -------
        intensities : list
            A list containing the intensities as Signal subclasses.

        Examples
        --------

        >>> pyplot.set_cmap('RdYlBu_r')

        #Mode standard

        >>> s = database.spec3D('SEM')
        >>> s[102:134,125:152].get_lines_intensity(["Hf_Ma", "Ta_Ma"],
                plot_result=True)

        #Mode 'model'

        >>> s = database.spec3D('SEM')
        >>> s[102:134,125:152].get_lines_intensity(["Hf_Ma", "Ta_Ma"],
                plot_result=True,lines_deconvolution='model',plot_fit=True)

        #Mode 'standard'

        >>> s = database.spec3D('SEM')
        >>> from hyperspy.misc.config_dir import config_path
        >>> s.add_elements(['Hf','Ta'])
        >>> s.link_standard(config_path+'/database/std_RR')
        >>> s[102:134,125:152].get_lines_intensity(
                plot_result=True,lines_deconvolution='standard')

        See also
        --------

        set_elements, add_elements.

        """

        from hyperspy.hspy import create_model

        if xray_lines is None:
            if 'Sample.xray_lines' in self.metadata:
                xray_lines = self.metadata.Sample.xray_lines
            elif 'Sample.elements' in self.metadata:
                xray_lines = self._get_lines_from_elements(
                    self.metadata.Sample.elements,
                    only_one=only_one,
                    only_lines=only_lines)
            else:
                raise ValueError(
                    "Not X-ray line, set them with `add_elements`")
        xray_lines, xray_not_here = self._get_xray_lines_in_spectral_range(
            xray_lines)
        for xray in xray_not_here:
            warnings.warn("%s is not in the data energy range." % (xray) +
                          "You can remove it with" +
                          "s.metadata.Sample.xray_lines.remove('%s')"
                          % (xray))
        intensities = [0] * len(xray_lines)
        if lines_deconvolution == 'standard':
            m = create_model(self, auto_background=False,
                             auto_add_lines=False)
        elif lines_deconvolution == 'model':
            s = self - bck
            m = create_model(s, auto_background=False,
                             auto_add_lines=False)

        for i, xray_line in enumerate(xray_lines):
            line_energy, line_FWHM = self._get_line_energy(xray_line,
                                                           FWHM_MnKa='auto')
<<<<<<< HEAD
            element, line = utils_eds._get_element_and_line(xray_line)
=======
            element, line = utils_eds._get_element_and_line(Xray_line)
>>>>>>> 81e54403
            det = integration_window_factor * line_FWHM / 2.
#            ax = self.axes_manager.signal_axes[0]
#            if line_energy - det < ax.low_value or \
#                    line_energy + det > ax.high_value:
#                raise ValueError(
#                    "%s is outside the energy range." % (xray_line))
            if lines_deconvolution is None:
                intensities[i] = self[..., line_energy - det:line_energy +
                                      det].integrate1D(-1).data
            elif lines_deconvolution == 'top_hat':
                intensities[i] = self.top_hat(line_energy
                                              ).integrate1D(-1).data
            else:
                if lines_deconvolution == 'model':
                    fp = create_component.Gaussian()
                    fp.centre.value = line_energy
                    fp.sigma.value = line_FWHM / 2.355
                    fp.centre.free = False
                    fp.sigma.free = False
                    if bounded:
                        fp.A.ext_bounded = True
                        fp.A.ext_force_positive = True
                elif lines_deconvolution == 'standard':
                    std = self.get_result(element, 'standard_spec').deepcopy()
                    std[:line_energy - det] = 0
                    std[line_energy + det:] = 0
                    fp = create_component.ScalableFixedPattern(std)
                    fp.set_parameters_not_free(['offset', 'xscale', 'shift'])
                    if bounded:
                        fp.yscale.ext_bounded = True
                        fp.yscale.ext_force_positive = True
                fp.name = xray_line
                m.append(fp)
                if init:
                    if lines_deconvolution == 'standard':
                        m[xray_line].yscale.map[
                            'values'] = self[..., line_energy].data
                        m[xray_line].yscale.map['is_set'] = (
                            np.ones(self[..., line_energy].data.shape) == 1)
                    elif lines_deconvolution == 'model':
                        m[xray_line].A.map[
                            'values'] = self[..., line_energy].data
                        m[xray_line].A.map['is_set'] = (
                            np.ones(self[..., line_energy].data.shape) == 1)
                # Other line of the family as twin
                if lines_deconvolution == 'model':
                    for li in elements_db[element]['Atomic_properties']['Xray_lines']:
                        if line[0] in li and line != li:
                            xray_sub = element + '_' + li
                            line_energy, line_FWHM = self._get_line_energy(
                                xray_sub, FWHM_MnKa='auto')
                            fp_sub = create_component.Gaussian()
                            fp_sub.centre.value = line_energy
                            fp_sub.name = xray_sub
                            fp_sub.sigma.value = line_FWHM / 2.355
                            fp_sub.A.twin = fp.A
                            fp_sub.centre.free = False
                            fp_sub.sigma.free = False
                            fp_sub.A.twin_function = _get_weight(element, li)
                            fp_sub.A.twin_inverse_function = _get_iweight(
                                element, li)
                            m.append(fp_sub)
        if lines_deconvolution == 'model' or lines_deconvolution == 'standard':
            m.multifit(fitter='leastsq', grad=grad)
            if plot_fit:
                m.plot()
                plt.title('Fit')
        # data as image, store and plot
        for i, xray_line in enumerate(xray_lines):
            line_energy = self._get_line_energy(xray_line)
            if lines_deconvolution == 'model':
                data_res = m[xray_line].A.map['values']
                if self.axes_manager.navigation_dimension == 0:
                    data_res = data_res[0]
            elif lines_deconvolution == 'standard':
                data_res = m[xray_line].yscale.map['values']
                if self.axes_manager.navigation_dimension == 0:
                    data_res = data_res[0]
            else:
                data_res = intensities[i]

            img = self._set_result(xray_line, 'intensities',
                                   data_res, plot_result=False,
                                   store_in_mp=store_in_mp)
            img.metadata.General.title = (
                'Intensity of %s at %.2f %s from %s' %
                (xray_line,
                 line_energy,
                 self.axes_manager.signal_axes[0].units,
                 self.metadata.General.title))
            if plot_result and img.axes_manager.signal_dimension == 0:
                print("%s at %s %s : Intensity = %.2f"
                      % (xray_line,
                         line_energy,
                         self.axes_manager.signal_axes[0].units,
                         img.data))
<<<<<<< HEAD
            intensities[i] = img
=======
            img.metadata.set_item("Sample.elements", ([element]))
            img.metadata.set_item("Sample.xray_lines", ([Xray_line]))
            intensities.append(img)
>>>>>>> 81e54403
        if plot_result and img.axes_manager.signal_dimension != 0:
            utils.plot.plot_signals(intensities, **kwargs)

        if return_model:
            return m
        else:
            return intensities

    def convolve_sum(self, kernel='square', size=3, **kwargs):
        """
        Apply a running sum on the x,y dimension of a spectrum image

        Parameters
        ----------

        kernel: 'square' or 2D array
            Define the kernel

        size : int,optional
            if kernel = square, defined the size of the square
        """
        import scipy.ndimage
        if kernel == 'square':
            #[[1/float(size*size)]*size]*size
            kernel = [[1] * size] * size

        result = self.deepcopy()
        result = result.as_image([0, 1])
        result.map(scipy.ndimage.filters.convolve,
                   weights=kernel, **kwargs)
        result = result.as_spectrum(0)

        if hasattr(result.metadata.Acquisition_instrument, 'SEM'):
            mp = result.metadata.Acquisition_instrument.SEM
        else:
            mp = result.metadata.Acquisition_instrument.TEM
        if 'Detector.EDS.live_time' in mp:
            mp.Detector.EDS.live_time = mp.Detector.EDS.live_time * \
                np.sum(kernel)

        return result

    def get_result(self, xray_line, result):
        """
        get the result of one X-ray line (result stored in
        'metadata.Sample'):

         Parameters
        ----------
        result : string {'kratios'|'quant'|'intensities'}
            The result to get

        xray_lines: string
            the X-ray line to get.

        """
        mp = self.metadata
        for res in mp.Sample[result]:
            if xray_line in res.metadata.General.title:
                return res
        raise ValueError("Didn't find it")

#_get_navigation_signal do a great job, should use it
    def _set_result(self, xray_line, result, data_res, plot_result,
                    store_in_mp=True):
        """
        Transform data_res (a result) into an image or a signal and
        stored it in 'metadata.Sample'
        """

        mp = self.metadata
        if mp.has_item('Sample'):
            if mp.Sample.has_item('xray_lines'):
                if len(xray_line) < 3:
                    xray_lines = mp.Sample.elements
                else:
                    xray_lines = mp.Sample.xray_lines

                for j in range(len(xray_lines)):
                    if xray_line == xray_lines[j]:
                        break

        axes_res = self.axes_manager.deepcopy()
        axes_res.remove(-1)

        if self.axes_manager.navigation_dimension == 0:
            res_img = Signal(np.array(data_res))
        else:
            res_img = Signal(data_res)
            res_img.axes_manager = axes_res
            if self.axes_manager.navigation_dimension == 1:
                res_img = res_img.as_spectrum(0)
            else:
                res_img = res_img.as_image([0, 1])
        res_img.metadata.General.title = result + ' ' + xray_line
        if plot_result:
            if self.axes_manager.navigation_dimension == 0:
                # to be changed with new version
                print("%s of %s : %s" % (result, xray_line, data_res))
            else:
                res_img.plot(None)
        # else:
        #    print("%s of %s calculated" % (result, xray_line))

        res_img.get_dimensions_from_data()
        if store_in_mp:
            if result not in mp.Sample:
                mp.set_item('Sample.' + result, [0] * len(xray_lines))
            mp.Sample[result][j] = res_img

        return res_img

    def normalize_result(self, result, return_element='all'):
        """
        Normalize the result

        The sum over all elements for any pixel is equal to one.

        Paramters
        ---------

        result: str
            the result to normalize

        return_element: str
            If 'all', all elements are return.
        """
        # look at dim...
        mp = self.metadata
        res = copy.deepcopy(mp.Sample[result])

        re = utils.stack(res)
        if re.axes_manager.signal_dimension == 0:
            tot = re.sum(1)
            for r in range(re.axes_manager.shape[1]):
                res[r].data = (re[::, r] / tot).data
        elif re.axes_manager.signal_dimension == 1:
            tot = re.sum(0)
            for r in range(re.axes_manager.shape[0]):
                res[r].data = (re[r] / tot).data
        else:
            tot = re.sum(1)
            for r in range(re.axes_manager.shape[1]):
                res[r].data = (re[::, r] / tot).data

        if return_element == 'all':
            return res
        else:
            for el in res:
                if return_element in el.metadata.General.title:
                    return el

    def plot_histogram_result(self,
                              result,
                              bins='freedman',
                              color=None,
                              legend='auto',
                              line_style=None,
                              fig=None,
                              **kwargs):
        """
        Plot an histrogram of the result

        Paramters
        ---------

        result: str
            the result to plot

        bins : int or list or str (optional)
            If bins is a string, then it must be one of:
            'knuth' : use Knuth's rule to determine bins
            'scotts' : use Scott's rule to determine bins
            'freedman' : use the Freedman-diaconis rule to determine bins
            'blocks' : use bayesian blocks for dynamic bin widths

        color : valid matplotlib color or a list of them or `None`
            Sets the color of the lines of the plots when `style` is "cascade"
            or "mosaic". If a list, if its length is
            less than the number of spectra to plot, the colors will be cycled. If
            If `None`, use default matplotlib color cycle.

        line_style: valid matplotlib line style or a list of them or `None`
            Sets the line style of the plots for "cascade"
            or "mosaic". The main line style are '-','--','steps','-.',':'.
            If a list, if its length is less than the number of
            spectra to plot, line_style will be cycled. If
            If `None`, use continuous lines, eg: ('-','--','steps','-.',':')

        legend: None | list of str | 'auto'
           If list of string, legend for "cascade" or title for "mosaic" is
           displayed. If 'auto', the title of each spectra (metadata.General.title)
           is used.

        fig : {matplotlib figure, None}
            If None, a default figure will be created.
        """
        mp = self.metadata
        res = copy.deepcopy(mp.Sample[result])

        return plot_histograms(res, bins=bins, legend=legend,
                               color=color,
                               line_style=line_style, fig=fig,
                               **kwargs)

# should use plot ortho_animate
    def plot_orthoview_result(self,
                              element,
                              result,
                              isotropic_voxel=True,
                              normalize=False):
        """
        Plot an orthogonal view of a 3D images

        Parameters
        ----------

        element: str
            The element to get.

        result: str
            The result to get

        isotropic_voxel:
            If True, generate a new image, scaling z in order to obtain isotropic
            voxel.
        """
        if element == 'all':
            res_element = copy.deepcopy(self.metadata.Sample[result])
            res_element = utils.stack(res_element).sum(1)
        elif normalize:
            self.deepcopy()
            res_element = self.normalize_result(result, return_element=element)
        else:
            res_element = self.get_result(element, result)
        fig = image_eds.plot_orthoview_animated(res_element, isotropic_voxel)

        return fig

    def add_poissonian_noise(self, **kwargs):
        """Add Poissonian noise to the data"""
        original_type = self.data.dtype
        self.data = np.random.poisson(self.data, **kwargs).astype(
            original_type)

    def get_take_off_angle(self, tilt_stage='auto',
                           azimuth_angle='auto',
                           elevation_angle='auto'):
        """Calculate the take-off-angle (TOA).

        TOA is the angle with which the X-rays leave the surface towards
        the detector. Parameters are read in 'SEM.tilt_stage',
        'Acquisition_instrument.SEM.Detector.EDS.azimuth_angle' and 'SEM.Detector.EDS.elevation_angle'
         in 'metadata'.

        Returns
        -------
        take_off_angle: float (Degree)

        See also
        --------
        utils.eds.take_off_angle

        Notes
        -----
        Defined by M. Schaffer et al., Ultramicroscopy 107(8), pp 587-597 (2007)
        """
        if self.metadata.Signal.signal_type == 'EDS_SEM':
            mp = self.metadata.Acquisition_instrument.SEM
        elif self.metadata.Signal.signal_type == 'EDS_TEM':
            mp = self.metadata.Acquisition_instrument.TEM

        if tilt_stage == 'auto'and 'tilt_stage' in mp:
            tilt_stage = mp.tilt_stage
        if azimuth_angle == 'auto'and 'azimuth_angle' in mp.Detector.EDS:
            azimuth_angle = mp.Detector.EDS.azimuth_angle
        if elevation_angle == 'auto'and 'elevation_angle' in mp.Detector.EDS:
            elevation_angle = mp.Detector.EDS.elevation_angle

        TOA = utils.eds.take_off_angle(tilt_stage, azimuth_angle,
                                       elevation_angle)
        return TOA

    def plot_xray_lines(self,
                        xray_lines=None,
                        only_lines=("a", "b"),
                        only_one=False,
                        **kwargs):
        """
        Annotate a spec.plot() with the name of the selected X-ray
        lines

        Parameters
        ----------
        xray_lines: {None, 'from_elements', list of string}
            If None,
            if `mapped.parameters.Sample.elements.xray_lines` contains a
            list of lines use those.
            If `mapped.parameters.Sample.elements.xray_lines` is undefined
            or empty or if xray_lines equals 'from_elements' and
            `mapped.parameters.Sample.elements` is defined,
            use the same syntax as `add_line` to select a subset of lines
            for the operation.
            Alternatively, provide an iterable containing
            a list of valid X-ray lines symbols.
        only_lines : None or list of strings
            If not None, use only the given lines (eg. ('a','Kb')).
            If None, use all lines.
        only_one : bool
            If False, use all the lines of each element in the data spectral
            range. If True use only the line at the highest energy
            above an overvoltage of 2 (< beam energy / 2).
        kwargs
            The extra keyword arguments for plot()


        Examples
        --------

        >>> s = database.spec3D('Ti_SEM')
        >>> s.plot_xray_lines()
        >>> s.plot_xray_lines('from_elements')

        See also
        --------
        set_elements, add_elements

        """

        if only_lines is not None:
            only_lines = list(only_lines)
            for only_line in only_lines:
                if only_line == 'a':
                    only_lines.extend(['Ka', 'La', 'Ma'])
                elif only_line == 'b':
                    only_lines.extend(['Kb', 'Lb1', 'Mb'])

        if xray_lines is None or xray_lines == 'from_elements':
            if 'Sample.xray_lines' in self.metadata \
                    and xray_lines != 'from_elements':
                xray_lines = self.metadata.Sample.xray_lines
            elif 'Sample.elements' in self.metadata:
                xray_lines = self._get_lines_from_elements(
                    self.metadata.Sample.elements,
                    only_one=only_one,
                    only_lines=only_lines)
            else:
                raise ValueError(
                    "No elements defined, set them with `add_elements`")

        xray_lines, xray_not_here = self._xray_lines_in_range(xray_lines)
        for xray in xray_not_here:
            print("Warning: %s is not in the data energy range." % (xray))

        line_energy = []
        intensity = []
        for xray_line in xray_lines:
            element, line = utils_eds._get_element_and_line(xray_line)
            line_energy.append(self._get_line_energy(xray_line))
            relative_factor = elements_db[element][
                'Atomic_properties']['Xray_lines'][line]['weight']
            a_eng = self._get_line_energy(element + '_' + line[0] + 'a')
            intensity.append(self[..., a_eng].data * relative_factor)

        self.plot(**kwargs)
        for i in range(len(line_energy)):
            line = marker.Marker()
            line.type = 'line'
            line.orientation = 'v'
            line.set_data(x1=line_energy[i], y2=intensity[i] * 0.8)
            self._plot.signal_plot.add_marker(line)
            line.plot()
            text = marker.Marker()
            text.type = 'text'
            text.set_marker_properties(rotation=90)
            text.set_data(x1=line_energy[i],
                          y1=intensity[i] * 1.1, text=xray_lines[i])
            self._plot.signal_plot.add_marker(text)
            text.plot()

    def get_decomposition_model_from(self,
                                     binned_signal,
                                     components,
                                     loadings_as_guess=True,
                                     **kwargs):
        """
        Return the spectrum generated with the selected number of principal
        components from another spectrum (binned_signal).

        The selected components are fitted on the spectrum

        Parameters
        ------------

        binned_signal: signal
            The components of the binned_signal are fitted to self.
            The dimension must have a common multiplicity.

        components :  int or list of ints
             if int, rebuilds SI from components in range 0-given int
             if list of ints, rebuilds SI from only components in given list
        kwargs
            keyword argument for multifit

        Returns
        -------
        Signal instance

        Example
        -------

        Quick example

        >>> s = database.spec3D()
        >>> s.change_dtype('float')
        >>> s = s[:6,:8]
        >>> s2 = s.deepcopy()
        >>> dim = s.axes_manager.shape
        >>> s2 = s2.rebin((dim[0]/2, dim[1]/2, dim[2]))
        >>> s2.decomposition(True)
        >>> a = s.get_decomposition_model_from(s2, components=5)

        Slower that makes sense

        >>> s = database.spec4D('TEM')[::,::,1]
        >>> s.change_dtype('float')
        >>> dim = s.axes_manager.shape
        >>> s = s.rebin((dim[0]/4, dim[1]/4, dim[2]))
        >>> s2 = s.deepcopy()
        >>> s2 = s2.rebin((dim[0]/8, dim[1]/8, dim[2]))
        >>> s2.decomposition(True)
        >>> a = s.get_decomposition_model_from(s2, components=5)

        """
        from hyperspy.hspy import create_model
        if hasattr(binned_signal, 'learning_results') is False:
            raise ValueError(
                "binned_signal must be decomposed")

        if isinstance(components, int):
            components = range(components)

        m = create_model(self, auto_background=False,
                         auto_add_lines=False)
        factors = binned_signal.get_decomposition_factors()
        if loadings_as_guess:
            loadings = binned_signal.get_decomposition_loadings()
            dim_bin = np.array(binned_signal.axes_manager.navigation_shape)
            dim = np.array(self.axes_manager.navigation_shape)
            bin_fact = dim / dim_bin
            if np.all([isinstance(bin_f, int)
                       for bin_f in bin_fact]) is False:
                raise ValueError(
                    "The dimension of binned_signal doesn't not result"
                    "from a binning")
        for i_comp in components:
            fp = create_component.ScalableFixedPattern(factors[i_comp])
            fp.set_parameters_not_free(['offset', 'xscale', 'shift'])
            fp.name = str(i_comp)
            if loadings_as_guess:
                load_data = loadings[i_comp].data
                for i, bin_f in enumerate(bin_fact[::-1]):
                    load_data = np.repeat(load_data, bin_f, axis=i)
            m.append(fp)
            if loadings_as_guess:
                m[str(i_comp)].yscale.map['values'] = load_data
                m[str(i_comp)].yscale.map['is_set'] = [[True] * dim[0]] * \
                    dim[1]
                #(np.ones(self[...,line_energy].data.shape)==1)
        m.multifit(fitter='leastsq', **kwargs)

        return m.as_signal()
    # to be improved, get line energy, FHWM, output...

    def top_hat(self, line_energy, width_windows=1.):
        """
        Substact the background with a top hat filter. The width of the
        lobs are defined with the width of the peak at the line_energy.

        Parameters
        ----------------
        line_energy: float
            The energy in keV used to set the lob width calculate with
            FHWM_eds.

        width_windows: float or list(min,max)
            The width of the windows on which is applied the top_hat.
            By default set to 1, which is equivalent to the size of the
            filtering object.

        Notes
        -----
        See the textbook of Goldstein et al., Plenum publisher,
        third edition p 399

        """
        offset = np.copy(self.axes_manager.signal_axes[0].offset)
        scale_s = np.copy(self.axes_manager.signal_axes[0].scale)
        #FWHM_MnKa = self.metadata.Acquisition_instrument.SEM.Detector.EDS.energy_resolution_MnKa
        if self.metadata.Signal.signal_type == 'EDS_SEM':
            FWHM_MnKa = self.metadata.Acquisition_instrument.SEM.Detector.EDS.energy_resolution_MnKa
        elif self.metadata.Signal.signal_type == 'EDS_TEM':
            FWHM_MnKa = self.metadata.Acquisition_instrument.TEM.Detector.EDS.energy_resolution_MnKa
        line_FWHM = utils_eds.get_FWHM_at_Energy(FWHM_MnKa, line_energy)
        if np.ndim(width_windows) == 0:
            det = [width_windows * line_FWHM, width_windows * line_FWHM]
        else:
            det = width_windows

        olob = int(round(line_FWHM / scale_s / 2) * 2)
        g = []
        for lob in range(-olob, olob):
            if abs(lob) > olob / 2:
                g.append(-1. / olob)
            else:
                g.append(1. / (olob + 1))
        g = np.array(g)

        bornA = [int(round((line_energy - det[0] - offset) / scale_s)),
                 int(round((line_energy + det[1] - offset) / scale_s))]

        data_s = []
        for i in range(bornA[0], bornA[1]):
            data_s.append(self.data[..., i - olob:i + olob].dot(g))
            # data_s.append(self.data[...,i-olob:i+olob])
        data_s = np.array(data_s)

        dim = len(self.data.shape)
        #spec_th = EDSSEMSpectrum(np.rollaxis(data_s.dot(g),0,dim))

        spec_th = Spectrum(np.rollaxis(data_s, 0, dim))

        return spec_th

    def save(self, filename=None, overwrite=None, extension=None,
             **kwds):
        """Saves the signal in the specified format.

        The function gets the format from the extension.:
            - hdf5 for HDF5
            - rpl for Ripple (useful to export to Digital Micrograph)
            - msa for EMSA/MSA single spectrum saving.
            - Many image formats such as png, tiff, jpeg...

        If no extension is provided the default file format as defined
        in the `preferences` is used.
        Please note that not all the formats supports saving datasets of
        arbitrary dimensions, e.g. msa only suports 1D data.

        Each format accepts a different set of parameters. For details
        see the specific format documentation.

        Parameters
        ----------
        filename : str or None
            If None (default) and tmp_parameters.filename and
            `tmp_paramters.folder` are defined, the
            filename and path will be taken from there. A valid
            extension can be provided e.g. "my_file.rpl", see `extension`.
        overwrite : None, bool
            If None, if the file exists it will query the user. If
            True(False) it (does not) overwrites the file if it exists.
        extension : {None, 'hdf5', 'rpl', 'msa',common image extensions e.g. 'tiff', 'png'}
            The extension of the file that defines the file format.
            If None, the extesion is taken from the first not None in the follwoing list:
            i) the filename
            ii)  `tmp_parameters.extension`
            iii) `preferences.General.default_file_format` in this order.
        """
        mp = self.metadata

        if hasattr(mp, 'Sample'):
            if hasattr(mp.Sample, 'standard_spec'):
                l_time = []
                for el in range(len(mp.Sample.elements)):
                # for el in range(len(mp.Sample.xray_lines)):
                    std = mp.Sample.standard_spec[el]
                    if "Acquisition_instrument.SEM" in std.metadata:
                        microscope = std.metadata.Acquisition_instrument.SEM
                    elif "Acquisition_instrument.TEM" in std.metadata:
                        microscope = std.metadata.Acquisition_instrument.TEM
                    l_time.append(microscope.Detector.EDS.live_time)
                std_store = copy.deepcopy(mp.Sample.standard_spec)
                std = utils.stack(std_store)
                std.metadata.General.title = std_store[
                    0].metadata.General.title
                if "Acquisition_instrument.SEM" in std.metadata:
                    std.metadata.Acquisition_instrument.SEM.Detector.EDS.live_time = l_time
                elif "Acquisition_instrument.TEM" in std.metadata:
                    std.metadata.Acquisition_instrument.TEM.Detector.EDS.live_time = l_time
                mp.Sample.standard_spec = std
            result_store = []
            for result in ['kratios', 'quant', 'quant_enh', 'intensities']:
                if hasattr(mp.Sample, result):
                    result_store.append(copy.deepcopy(mp.Sample[result]))
                    mp.Sample[result] = utils.stack(mp.Sample[result])
                    del mp.Sample[result].original_parameters.stack_elements

        super(EDSSpectrum, self).save(filename, overwrite, extension)

        if hasattr(mp, 'Sample'):
            if hasattr(mp.Sample, 'standard_spec'):
                mp.Sample.standard_spec = std_store
            i = 0
            for result in ['kratios', 'quant', 'quant_enh', 'intensities']:
                if hasattr(mp.Sample, result):
                    mp.Sample[result] = result_store[i]
                    i = i + 1

    def compute_continuous_xray_generation(self, generation_factor=1):
        """Continous X-ray generation.

        Kramer or Lisfshin equation

        Parameters
        ----------
        generation_factor: int
            The power law to use.
            1 si equivalent to Kramer equation.
            2 is equivalent to Lisfhisn modification of Kramer equation.
        beam_energy:  float
            The energy of the electron beam

        See also
        --------
        utils.misc.eds.model.continuous_xray_generation
        edsmodel.add_background
        """

        spec = self._get_signal_signal()
        beam_energy = self._get_beam_energy()
        spec.metadata.General.title = 'Generation model (factor:' + str(1) +')'

        #energy_axis = spec.axes_manager.signal_axes[0]
        #eng = np.linspace(energy_axis.low_value,
                          #energy_axis.high_value,
                          #energy_axis.size)
        spec.data = physical_model.xray_generation(
            energy=spec.axes_manager.signal_axes[0].axis,
            generation_factor=generation_factor,
            beam_energy=beam_energy)
        return spec
        
    def compute_detector_efficiency_from_layers(self,
                         elements='auto',
                        thicknesses_layer='auto',
                        thickness_detector='auto',
                        microscope_name='osiris'):
        """Detector efficiency from layers descrption

        Parameters
        ----------
        elements: list of str
            The elements of the layer, if 'auto', take the osiris data
        thicknesses_layer: list of float
            Thicknesses of layer in nm, if 'auto', take the osiris data
        thickness_detector: float
            The thickness of the detector in mm, if 'auto', take the osiris data
        """
        spec = self._get_signal_signal()
        spec.metadata.General.title = 'Detection efficiency'
        if spec.axes_manager.signal_axes[0].units == 'eV' : 
            units_factor = 1000.
        else :
            units_factor = 1.
            
        if elements == 'auto' and thicknesses_layer == 'auto':
            elements,thicknesses_layer,thickness_detector = \
                database.detector_layers_brucker(
                    microscope_name=microscope_name)            

        eng = spec.axes_manager.signal_axes[0].axis / units_factor
        eng = eng[np.searchsorted(eng, 0.0):]
        spec.data = np.append(np.array([0] * (len(spec.data) - len(eng))),
                              physical_model.detetector_efficiency_from_layers(energies=eng,
                                                        elements=elements,
                                         thicknesses_layer=thicknesses_layer,
                                         thickness_detector=thickness_detector))
        return spec

    def get_sample_density(self, weight_fraction='auto'):
        """Return the density of the sample

        Parameters
        ----------
        weight_fraction: {list of float| 'auto'}
            the composition of the sample
            if 'auto'. looks for the weight fraction in metadata
            if not there take the iso concentration

        Return
        ------
        density in g/cm^3
        """
        from hyperspy import signals
        elements = self.metadata.Sample.elements
        if weight_fraction == 'auto':
            if 'weight_fraction' in self.metadata.Sample:
                weight_fraction = self.metadata.Sample.weight_fraction
            else:
                weight_fraction = [1. / len(elements) for elm in elements]
                print 'Weight fraction is automatically set to ' + str(
                    weight_fraction)
        if isinstance(weight_fraction[0], signals.Signal):
            weight_frac = []
            for weight in weight_fraction:
                weight_frac.append(weight.data)
            density = utils.material.density_of_mixture_of_pure_elements(
                elements, weight_frac)
        else:
            density = utils.material.density_of_mixture_of_pure_elements(
                elements, weight_fraction)
        self.metadata.Sample.density = density
        return density

#    def get_sample_density(self, weight_fraction='auto'):
#        """Return the density of the sample
#
#        Parameters
#        ----------
#        weight_fraction: {list of float| 'auto'}
#            the composition of the sample
#            if 'auto'. looks for the weight fraction in metadata
#            if not there take the iso concentration
#
#        Return
#        ------
#        density in g/cm^3
#        """
#        from hyperspy import signals
#        elements = self.metadata.Sample.elements
#
#        if weight_fraction == 'auto':
#            if 'weight_fraction' in self.metadata.Sample:
#                weight_fraction = self.metadata.Sample.weight_fraction
#            else:
#                weight_fraction = [1. / len(elements) for elm in elements] 
#                print 'Weight fraction is automatically set to ' + str(
#                    weight_fraction)
#        if isinstance(weight_fraction[0], signals.Signal):
#            weight_frac = []
#            for weight in weight_fraction:
#                weight_frac.append(weight.data)
#            density = utils.material.density_of_mixture_of_pure_elements(
#                elements, weight_frac)
#        else:
#            density = utils.material.density_of_mixture_of_pure_elements(
#                elements, weight_fraction)
#        self.metadata.Sample.density = density
#        return density

    def get_sample_mass_absorption_coefficient(self,
                                               elements='auto',
                                               weight_fraction='auto',
                                               xray_lines='auto'):
        """Return the mass absorption coefficients of the sample for the
        different X-rays

        The sample is the defined as a mixture (compound) of pure elements

        Parameters
        ----------
        elements: {list of str | 'auto'}
            The list of element symbol of the absorber, e.g. ['Al','Zn'].
            if 'auto', use the elements in metadata.Sample
        xray_lines: {list of str | 'auto'}
            The list of X-ray lines, e.g. ['Al_Ka','Zn_Ka','Zn_La']
            if 'auto', use the Xray lines in metadata.Sample
        weight_fraction: {list of float | 'auto'}
            The fraction of elements in the sample by weight
            if 'auto', use the weight_fraction in metadata.Sample
            or use an equi-fraction e.g. [0.5,0.5]

        Return
        ------
        mass absorption coefficient in cm^2/g
        """

        if xray_lines == 'auto':
            if 'Sample.xray_lines' in self.metadata:
                xray_lines = copy.copy(self.metadata.Sample.xray_lines)
            else:
                raise ValueError("Add lines first, see 'add_lines'")

        if elements == 'auto'and 'Sample.elements' in self.metadata:
            elements = self.metadata.Sample.elements
        if weight_fraction == 'auto':
            if 'Sample.weight_fraction' in self.metadata:
                weight_fraction = self.metadata.Sample.weight_fraction
            else:
                weight_fraction = [1. / len(elements) for elm in elements] 
                print 'Weight fraction is automatically set to ' + str(weight_fraction)
        return utils.material.mass_absorption_coefficient_of_mixture_of_pure_elements(energies=xray_lines,
                                                                   weight_fraction=weight_fraction, 
                                                                   elements=elements)

    def get_detector_efficiency(self,
                                detector_name,
                                gateway='auto'):
        """
        Return the detector efficiency.

        From DTSA II or from a database

        Parameters
        ----------
        det_name: int, str
            If {0,1,2,3,4}, INCA efficiency database
            If str, model from DTSAII
        gateway: execnet Gateway
            If 'auto', generate automatically the connection to jython.

        See also
        --------
        database.detector_efficiency_INCA
        utils_eds.get_detector_properties
        """
        spec = self._get_signal_signal()   
        energy_axis = spec.axes_manager.signal_axes[0]
        
        if isinstance(detector_name, str):
            if gateway == 'auto':
                gateway = utils_eds.get_link_to_jython()
            det_efficiency = utils_eds.get_detector_properties(
                detector_name, gateway=gateway)
        else:
            det_efficiency = database.detector_efficiency_INCA(detector_name)
            
        if det_efficiency.axes_manager.signal_axes[0].units != energy_axis.units:
            det_efficiency._eV_to_keV()
            
        spec.metadata.General.title = 'detector efficiency: ' + \
                det_efficiency.metadata.General.title
                
        f =  interp1d(det_efficiency.axes_manager.signal_axes[0].axis,
            det_efficiency.data.squeeze(),bounds_error=False,
            fill_value=0.,)
            
        spec.data = f(energy_axis.axis)
        
        return spec
        
    def save_result(self, result, filename, xray_lines='all',
                    extension='hdf5'):
        """
        Save the result in a file (results stored in
        'metadata.Sample')

        Parameters
        ----------
        result : string {'kratios'|'quant'|'intensities'}
            The result to save

        filename:
            the file path + the file name. The result and the Xray-lines
            is added at the end.

        xray_lines: list of string
            the X-ray lines to save. If 'all' (default), save all X-ray lines

        Extension:
            the extension in which the result is saved.

        See also
        -------
        get_kratio, deconvolove_intensity, quant

        """
        # print 'This is obsolete, it will desapear'
        mp = self.metadata
        if xray_lines is 'all':
            if result == 'intensities':
                xray_lines = mp.Sample.xray_lines
            else:
                xray_lines = mp.Sample.xray_lines
        for xray_line in xray_lines:
            if result == 'intensitiesS':
                res = self.intensity_map([xray_line], plot_result=False)[0]
            else:
                res = self.get_result(xray_line, result)
            if res.data.dtype == 'float64':
                a = 1
                res.change_dtype('float32')
                # res.change_dtype('uint32')
            res.save(filename=filename + "_" + result + "_" + xray_line,
                     extension=extension, overwrite=True)
                     
    def _get_signal_signal(self):
        s = Spectrum(np.zeros(self.axes_manager._signal_shape_in_array,
                                dtype=self.data.dtype),
                       axes=self.axes_manager._get_signal_axes_dicts())
        s.set_signal_type(self.metadata.Signal.signal_type)
        return s
        
    def align_results(self,
                      results='all',
                      reference=['kratios', 0],
                      starting_slice=0,
                      align_ref=False,
                      crop=True,
                      shifts='StackReg'):
        """Align the results on the same alignement matrix.

        A reference stack with another signal can be used.

        Parameters
        ----------
        results: 'all' | List of string
            The list of result to be align. If 'all', all result are aligned.
        reference: [result,elements] | image
            The reference is used to gerenerate an alignement matrix.
        starting_slice: int
            The starting slice for the alignment.
        align_ref: bool
            If true the external reference is aligned.
        crop : bool
            If True, the data will be cropped not to include regions
            with missing data
        shifts : 'StackReg' | 'mp' | array
            1. If StackReg, use align_with_stackReg
            2. If mp, look in the metadata of  reference
            3. or give an array

        See also
        --------
        align_with_stackReg

        Notes
        -----
        Defined by P. Thevenaz, U. Ruttimann, and M. Unser,
        IEEE Transaction on IMage Processing 7(1), pp 27-41 (1998)

        The version of MulitStackReg has been modified. Translation and save
        save the alignement is used.

        """
        from hyperspy import signals
        mp = self.metadata

        if results == 'all':
            results_tmp = ['kratios', 'quant', 'quant_enh', 'intensities']
            results = []
            for res in results_tmp:
                if res in mp.Sample:
                    results.append(res)

        if isinstance(reference, signals.Image) is False:
            ref_is_result = True
            if shifts == 'StackReg':
                if isinstance(reference[1], basestring) is False:
                    reference[1] = mp.Sample.xray_lines[reference[1]]
                reference = self.get_result(reference[1], reference[0])
            else:
                # Shifts has the priority, so any reference is given
                reference = mp.Sample[results[0]][0]
                align_ref = False
        else:
            ref_is_result = False

        mp_ref = reference.metadata
        if shifts == 'StackReg':
            image_eds.align_with_stackReg(reference,
                                          starting_slice=starting_slice, align_img=False,
                                          return_align_img=False)
            shifts = mp_ref.align.shifts
        elif shifts == 'mp':
            shifts = mp_ref.align.shifts

        res_shape = mp.Sample[results[0]][0].axes_manager.shape
        ref_shape = reference.axes_manager.shape
        scale = [1, 1]
        if res_shape != ref_shape and ref_is_result is False:
            if (res_shape[0] == res_shape[0] and
                    ref_shape[1] % res_shape[1] == 0 and
                    ref_shape[2] % res_shape[2] == 0):
                scale = [ref_shape[1] / res_shape[1],
                         ref_shape[2] / res_shape[2]]
                #shifts = shifts * scale
                shifts = shifts / scale
            else:
                raise ValueError(
                    "The reference dimensions are not compatible with those "
                    "of the result.")
                print ref_shape

        if crop is True:
            shifts = -shifts
            bottom, top = (int(np.floor(shifts[:, 0].min())) if
                           shifts[:, 0].min() < 0 else None,
                           int(np.ceil(shifts[:, 0].max())) if
                           shifts[:, 0].max() > 0 else 0)
            right, left = (int(np.floor(shifts[:, 1].min())) if
                           shifts[:, 1].min() < 0 else None,
                           int(np.ceil(shifts[:, 1].max())) if
                           shifts[:, 1].max() > 0 else 0)
            shifts = -shifts
            if bottom is not None:
                bottom_ref = bottom * int(scale[0])
            else:
                bottom_ref = bottom
            if top is not None:
                top_ref = top * int(scale[0])
            else:
                top_ref = top
            if right is not None:
                right_ref = right * int(scale[1])
            else:
                right_ref = right
            if left is not None:
                left_ref = left * int(scale[1])
            else:
                left_ref = left

        if align_ref and ref_is_result is False:
            if mp_ref.has_item('align') is False:
                mp_ref.add_node('align')
                reference.align2D(shifts=shifts * scale, crop=False)
            elif mp_ref.align.is_aligned is False:
                reference.align2D(shifts=shifts * scale, crop=False)
            mp_ref.align.is_aligned = True
            if crop:
                if mp_ref.align.has_item('crop'):
                    if mp_ref.align.crop is False:
                        reference.crop_image(top_ref, bottom_ref,
                                             left_ref, right_ref)
                        mp_ref.align.crop = True
                else:
                    reference.crop_image(top_ref, bottom_ref,
                                         left_ref, right_ref)
                    mp_ref.align.crop = True

        for result in results:
            if hasattr(mp.Sample, result):
                result_images = mp.Sample[result]
                for res in result_images:
                    res.align2D(shifts=shifts, crop=False)
                    mp_temp = res.metadata
                    if mp_temp.has_item('align') is False:
                        mp_temp.add_node('align')
                    mp_temp.align.crop = crop
                    mp_temp.align.is_aligned = True
                    mp_temp.align.shifts = shifts
                    mp_temp.align.method = 'ref : ' + mp_ref.General.title
                    if crop is True:
                        res.crop_image(top, bottom, left, right)

        if mp.has_item('align') is False:
            mp.add_node('align')
        mp.align.crop = crop
        mp.align.is_aligned = True
        mp.align.shifts = shifts
        mp.align.method = 'ref : ' + mp_ref.General.title
        if crop is True and self.data != []:
            self.axes_manager[1].size = res.axes_manager[2].size
            self.axes_manager[0].size = res.axes_manager[1].size

# to be suppress, can be done with model->fit_energy_resolution

    # def calibrate_energy_resolution(self, xray_line, bck='auto',
                                    # set_Mn_Ka=True, model_plot=True):
        #"""
        # Calibrate the energy resolution from a peak

        # Estimate the FHWM of the peak, estimate the energy resolution and
        # extrapolate to FWHM of Mn Ka

        # Parameters:
        # xray_line : str
            # the selected X-ray line. It shouldn't have peak around

        # bck: float | 'auto'
            # the linear background to substract.

        # set_Mn_Ka : bool
            # If true, set the obtain resolution. If false, return the
            # FHWM at Mn Ka.

        # model_plot : bool
            # If True, plot the fit

        #"""

        #from hyperspy.hspy import create_model
        #mp = self.metadata
        #element, line = utils_eds._get_element_and_line(xray_line)
        # Xray_energy, FWHM = self._get_line_energy(xray_line,
                                                  # FWHM_MnKa='auto')

        # if bck == 'auto':
            #spec_bck = self[Xray_energy + 2.5 * FWHM:Xray_energy + 2.7 * FWHM]
            #bck = spec_bck.sum(0).data / spec_bck.axes_manager.shape[0]
        #sb = self - bck
        # m = create_model(sb,auto_background=False,
                 # auto_add_lines=False)

        #fp = create_component.Gaussian()
        #fp.centre.value = Xray_energy
        #fp.sigma.value = FWHM / 2.355
        # m.append(fp)
        #m.set_signal_range(Xray_energy - 1.2 * FWHM, Xray_energy + 1.6 * FWHM)
        # m.multifit()
        # if model_plot:
            # m.plot()

        # res_MnKa = utils_eds.get_FWHM_at_Energy(fp.sigma.value * 2.355 * 1000,
                                                # elements_db['Mn'][
                                                    #'Atomic_properties']['Xray_lines'][
                                                    #'Ka']['energy (keV)'], xray_line)
        # if set_Mn_Ka:
            #mp.SEM.Detector.EDS.energy_resolution_MnKa = res_MnKa * 1000
            # print 'Resolution at Mn Ka ', res_MnKa * 1000
            # print 'Shift eng eV ', (Xray_energy - fp.centre.value) * 1000
        # else:
            # return res_MnKa * 1000
############################
#    def running_sum(self, shape_convo='square', corner=-1):
#        #cross not tested
#        """
#         Apply a running sum on the data.
#         Parameters
#        ----------
#         shape_convo: 'square'|'cross'
#             Define the shape to convolve with
#         corner : -1 || 1
#             For square, running sum induce a shift of the images towards
#             one of the corner: if -1, towards top left, if 1 towards
#             bottom right.
#             For 'cross', if -1 vertical/horizontal cross, if 1 from corner
#             to corner.
#        """
#        dim = self.data.shape
#        data_s = np.zeros_like(self.data)
#        data_s = np.insert(data_s, 0, 0, axis=-3)
#        data_s = np.insert(data_s, 0, 0, axis=-2)
#        if shape_convo == 'square':
#            end_mirrors = [[0, 0], [-1, 0], [0, -1], [-1, -1]]
#            for end_mirror in end_mirrors:
#                 tmp_s = np.insert(
#                     self.data,
#                     end_mirror[0],
#                     self.data[...,
#                               end_mirror[0],
#                              :,
#                              :],
#                     axis=-3)
#                 data_s += np.insert(tmp_s, end_mirror[1],
#                                     tmp_s[..., end_mirror[1], :], axis=-2)
#            if corner == -1:
#                data_s = data_s[..., 1:, :, :][..., 1:, :]
#            else:
#                data_s = data_s[..., :-1, :, :][..., :-1, :]
#        elif shape_convo == 'cross':
#            data_s = np.insert(data_s, 0, 0, axis=-3)
#            data_s = np.insert(data_s, 0, 0, axis=-2)
#            if corner == -1:
#                 end_mirrors = [[0, -1, 0, -1], [-1, -1, 0, -1],
#                               [0, 0, 0, -1], [0, -1, 0, 0], [0, -1, -1, -1]]
#            elif corner == 1:
#                 end_mirrors = [[0, -1, 0, -1], [0, 0, 0, 0],
#                               [-1, -1, 0, 0], [0, 0, -1, -1], [-1, -1, -1, -1]]
#            else:
#                end_mirrors = [
#                    [0, -1, 0, -1], [-1, -1, 0, -1], [0,
#                                                       0, 0, -1], [0, -1, 0, 0],
#                    [0, -1, -1, -1], [0, 0, 0, 0], [-1, -1, 0, 0], [0, 0, -1, -1], [-1, -1, -1, -1]]
#            for end_mirror in end_mirrors:
#                tmp_s = np.insert(
#                     self.data,
#                     end_mirror[0],
#                     self.data[...,
#                               end_mirror[0],
#                              :,
#                              :],
#                     axis=-3)
#                tmp_s = np.insert(
#                     tmp_s,
#                     end_mirror[1],
#                     tmp_s[...,
#                           end_mirror[0],
#                          :,
#                          :],
#                     axis=-3)
#                tmp_s = np.insert(
#                     tmp_s,
#                     end_mirror[2],
#                     tmp_s[...,
#                           end_mirror[1],
#                          :],
#                     axis=-2)
#                data_s += np.insert(tmp_s, end_mirror[3],
#                                     tmp_s[..., end_mirror[1], :], axis=-2)
#            data_s = data_s[..., 1:-2, :, :][..., 1:-2, :]
#        if hasattr(self.metadata.Acquisition_instrument, 'SEM'):
#            mp = self.metadata.Acquisition_instrument.SEM
#        else:
#            mp = self.metadata.Acquisition_instrument.TEM
#        if hasattr(mp, 'EDS') and hasattr(mp.Detector.EDS, 'live_time'):
#            mp.Detector.EDS.live_time = mp.Detector.EDS.live_time * len(end_mirrors)
#        self.data = data_s
############################
    # def plot_xray_line(self, line_to_plot='selected'):
        #"""
        # Annotate a spec.plot() with the name of the selected X-ray
        # lines
        # Parameters
        #----------
        # line_to_plot: string 'selected'|'a'|'ab|'all'
            # Defined which lines to annotate. 'selected': the selected one,
            #'a': all alpha lines of the selected elements, 'ab': all alpha and
            # beta lines, 'all': all lines of the selected elements
        # See also
        #--------
        #set_elements, add_elements
        #"""
        # if self.axes_manager.navigation_dimension > 0:
            #raise ValueError("Works only for single spectrum")
        #mp = self.metadata
        # if hasattr(self.metadata, 'SEM') and\
                # hasattr(self.metadata.Acquisition_instrument.SEM, 'beam_energy'):
            #beam_energy = mp.Acquisition_instrument.SEM.beam_energy
        # elif hasattr(self.metadata, 'TEM') and\
                # hasattr(self.metadata.TEM, 'beam_energy'):
            #beam_energy = mp.TEM.beam_energy
        # else:
            #beam_energy = 300
        #elements = []
        #lines = []
        # if line_to_plot == 'selected':
            #xray_lines = mp.Sample.xray_lines
            # for xray_line in xray_lines:
                #element, line = utils_eds._get_element_and_line(xray_line)
                # elements.append(element)
                # lines.append(line)
        # else:
            # for element in mp.Sample.elements:
                # for line, en in elements_db[element]['Atomic_properties']['Xray_lines'].items():
                    # if en < beam_energy:
                        # if line_to_plot == 'a' and line[1] == 'a':
                            # elements.append(element)
                            # lines.append(line)
                        # elif line_to_plot == 'ab':
                            # if line[1] == 'a' or line[1] == 'b':
                                # elements.append(element)
                                # lines.append(line)
                        # elif line_to_plot == 'all':
                            # elements.append(element)
                            # lines.append(line)
        #xray_lines = []
        #line_energy = []
        #intensity = []
        # for i, element in enumerate(elements):
            # line_energy.append(elements_db[element]['Atomic_properties']['Xray_lines'][lines[i]])
            # if lines[i] == 'a':
                # intensity.append(self[line_energy[-1]].data[0])
            # else:
                #relative_factor = elements_db['lines']['ratio_line'][lines[i]]
                #a_eng = elements_db[element]['Atomic_properties']['Xray_lines'][lines[i][0] + 'a']
                #intensity.append(self[a_eng].data[0] * relative_factor)
            #xray_lines.append(element + '_' + lines[i])
        # self.plot()
        # for i in range(len(line_energy)):
            # plt.text(line_energy[i], intensity[i] * 1.1, xray_lines[i],
                     # rotation=90)
            #plt.vlines(line_energy[i], 0, intensity[i] * 0.8, color='black')
    def atomic_to_weigth(self, atomic_percent, elements='auto'):
        """Convert the maps of composition from atomic percent to weight
        percent.

        Parameters
        ----------
        atomic_percent: list of signals or signals
            The atomic fractions (composition) of the sample.
        elements: list of str or 'auto'
            A list of element abbreviations, e.g. ['Al','Zn']. If 'auto', take
            `metadata.Sample.elements`

        Returns
        -------
        weight_percent : same as atomic_percent
            The maps of composition in weight percent.

        See also
        --------
        utils.material.atomic_to_weight

        """
        if elements == 'auto':
            elements = self.metadata.Sample.elements
        if isinstance(atomic_percent, list):
            weight_percent = utils.stack(atomic_percent)
            weight_percent.data = utils.material.atomic_to_weight(
                elements, weight_percent.data)
            weight_percent.data = np.nan_to_num(weight_percent.data)
            weight_percent = weight_percent.split()
        else:
            weight_percent = atomic_percent.deepcopy()
            weight_percent.data = utils.material.atomic_to_weight(
                elements, atomic_percent.data)
            weight_percent.data = np.nan_to_num(weight_percent.data)
        return weight_percent

    def weight_to_atomic(self, weight_percent, elements='auto'):
        """Convert the maps of composition from weight percent to weight
        atomic.

        Parameters
        ----------
        weight_percent: list of signals or signals
            The weight fractions (composition) of the sample.
        elements: list of str or 'auto'
            A list of element abbreviations, e.g. ['Al','Zn']. If 'auto', take
            `metadata.Sample.elements`

        Returns
        -------
        atomic_percent : same as weight_percent
            The maps of composition in atomic percent.

        See also
        --------
        utils.material.weight_to_atomic

        """
        if elements == 'auto':
            elements = self.metadata.Sample.elements
        if isinstance(weight_percent, list):
            atomic_percent = utils.stack(weight_percent)
            atomic_percent.data = utils.material.weight_to_atomic(
                elements, atomic_percent.data)
            atomic_percent.data = np.nan_to_num(atomic_percent.data)
            atomic_percent = atomic_percent.split()
        else:
            atomic_percent = weight_percent.deepcopy()
            atomic_percent.data = utils.material.weight_to_atomic(
                elements, atomic_percent.data)
            atomic_percent.data = np.nan_to_num(atomic_percent.data)
        return atomic_percent<|MERGE_RESOLUTION|>--- conflicted
+++ resolved
@@ -630,11 +630,7 @@
         for i, xray_line in enumerate(xray_lines):
             line_energy, line_FWHM = self._get_line_energy(xray_line,
                                                            FWHM_MnKa='auto')
-<<<<<<< HEAD
             element, line = utils_eds._get_element_and_line(xray_line)
-=======
-            element, line = utils_eds._get_element_and_line(Xray_line)
->>>>>>> 81e54403
             det = integration_window_factor * line_FWHM / 2.
 #            ax = self.axes_manager.signal_axes[0]
 #            if line_energy - det < ax.low_value or \
@@ -731,13 +727,9 @@
                          line_energy,
                          self.axes_manager.signal_axes[0].units,
                          img.data))
-<<<<<<< HEAD
-            intensities[i] = img
-=======
             img.metadata.set_item("Sample.elements", ([element]))
             img.metadata.set_item("Sample.xray_lines", ([Xray_line]))
-            intensities.append(img)
->>>>>>> 81e54403
+            intensities[i] = img
         if plot_result and img.axes_manager.signal_dimension != 0:
             utils.plot.plot_signals(intensities, **kwargs)
 
