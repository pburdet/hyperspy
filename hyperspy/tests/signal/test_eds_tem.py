--- conflicted
+++ resolved
@@ -96,7 +96,6 @@
                      energy_axis.scale)
 
 
-<<<<<<< HEAD
 class Test_quantification:
 
     def setUp(self):
@@ -131,7 +130,8 @@
         res = s.quantification_cliff_lorimer(intensities, kfactors)
         assert_true(np.allclose(res[0].data, np.array(
                     [0.2270779, 0.2270779]), atol=1e-3))
-=======
+
+
 class Test_vacum_mask:
 
     def setUp(self):
@@ -144,8 +144,6 @@
         s = self.signal
         assert_equal(s.vacuum_mask().data[0], True)
         assert_equal(s.vacuum_mask().data[-1], False)
-
->>>>>>> 00627271
 
 # class Test_get_lines_intentisity:
 #    def setUp(self):
