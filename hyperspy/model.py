# -*- coding: utf-8 -*-
# Copyright 2007-2011 The HyperSpy developers
#
# This file is part of  HyperSpy.
#
#  HyperSpy is free software: you can redistribute it and/or modify
# it under the terms of the GNU General Public License as published by
# the Free Software Foundation, either version 3 of the License, or
# (at your option) any later version.
#
#  HyperSpy is distributed in the hope that it will be useful,
# but WITHOUT ANY WARRANTY; without even the implied warranty of
# MERCHANTABILITY or FITNESS FOR A PARTICULAR PURPOSE.  See the
# GNU General Public License for more details.
#
# You should have received a copy of the GNU General Public License
# along with  HyperSpy.  If not, see <http://www.gnu.org/licenses/>.

import copy
import os
import tempfile
import warnings

import numbers

import numpy as np
import scipy.odr as odr
from scipy.optimize import (leastsq,
                            fmin,
                            fmin_cg,
                            fmin_ncg,
                            fmin_bfgs,
                            fmin_l_bfgs_b,
                            fmin_tnc,
                            fmin_powell)
from traits.trait_errors import TraitError

from hyperspy import components
from hyperspy import messages
import hyperspy.drawing.spectrum
from hyperspy.drawing.utils import on_figure_window_close
from hyperspy.misc import progressbar
from hyperspy._signals.eels import Spectrum
from hyperspy.defaults_parser import preferences
from hyperspy.axes import generate_axis
from hyperspy.exceptions import WrongObjectError
from hyperspy.decorators import interactive_range_selector
from hyperspy.misc.mpfit.mpfit import mpfit
from hyperspy.axes import AxesManager
from hyperspy.drawing.widgets import (DraggableVerticalLine,
                                      DraggableLabel)
from hyperspy.gui.tools import ComponentFit
from hyperspy.component import Component
from hyperspy.signal import Signal


weights_deprecation_warning = (
    'The `weights` argument is deprecated and will be removed '
    'in the next release. ')


class Model(list):

    """One-dimensional model and data fitting.

    A model is constructed as a linear combination of :mod:`components` that
    are added to the model using :meth:`append` or :meth:`extend`. There
    are many predifined components available in the in the :mod:`components`
    module. If needed, new components can easyly created using the code of
    existing components as a template.

    Once defined, the model can be fitted to the data using :meth:`fit` or
    :meth:`multifit`. Once the optimizer reaches the convergence criteria or
    the maximum number of iterations the new value of the component parameters
    are stored in the components.

    It is possible to access the components in the model by their name or by
    the index in the model. An example is given at the end of this docstring.

    Attributes
    ----------

    spectrum : Spectrum instance or a dictionary of model
        It contains the data to fit.
    chisq : A Signal of floats
        Chi-squared of the signal (or np.nan if not yet fit)
    dof : A Signal of integers
        Degrees of freedom of the signal (0 if not yet fit)
    red_chisq

    Methods
    -------

    append
        Append one component to the model.
    extend
        Append multiple components to the model.
    remove
        Remove component from model.
    as_signal
        Generate a Spectrum instance (possible multidimensional)
        from the model.
    store_current_values
        Store the value of the parameters at the current position.
    fetch_stored_values
        Fetch stored values of the parameters.
    update_plot
        Force a plot update. (In most cases the plot should update
        automatically.)
    set_signal_range, remove_signal range, reset_signal_range,
    add signal_range.
        Customize the signal range to fit.
    fit, multifit
        Fit the model to the data at the current position or the
        full dataset.
    save_parameters2file, load_parameters_from_file
        Save/load the parameter values to/from a file.
    plot
        Plot the model and the data.
    enable_plot_components, disable_plot_components
        Plot each component separately. (Use after `plot`.)
    set_current_values_to
        Set the current value of all the parameters of the given component as
        the value for all the dataset.
    export_results
        Save the value of the parameters in separate files.
    plot_results
        Plot the value of all parameters at all positions.
    print_current_values
        Print the value of the parameters at the current position.
    enable_adjust_position, disable_adjust_position
        Enable/disable interactive adjustment of the position of the components
        that have a well defined position. (Use after `plot`).
    fit_component
        Fit just the given component in the given signal range, that can be
        set interactively.
    set_parameters_not_free, set_parameters_free
        Fit the `free` status of several components and parameters at once.
    set_parameters_value
        Set the value of a parameter in components in a model to a specified
        value.

    Examples
    --------
    In the following example we create a histogram from a normal distribution
    and fit it with a gaussian component. It demonstrates how to create
    a model from a :class:`~._signals.spectrum.Spectrum` instance, add
    components to it, adjust the value of the parameters of the components,
    fit the model to the data and access the components in the model.

    >>> s = signals.Spectrum(np.random.normal(scale=2, size=10000)).get_histogram()
    >>> g = components.Gaussian()
    >>> m = create_model(s)
    >>> m.append(g)
    >>> m.print_current_values()
    Components	Parameter	Value
    Gaussian
                sigma	1.000000
                A	1.000000
                centre	0.000000
    >>> g.centre.value = 3
    >>> m.print_current_values()
    Components	Parameter	Value
    Gaussian
                sigma	1.000000
                A	1.000000
                centre	3.000000
    >>> g.sigma.value
    1.0
    >>> m.fit()
    >>> g.sigma.value
    1.9779042300856682
    >>> m[0].sigma.value
    1.9779042300856682
    >>> m["Gaussian"].centre.value
    -0.072121936813224569

    """

    _firstimetouch = True

    def __init__(self, spectrum, **kwds):

        self._plot = None
        self._position_widgets = []
        self._adjust_position_all = None
        self._plot_components = False
        self._suspend_update = False
        self._model_line = None
        if isinstance(spectrum, dict):
            self._load_dictionary(spectrum)
        else:
            kwds['spectrum'] = spectrum
            self._load_dictionary(kwds)
        self.inav = modelSpecialSlicers(self, True)
        self.isig = modelSpecialSlicers(self, False)

    def __hash__(self):
        # This is needed to simulate a hashable object so that PySide does not
        # raise an exception when using windows.connect
        return id(self)

    def _load_dictionary(self, dic):
        """Load data from dictionary.

        Parameters
        ----------
        dic : dictionary
            A dictionary containing at least a 'spectrum' keyword with either
            a spectrum itself, or a dictionary created with spectrum._to_dictionary()
            Additionally the dictionary can containt the following items:
            spectrum : Signal type or dictionary
                Either a signal itself, or a dictionary created from one
            axes_manager : dictionary (optional)
                Dictionary to define the axes (see the
                documentation of the AxesManager class for more details).
            free_parameters_boundaries : list (optional)
                A list of free parameters boundaries
            low_loss : (optional)
            convolved : boolean (optional)
            components : dictionary (optional)
                Dictionary, with information about components of the model
                (see the documentation of component.to_dictionary() method)
            chisq : dictionary
                A dictionary of signal of chi-squared
            dof : dictionary
                A dictionary of signal of degrees-of-freedom
        """

        if isinstance(dic['spectrum'], dict):
            self.spectrum = Spectrum(**dic['spectrum'])
        else:
            self.spectrum = dic['spectrum']

        self.axes_manager = self.spectrum.axes_manager
        self.axis = self.axes_manager.signal_axes[0]
        self.axes_manager.connect(self.fetch_stored_values)
        self.channel_switches = np.array([True] * len(self.axis.axis))

        if 'chisq' in dic:
            self.chisq = Signal(**dic['chisq'])
        else:
            self.chisq = self.spectrum._get_navigation_signal()
            self.chisq.change_dtype("float")
            self.chisq.data.fill(np.nan)
            self.chisq.metadata.General.title = self.spectrum.metadata.General.title + \
                ' chi-squared'

        if 'dof' in dic:
            self.dof = Signal(**dic['dof'])
        else:
            self.dof = self.chisq._deepcopy_with_new_data(
                np.zeros_like(self.chisq.data, dtype='int'))
            self.dof.metadata.General.title = self.spectrum.metadata.General.title + \
                ' degrees of freedom'

        if 'free_parameters_boundaries' in dic:
            self.free_parameters_boundaries = copy.deepcopy(
                dic['free_parameters_boundaries'])
        else:
            self.free_parameters_boundaries = None

        if 'low_loss' in dic:
            if dic['low_loss'] is not None:
                self._low_loss = Signal(**dic['low_loss'])
            else:
                self._low_loss = None
        else:
            self._low_loss = None

        if 'convolved' in dic:
            self.convolved = dic['convolved']
        else:
            self.convolved = False

        if 'components' in dic:
            while len(self) != 0:
                self.remove(self[0])
            id_dict = {}

            for c in dic['components']:
                if '_init_par' in c:
                    tmp = []
                    for i in c['_init_par']:
                        if i == 'spectrum':
                            tmp.append(Spectrum(**c[i]))
                        else:
                            tmp.append(c[i])
                    self.append(getattr(components, c['_id_name'])(*tmp))
                else:
                    self.append(getattr(components, c['_id_name'])())
                id_dict.update(self[-1]._load_dictionary(c))
            # deal with twins:
            for c in dic['components']:
                for p in c['parameters']:
                    for t in p['_twins']:
                        id_dict[t].twin = id_dict[p['id']]

    def __repr__(self):
        return u"<Model %s>".encode('utf8') % super(Model, self).__repr__()

    def _get_component(self, object):
        if isinstance(object, int) or isinstance(object, str):
            object = self[object]
        elif not isinstance(object, Component):
            raise ValueError("Not a component or component id.")
        return object

    def insert(self):
        raise NotImplementedError

    @property
    def spectrum(self):
        return self._spectrum

    @spectrum.setter
    def spectrum(self, value):
        if isinstance(value, Spectrum):
            self._spectrum = value
        else:
            raise WrongObjectError(str(type(value)), 'Spectrum')

    @property
    def low_loss(self):
        return self._low_loss

    @low_loss.setter
    def low_loss(self, value):
        if value is not None:
            if (value.axes_manager.navigation_shape !=
                    self.spectrum.axes_manager.navigation_shape):
                raise ValueError('The low-loss does not have '
                                 'the same navigation dimension as the '
                                 'core-loss')
            self._low_loss = value
            self.set_convolution_axis()
            self.convolved = True
        else:
            self._low_loss = value
            self.convolution_axis = None
            self.convolved = False

    # Extend the list methods to call the _touch when the model is modified

    def append(self, object):
        # Check if any of the other components in the model has the same name
        if object in self:
            raise ValueError("Component already in model")
        component_name_list = []
        for component in self:
            component_name_list.append(component.name)
        name_string = ""
        if object.name:
            name_string = object.name
        else:
            name_string = object._id_name

        if name_string in component_name_list:
            temp_name_string = name_string
            index = 0
            while temp_name_string in component_name_list:
                temp_name_string = name_string + "_" + str(index)
                index += 1
            name_string = temp_name_string
        object.name = name_string

        object._axes_manager = self.axes_manager
        object._create_arrays()
        list.append(self, object)
        object.model = self
        self._touch()
        if self._plot_components:
            self._plot_component(object)
        if self._adjust_position_all is not None:
            self._make_position_adjuster(object, self._adjust_position_all[0],
                                         self._adjust_position_all[1])

    def extend(self, iterable):
        for object in iterable:
            self.append(object)

    def __delitem__(self, object):
        list.__delitem__(self, object)
        object.model = None
        self._touch()

    def remove(self, object, touch=True):
        """Remove component from model.

        Examples
        --------

        >>> s = signals.Spectrum(np.empty(1))
        >>> m = create_model(s)
        >>> g = components.Gaussian()
        >>> m.append(g)

        You could remove `g` like this

        >>> m.remove(g)

        Like this:

        >>> m.remove("Gaussian")

        Or like this:

        >>> m.remove(0)

        """
        object = self._get_component(object)
        for pw in self._position_widgets:
            if hasattr(pw, 'component') and pw.component is object:
                pw.component._position.twin = None
                del pw.component
                pw.close()
                del pw
        if hasattr(object, '_model_plot_line'):
            line = object._model_plot_line
            line.close()
            del line
            idx = self.index(object)
            self.spectrum._plot.signal_plot.ax_lines.remove(
                self.spectrum._plot.signal_plot.ax_lines[2 + idx])
        list.remove(self, object)
        object.model = None
        if touch is True:
            self._touch()
        if self._plot_active:
            self.update_plot()

    def _touch(self):
        """Run model setup tasks

        This function is called everytime that we add or remove components
        from the model.

        """
        if self._plot_active is True:
            self._connect_parameters2update_plot()

    __touch = _touch

    def set_convolution_axis(self):
        """
        Creates an axis to use to generate the data of the model in the precise
        scale to obtain the correct axis and origin after convolution with the
        lowloss spectrum.
        """
        ll_axis = self.low_loss.axes_manager.signal_axes[0]
        dimension = self.axis.size + ll_axis.size - 1
        step = self.axis.scale
        knot_position = ll_axis.size - ll_axis.value2index(0) - 1
        self.convolution_axis = generate_axis(self.axis.offset, step,
                                              dimension, knot_position)

    def _connect_parameters2update_plot(self):
        if self._plot_active is False:
            return
        for i, component in enumerate(self):
            component.connect(
                self._model_line.update)
            for parameter in component.parameters:
                parameter.connect(self._model_line.update)
        if self._plot_components is True:
            self._connect_component_lines()

    def _disconnect_parameters2update_plot(self):
        if self._model_line is None:
            return
        for component in self:
            component.disconnect(self._model_line.update)
            for parameter in component.parameters:
                parameter.disconnect(self._model_line.update)
        if self._plot_components is True:
            self._disconnect_component_lines()

    def as_signal(self, component_list=None, out_of_range_to_nan=True,
                  show_progressbar=None):
        """Returns a recreation of the dataset using the model.
        the spectral range that is not fitted is filled with nans.

        Parameters
        ----------
        component_list : list of hyperspy components, optional
            If a list of components is given, only the components given in the
            list is used in making the returned spectrum. The components can
            be specified by name, index or themselves.
        out_of_range_to_nan : bool
            If True the spectral range that is not fitted is filled with nans.
        show_progressbar : None or bool
            If True, display a progress bar. If None the default is set in
            `preferences`.

        Returns
        -------
        spectrum : An instance of the same class as `spectrum`.

        Examples
        --------
        >>> s = signals.Spectrum(np.random.random((10,100)))
        >>> m = create_model(s)
        >>> l1 = components.Lorentzian()
        >>> l2 = components.Lorentzian()
        >>> m.append(l1)
        >>> m.append(l2)
        >>> s1 = m.as_signal()
        >>> s2 = m.as_signal(component_list=[l1])

        """
        if show_progressbar is None:
            show_progressbar = preferences.General.show_progressbar

        if component_list:
            component_list = [self._get_component(x) for x in component_list]
            active_state = []
            for component_ in self:
                active_state.append(component_.active)
                if component_ in component_list:
                    component_.active = True
                else:
                    component_.active = False
        data = np.empty(self.spectrum.data.shape, dtype='float')
        data.fill(np.nan)
        if out_of_range_to_nan is True:
            channel_switches_backup = copy.copy(self.channel_switches)
            self.channel_switches[:] = True
        maxval = self.axes_manager.navigation_size
        pbar = progressbar.progressbar(maxval=maxval,
                                       disabled=not show_progressbar)
        i = 0
        for index in self.axes_manager:
            self.fetch_stored_values(only_fixed=False)
            data[self.axes_manager._getitem_tuple][
                self.channel_switches] = self.__call__(
                non_convolved=not self.convolved, onlyactive=True)
            i += 1
            if maxval > 0:
                pbar.update(i)
        pbar.finish()
        if out_of_range_to_nan is True:
            self.channel_switches[:] = channel_switches_backup
        spectrum = self.spectrum.__class__(
            data,
            axes=self.spectrum.axes_manager._get_axes_dicts())
        spectrum.metadata.General.title = (
            self.spectrum.metadata.General.title + " from fitted model")
        spectrum.metadata.Signal.binned = self.spectrum.metadata.Signal.binned

        if component_list:
            for component_ in self:
                component_.active = active_state.pop(0)
        return spectrum

    @property
    def _plot_active(self):
        if self._plot is not None and self._plot.is_active() is True:
            return True
        else:
            return False

    def _set_p0(self):
        self.p0 = ()
        for component in self:
            if component.active:
                for parameter in component.free_parameters:
                    self.p0 = (self.p0 + (parameter.value,)
                               if parameter._number_of_elements == 1
                               else self.p0 + parameter.value)

    def set_boundaries(self):
        """Generate the boundary list.

        Necessary before fitting with a boundary aware optimizer.

        """
        self.free_parameters_boundaries = []
        for component in self:
            if component.active:
                for param in component.free_parameters:
                    if param._number_of_elements == 1:
                        self.free_parameters_boundaries.append((
                            param._bounds))
                    else:
                        self.free_parameters_boundaries.extend((
                            param._bounds))

    def set_mpfit_parameters_info(self):
        self.mpfit_parinfo = []
        for component in self:
            if component.active:
                for param in component.free_parameters:
                    limited = [False, False]
                    limits = [0, 0]
                    if param.bmin is not None:
                        limited[0] = True
                        limits[0] = param.bmin
                    if param.bmax is not None:
                        limited[1] = True
                        limits[1] = param.bmax
                    if param._number_of_elements == 1:
                        self.mpfit_parinfo.append(
                            {'limited': limited,
                             'limits': limits})
                    else:
                        self.mpfit_parinfo.extend((
                            {'limited': limited,
                             'limits': limits},) * param._number_of_elements)

    def store_current_values(self):
        """ Store the parameters of the current coordinates into the
        parameters array.

        If the parameters array has not being defined yet it creates it filling
        it with the current parameters."""
        for component in self:
            if component.active:
                component.store_current_parameters_in_map()

    def fetch_stored_values(self, only_fixed=False):
        """Fetch the value of the parameters that has been previously stored.

        Parameters
        ----------
        only_fixed : bool
            If True, only the fixed parameters are fetched.

        See Also
        --------
        store_current_values

        """
        switch_aap = (False != self._plot_active)
        if switch_aap is True:
            self._disconnect_parameters2update_plot()
        for component in self:
            component.fetch_stored_values(only_fixed=only_fixed)
        if switch_aap is True:
            self._connect_parameters2update_plot()
            self.update_plot()

    def update_plot(self, *args, **kwargs):
        """Update model plot.

        The updating can be suspended using `suspend_update`.

        See Also
        --------
        suspend_update
        resume_update

        """
        if self._plot_active is True and self._suspend_update is False:
            try:
                self._update_model_line()
                for component in [component for component in self if
                                  component.active is True]:
                    self._update_component_line(component)
            except:
                self._disconnect_parameters2update_plot()

    def suspend_update(self):
        """Prevents plot from updating until resume_update() is called

        See Also
        --------
        resume_update
        update_plot
        """
        if self._suspend_update is False:
            self._suspend_update = True
            self._disconnect_parameters2update_plot()
        else:
            warnings.warn("Update already suspended, does nothing.")

    def resume_update(self, update=True):
        """Resumes plot update after suspension by suspend_update()

        Parameters
        ----------
        update : bool, optional
            If True, also updates plot after resuming (default).

        See Also
        --------
        suspend_update
        update_plot
        """
        if self._suspend_update is True:
            self._suspend_update = False
            self._connect_parameters2update_plot()
            if update is True:
                # Ideally, the update flag should in stead work like this:
                # If update is true, update_plot is called if any action
                # would have called it while updating was suspended.
                # However, this is prohibitively difficult to track, so
                # in stead it is simply assume that a change has happened
                # between suspend and resume, and therefore that the plot
                # needs to update. As we do not know what has changed,
                # all components need to update. This can however be
                # suppressed by setting update to false
                self.update_plot()
        else:
            warnings.warn("Update not suspended, nothing to resume.")

    def _update_model_line(self):
        if (self._plot_active is True and
                self._model_line is not None):
            self._model_line.update()

    def _fetch_values_from_p0(self, p_std=None):
        """Fetch the parameter values from the output of the optimzer `self.p0`

        Parameters
        ----------
        p_std : array
            array containing the corresponding standard deviatio
            n

        """
        comp_p_std = None
        counter = 0
        for component in self:  # Cut the parameters list
            if component.active is True:
                if p_std is not None:
                    comp_p_std = p_std[
                        counter: counter +
                        component._nfree_param]
                component.fetch_values_from_array(
                    self.p0[counter: counter + component._nfree_param],
                    comp_p_std, onlyfree=True)
                counter += component._nfree_param

    # Defines the functions for the fitting process -------------------------
    def _model2plot(self, axes_manager, out_of_range2nans=True):
        old_axes_manager = None
        if axes_manager is not self.axes_manager:
            old_axes_manager = self.axes_manager
            self.axes_manager = axes_manager
            self.fetch_stored_values()
        s = self.__call__(non_convolved=False, onlyactive=True)
        if old_axes_manager is not None:
            self.axes_manager = old_axes_manager
            self.fetch_stored_values()
        if out_of_range2nans is True:
            ns = np.empty((self.axis.axis.shape))
            ns.fill(np.nan)
            ns[self.channel_switches] = s
            s = ns
        return s

    def __call__(self, non_convolved=False, onlyactive=False):
        """Returns the corresponding model for the current coordinates

        Parameters
        ----------
        non_convolved : bool
            If True it will return the deconvolved model
        only_active : bool
            If True, only the active components will be used to build the model.

        cursor: 1 or 2

        Returns
        -------
        numpy array
        """

        if self.convolved is False or non_convolved is True:
            axis = self.axis.axis[self.channel_switches]
            sum_ = np.zeros(len(axis))
            if onlyactive is True:
                for component in self:  # Cut the parameters list
                    if component.active:
                        np.add(sum_, component.function(axis),
                               sum_)
            else:
                for component in self:  # Cut the parameters list
                    np.add(sum_, component.function(axis),
                           sum_)
            to_return = sum_

        else:  # convolved
            counter = 0
            sum_convolved = np.zeros(len(self.convolution_axis))
            sum_ = np.zeros(len(self.axis.axis))
            for component in self:  # Cut the parameters list
                if onlyactive:
                    if component.active:
                        if component.convolved:
                            np.add(sum_convolved,
                                   component.function(
                                       self.convolution_axis), sum_convolved)
                        else:
                            np.add(sum_,
                                   component.function(self.axis.axis), sum_)
                        counter += component._nfree_param
                else:
                    if component.convolved:
                        np.add(sum_convolved,
                               component.function(self.convolution_axis),
                               sum_convolved)
                    else:
                        np.add(sum_, component.function(self.axis.axis),
                               sum_)
                    counter += component._nfree_param
            to_return = sum_ + np.convolve(
                self.low_loss(self.axes_manager),
                sum_convolved, mode="valid")
            to_return = to_return[self.channel_switches]
        if self.spectrum.metadata.Signal.binned is True:
            to_return *= self.spectrum.axes_manager[-1].scale
        return to_return

    # TODO: the way it uses the axes
    def _set_signal_range_in_pixels(self, i1=None, i2=None):
        """Use only the selected spectral range in the fitting routine.

        Parameters
        ----------
        i1 : Int
        i2 : Int

        Notes
        -----
        To use the full energy range call the function without arguments.
        """

        self.backup_channel_switches = copy.copy(self.channel_switches)
        self.channel_switches[:] = False
        self.channel_switches[i1:i2] = True
        self.update_plot()

    @interactive_range_selector
    def set_signal_range(self, x1=None, x2=None):
        """Use only the selected spectral range defined in its own units in the
        fitting routine.

        Parameters
        ----------
        E1 : None or float
        E2 : None or float

        Notes
        -----
        To use the full energy range call the function without arguments.
        """
        i1, i2 = self.axis.value_range_to_indices(x1, x2)
        self._set_signal_range_in_pixels(i1, i2)

    def _remove_signal_range_in_pixels(self, i1=None, i2=None):
        """Removes the data in the given range from the data range that
        will be used by the fitting rountine

        Parameters
        ----------
        x1 : None or float
        x2 : None or float
        """
        self.channel_switches[i1:i2] = False
        self.update_plot()

    @interactive_range_selector
    def remove_signal_range(self, x1=None, x2=None):
        """Removes the data in the given range from the data range that
        will be used by the fitting rountine

        Parameters
        ----------
        x1 : None or float
        x2 : None or float

        """
        i1, i2 = self.axis.value_range_to_indices(x1, x2)
        self._remove_signal_range_in_pixels(i1, i2)

    def reset_signal_range(self):
        '''Resets the data range'''
        self._set_signal_range_in_pixels()

    def _add_signal_range_in_pixels(self, i1=None, i2=None):
        """Adds the data in the given range from the data range that
        will be used by the fitting rountine

        Parameters
        ----------
        x1 : None or float
        x2 : None or float
        """
        self.channel_switches[i1:i2] = True
        self.update_plot()

    @interactive_range_selector
    def add_signal_range(self, x1=None, x2=None):
        """Adds the data in the given range from the data range that
        will be used by the fitting rountine

        Parameters
        ----------
        x1 : None or float
        x2 : None or float

        """
        i1, i2 = self.axis.value_range_to_indices(x1, x2)
        self._add_signal_range_in_pixels(i1, i2)

    def reset_the_signal_range(self):
        self.channel_switches[:] = True
        self.update_plot()

    def _model_function(self, param):

        if self.convolved is True:
            counter = 0
            sum_convolved = np.zeros(len(self.convolution_axis))
            sum = np.zeros(len(self.axis.axis))
            for component in self:  # Cut the parameters list
                if component.active:
                    if component.convolved is True:
                        np.add(sum_convolved, component.__tempcall__(param[
                            counter:counter + component._nfree_param],
                            self.convolution_axis), sum_convolved)
                    else:
                        np.add(sum, component.__tempcall__(param[counter:counter +
                                                                 component._nfree_param], self.axis.axis), sum)
                    counter += component._nfree_param

            to_return = (sum + np.convolve(self.low_loss(self.axes_manager),
                                           sum_convolved, mode="valid"))[
                self.channel_switches]

        else:
            axis = self.axis.axis[self.channel_switches]
            counter = 0
            first = True
            for component in self:  # Cut the parameters list
                if component.active:
                    if first is True:
                        sum = component.__tempcall__(param[counter:counter +
                                                           component._nfree_param], axis)
                        first = False
                    else:
                        sum += component.__tempcall__(param[counter:counter +
                                                            component._nfree_param], axis)
                    counter += component._nfree_param
            to_return = sum

        if self.spectrum.metadata.Signal.binned is True:
            to_return *= self.spectrum.axes_manager[-1].scale
        return to_return

    def _jacobian(self, param, y, weights=None):
        if self.convolved is True:
            counter = 0
            grad = np.zeros(len(self.axis.axis))
            for component in self:  # Cut the parameters list
                if component.active:
                    component.fetch_values_from_array(param[counter:counter +
                                                            component._nfree_param], onlyfree=True)
                    if component.convolved:
                        for parameter in component.free_parameters:
                            par_grad = np.convolve(
                                parameter.grad(self.convolution_axis),
                                self.low_loss(self.axes_manager),
                                mode="valid")
                            if parameter._twins:
                                for parameter in parameter._twins:
                                    np.add(par_grad, np.convolve(
                                        parameter.grad(
                                            self.convolution_axis),
                                        self.low_loss(self.axes_manager),
                                        mode="valid"), par_grad)
                            grad = np.vstack((grad, par_grad))
                        counter += component._nfree_param
                    else:
                        for parameter in component.free_parameters:
                            par_grad = parameter.grad(self.axis.axis)
                            if parameter._twins:
                                for parameter in parameter._twins:
                                    np.add(par_grad, parameter.grad(
                                        self.axis.axis), par_grad)
                            grad = np.vstack((grad, par_grad))
                        counter += component._nfree_param
            if weights is None:
                to_return = grad[1:, self.channel_switches]
            else:
                to_return = grad[1:, self.channel_switches] * weights
        else:
            axis = self.axis.axis[self.channel_switches]
            counter = 0
            grad = axis
            for component in self:  # Cut the parameters list
                if component.active:
                    component.fetch_values_from_array(param[counter:counter +
                                                            component._nfree_param], onlyfree=True)
                    for parameter in component.free_parameters:
                        par_grad = parameter.grad(axis)
                        if parameter._twins:
                            for parameter in parameter._twins:
                                np.add(par_grad, parameter.grad(
                                    axis), par_grad)
                        grad = np.vstack((grad, par_grad))
                    counter += component._nfree_param
            if weights is None:
                to_return = grad[1:, :]
            else:
                to_return = grad[1:, :] * weights
        if self.spectrum.metadata.Signal.binned is True:
            to_return *= self.spectrum.axes_manager[-1].scale
        return to_return

    def _function4odr(self, param, x):
        return self._model_function(param)

    def _jacobian4odr(self, param, x):
        return self._jacobian(param, x)

    def _poisson_likelihood_function(self, param, y, weights=None):
        """Returns the likelihood function of the model for the given
        data and parameters
        """
        mf = self._model_function(param)
        with np.errstate(invalid='ignore'):
            return -(y * np.log(mf) - mf).sum()

    def _gradient_ml(self, param, y, weights=None):
        mf = self._model_function(param)
        return -(self._jacobian(param, y) * (y / mf - 1)).sum(1)

    def _errfunc(self, param, y, weights=None):
        errfunc = self._model_function(param) - y
        if weights is None:
            return errfunc
        else:
            return errfunc * weights

    def _errfunc2(self, param, y, weights=None):
        if weights is None:
            return ((self._errfunc(param, y)) ** 2).sum()
        else:
            return ((weights * self._errfunc(param, y)) ** 2).sum()

    def _gradient_ls(self, param, y, weights=None):
        gls = (2 * self._errfunc(param, y, weights) *
               self._jacobian(param, y)).sum(1)
        return gls

    def _errfunc4mpfit(self, p, fjac=None, x=None, y=None,
                       weights=None):
        if fjac is None:
            errfunc = self._model_function(p) - y
            if weights is not None:
                errfunc *= weights
            status = 0
            return [status, errfunc]
        else:
            return [0, self._jacobian(p, y).T]

    def _calculate_chisq(self):
        if self.spectrum.metadata.has_item('Signal.Noise_properties.variance'):

            variance = self.spectrum.metadata.Signal.Noise_properties.variance
            if isinstance(variance, Signal):
                variance = variance.data.__getitem__(
                    self.spectrum.axes_manager._getitem_tuple
                )[self.channel_switches]
        else:
            variance = 1.0
        d = self(onlyactive=True) - self.spectrum()[self.channel_switches]
        d *= d / (1. * variance)  # d = difference^2 / variance.
        self.chisq.data[self.spectrum.axes_manager.indices[::-1]] = sum(d)

    def _set_current_degrees_of_freedom(self):
        self.dof.data[self.spectrum.axes_manager.indices[::-1]] = len(self.p0)

    @property
    def red_chisq(self):
        """Reduced chi-squared. Calculated from self.chisq and self.dof
        """
        tmp = self.chisq / (- self.dof + sum(self.channel_switches) - 1)
        tmp.metadata.General.title = self.spectrum.metadata.General.title + \
            ' reduced chi-squared'
        return tmp

    def fit(self, fitter=None, method='ls', grad=False,
            bounded=False, ext_bounding=False, update_plot=False,
            **kwargs):
        """Fits the model to the experimental data.

        The chi-squared, reduced chi-squared and the degrees of freedom are
        computed automatically when fitting. They are stored as signals, in the
        `chisq`, `red_chisq`  and `dof`. Note that,
        unless ``metadata.Signal.Noise_properties.variance`` contains an accurate
        estimation of the variance of the data, the chi-squared and reduced
        chi-squared cannot be computed correctly. This is also true for
        homocedastic noise.

        Parameters
        ----------
        fitter : {None, "leastsq", "odr", "mpfit", "fmin"}
            The optimizer to perform the fitting. If None the fitter
            defined in `preferences.Model.default_fitter` is used.
            "leastsq" performs least squares using the Levenberg–Marquardt
            algorithm.
            "mpfit"  performs least squares using the Levenberg–Marquardt
            algorithm and, unlike "leastsq", support bounded optimization.
            "fmin" performs curve fitting using a downhill simplex algorithm.
            It is less robust than the Levenberg-Marquardt based optimizers,
            but, at present, it is the only one that support maximum likelihood
            optimization for poissonian noise.
            "odr" performs the optimization using the orthogonal distance
            regression algorithm. It does not support bounds.
            "leastsq", "odr" and "mpfit" can estimate the standard deviation of
            the estimated value of the parameters if the
            "metada.Signal.Noise_properties.variance" attribute is defined.
            Note that if it is not defined the standard deviation is estimated
            using variance equal 1, what, if the noise is heterocedatic, will
            result in a biased estimation of the parameter values and errors.i
            If `variance` is a `Signal` instance of the
            same `navigation_dimension` as the spectrum, and `method` is "ls"
            weighted least squares is performed.
        method : {'ls', 'ml'}
            Choose 'ls' (default) for least squares and 'ml' for poissonian
            maximum-likelihood estimation.  The latter is only available when
            `fitter` is "fmin".
        grad : bool
            If True, the analytical gradient is used if defined to
            speed up the optimization.
        bounded : bool
            If True performs bounded optimization if the fitter
            supports it. Currently only "mpfit" support it.
        update_plot : bool
            If True, the plot is updated during the optimization
            process. It slows down the optimization but it permits
            to visualize the optimization progress.
        ext_bounding : bool
            If True, enforce bounding by keeping the value of the
            parameters constant out of the defined bounding area.

        **kwargs : key word arguments
            Any extra key word argument will be passed to the chosen
            fitter. For more information read the docstring of the optimizer
            of your choice in `scipy.optimize`.

        See Also
        --------
        multifit

        """
        if "weights" in kwargs:
            warnings.warn(weights_deprecation_warning, DeprecationWarning)
            del kwargs["weights"]

        if fitter is None:
            fitter = preferences.Model.default_fitter
        switch_aap = (update_plot != self._plot_active)
        if switch_aap is True and update_plot is False:
            self._disconnect_parameters2update_plot()

        self.p_std = None
        self._set_p0()
        if ext_bounding:
            self._enable_ext_bounding()
        if grad is False:
            approx_grad = True
            jacobian = None
            odr_jacobian = None
            grad_ml = None
            grad_ls = None
        else:
            approx_grad = False
            jacobian = self._jacobian
            odr_jacobian = self._jacobian4odr
            grad_ml = self._gradient_ml
            grad_ls = self._gradient_ls

        if bounded is True and fitter not in ("mpfit", "tnc", "l_bfgs_b"):
            raise NotImplementedError("Bounded optimization is only available "
                                      "for the mpfit optimizer.")
        if method == 'ml':
            weights = None
            if fitter != "fmin":
                raise NotImplementedError("Maximum likelihood estimation "
                                          'is only implemented for the "fmin" '
                                          'optimizer')
        elif method == "ls":
            if "Signal.Noise_properties.variance" not in self.spectrum.metadata:
                variance = 1
            else:
                variance = self.spectrum.metadata.Signal.Noise_properties.variance
                if isinstance(variance, Signal):
                    if (variance.axes_manager.navigation_shape ==
                            self.spectrum.axes_manager.navigation_shape):
                        variance = variance.data.__getitem__(
                            self.axes_manager._getitem_tuple)[
                            self.channel_switches]
                    else:
                        raise AttributeError("The `navigation_shape` of the "
                                             "variance signals is not equal to"
                                             "the variance shape of the "
                                             "spectrum")
                elif not isinstance(variance, numbers.Number):
                    raise AttributeError("Variance must be a number or a "
                                         "`Signal` instance but currently it is"
                                         "a %s" % type(variance))

            weights = 1. / np.sqrt(variance)
        else:
            raise ValueError(
                'method must be "ls" or "ml" but %s given' %
                method)
        args = (self.spectrum()[self.channel_switches],
                weights)

        # Least squares "dedicated" fitters
        if fitter == "leastsq":
            output = \
                leastsq(self._errfunc, self.p0[:], Dfun=jacobian,
                        col_deriv=1, args=args, full_output=True, **kwargs)

            self.p0, pcov = output[0:2]

            if (self.axis.size > len(self.p0)) and pcov is not None:
                pcov *= ((self._errfunc(self.p0, *args) ** 2).sum() /
                         (len(args[0]) - len(self.p0)))
                self.p_std = np.sqrt(np.diag(pcov))
            self.fit_output = output

        elif fitter == "odr":
            modelo = odr.Model(fcn=self._function4odr,
                               fjacb=odr_jacobian)
            mydata = odr.RealData(self.axis.axis[self.channel_switches],
                                  self.spectrum()[self.channel_switches],
                                  sx=None,
                                  sy=(1 / weights if weights is not None else None))
            myodr = odr.ODR(mydata, modelo, beta0=self.p0[:])
            myoutput = myodr.run()
            result = myoutput.beta
            self.p_std = myoutput.sd_beta
            self.p0 = result
            self.fit_output = myoutput

        elif fitter == 'mpfit':
            autoderivative = 1
            if grad is True:
                autoderivative = 0
            if bounded is True:
                self.set_mpfit_parameters_info()
            elif bounded is False:
                self.mpfit_parinfo = None
            m = mpfit(self._errfunc4mpfit, self.p0[:],
                      parinfo=self.mpfit_parinfo, functkw={
                          'y': self.spectrum()[self.channel_switches],
                          'weights': weights}, autoderivative=autoderivative,
                      quiet=1)
            self.p0 = m.params
            if (self.axis.size > len(self.p0)) and m.perror is not None:
                self.p_std = m.perror * np.sqrt(
                    (self._errfunc(self.p0, *args) ** 2).sum() /
                    (len(args[0]) - len(self.p0)))
            self.fit_output = m
        else:
            # General optimizers (incluiding constrained ones(tnc,l_bfgs_b)
            # Least squares or maximum likelihood
            if method == 'ml':
                tominimize = self._poisson_likelihood_function
                fprime = grad_ml
            elif method in ['ls', "wls"]:
                tominimize = self._errfunc2
                fprime = grad_ls

            # OPTIMIZERS

            # Simple (don't use gradient)
            if fitter == "fmin":
                self.p0 = fmin(
                    tominimize, self.p0, args=args, **kwargs)
            elif fitter == "powell":
                self.p0 = fmin_powell(tominimize, self.p0, args=args,
                                      **kwargs)

            # Make use of the gradient
            elif fitter == "cg":
                self.p0 = fmin_cg(tominimize, self.p0, fprime=fprime,
                                  args=args, **kwargs)
            elif fitter == "ncg":
                self.p0 = fmin_ncg(tominimize, self.p0, fprime=fprime,
                                   args=args, **kwargs)
            elif fitter == "bfgs":
                self.p0 = fmin_bfgs(
                    tominimize, self.p0, fprime=fprime,
                    args=args, **kwargs)

            # Constrainded optimizers

            # Use gradient
            elif fitter == "tnc":
                if bounded is True:
                    self.set_boundaries()
                elif bounded is False:
                    self.self.free_parameters_boundaries = None
                self.p0 = fmin_tnc(tominimize, self.p0, fprime=fprime,
                                   args=args, bounds=self.free_parameters_boundaries,
                                   approx_grad=approx_grad, **kwargs)[0]
            elif fitter == "l_bfgs_b":
                if bounded is True:
                    self.set_boundaries()
                elif bounded is False:
                    self.self.free_parameters_boundaries = None
                self.p0 = fmin_l_bfgs_b(tominimize, self.p0,
                                        fprime=fprime, args=args,
                                        bounds=self.free_parameters_boundaries,
                                        approx_grad=approx_grad, **kwargs)[0]
            else:
                print \
                    """
                The %s optimizer is not available.

                Available optimizers:
                Unconstrained:
                --------------
                Only least Squares: leastsq and odr
                General: fmin, powell, cg, ncg, bfgs

                Cosntrained:
                ------------
                tnc and l_bfgs_b
                """ % fitter
        if np.iterable(self.p0) == 0:
            self.p0 = (self.p0,)
        self._fetch_values_from_p0(p_std=self.p_std)
        self.store_current_values()
        self._calculate_chisq()
        self._set_current_degrees_of_freedom()
        if ext_bounding is True:
            self._disable_ext_bounding()
        if switch_aap is True and update_plot is False:
            self._connect_parameters2update_plot()
            self.update_plot()

    def multifit(self,
                 mask=None,
                 fetch_only_fixed=False,
                 autosave=False,
                 autosave_every=10,
                 parallel=None,
                 max_chunk_size=100,
                 show_progressbar=None,
                 **kwargs):
        """Fit the data to the model at all the positions of the
        navigation dimensions.

        Parameters
        ----------

        mask : {None, numpy.array}
            To mask (do not fit) at certain position pass a numpy.array
            of type bool where True indicates that the data will not be
            fitted at the given position.
        fetch_only_fixed : bool
            If True, only the fixed parameters values will be updated
            when changing the positon.
        autosave : bool
            If True, the result of the fit will be saved automatically
            with a frequency defined by autosave_every.
        autosave_every : int
            Save the result of fitting every given number of spectra.
        parallel : {None, int}
            If None or 1, does not parallelise multifit. If >1, will look for
            ipython clusters. If no ipython clusters are running, it will
            create multiprocessing cluster.
        max_chunk_size: int
            The maximum number of spectra send to a cluster.
        show_progressbar : None or bool
            If True, display a progress bar. If None the default is set in
            `preferences`.

        **kwargs : key word arguments
            Any extra key word argument will be passed to
            the fit method. See the fit method documentation for
            a list of valid arguments.

        See Also
        --------
        fit

        """
        if show_progressbar is None:
            show_progressbar = preferences.General.show_progressbar

        if "weights" in kwargs:
            warnings.warn(weights_deprecation_warning, DeprecationWarning)
            del kwargs["weights"]
        if mask is not None and \
                (mask.shape != tuple(self.axes_manager._navigation_shape_in_array)):
            messages.warning_exit(
                "The mask must be a numpy array of boolen type with "
                " shape: %s" +
                str(self.axes_manager._navigation_shape_in_array))

        if parallel is None or parallel <= 1:
            if autosave is not False:
                fd, autosave_fn = tempfile.mkstemp(
                    prefix='hyperspy_autosave-',
                    dir='.', suffix='.npz')
                os.close(fd)
                autosave_fn = autosave_fn[:-4]
                messages.information(
                    "Autosaving each %s pixels to %s.npz" % (autosave_every,
                                                             autosave_fn))
                messages.information(
                    "When multifit finishes its job the file will be deleted")
            masked_elements = 0 if mask is None else mask.sum()
            maxval = self.axes_manager.navigation_size - masked_elements
            if 'bounded' in kwargs and kwargs['bounded'] is True:
                if kwargs['fitter'] == 'mpfit':
                    self.set_mpfit_parameters_info()
                    kwargs['bounded'] = None
                elif kwargs['fitter'] in ("tnc", "l_bfgs_b"):
                    self.set_boundaries()
                    kwargs['bounded'] = None
                else:
                    messages.information(
                        "The chosen fitter does not suppport bounding."
                        "If you require bounding please select one of the "
                        "following fitters instead: mpfit, tnc, l_bfgs_b")
                    kwargs['bounded'] = False
            if maxval > 0:
                pbar = progressbar.progressbar(maxval=maxval,
                                               disabled=not show_progressbar)
            i = 0
            self.axes_manager.disconnect(self.fetch_stored_values)
            for index in self.axes_manager:
                if mask is None or not mask[index[::-1]]:
                    self.fetch_stored_values(only_fixed=fetch_only_fixed)
                    self.fit(**kwargs)
                    i += 1
                    if maxval > 0:
                        pbar.update(i)
                if autosave is True and i % autosave_every == 0:
                    self.save_parameters2file(autosave_fn)
            if maxval > 0:
                pbar.finish()
            self.axes_manager.connect(self.fetch_stored_values)
            if autosave is True:
                messages.information(
                    'Deleting the temporary file %s pixels' % (
                        autosave_fn + 'npz'))
                os.remove(autosave_fn + '.npz')
        else:
            # look for cluster
            from hyperspy.misc import multiprocessing
            pool, pool_type = multiprocessing.pool(parallel)
            import inspect
            # import function to pass to workers
            # split model and send to workers
            # self.axes_manager.disconnect(self.fetch_stored_values)
            self.unfold()
            size = self.spectrum.axes_manager.navigation_size
            if size / parallel > max_chunk_size:
                cuts = np.array_split(np.arange(size), size / max_chunk_size)
            else:
                cuts = np.array_split(np.arange(size), parallel)
            pass_slices = [(l[0], l[-1] + 1) for l in cuts]
            # add all arguments to kwargs
            kwargs_multi = kwargs.copy()
            [kwargs_multi.update({arg: locals()[arg]})
                for arg in inspect.getargspec(self.multifit).args]

            # add default arguments from the specific model
            m_fit_args = inspect.getargspec(self.fit)
            for i in range(-len(m_fit_args.defaults), 0):
                arg = m_fit_args.args[i]
                if arg not in kwargs_multi.keys():
                    kwargs_multi.update({arg: m_fit_args.defaults[i]})
#            if mask is not None:
#                unf_mask = mask.copy().ravel()
#                masks = [unf_mask[l[0]: l[-1] + 1] for l in cuts]
            try:
                del kwargs_multi['kind']
            except:
                pass
            del kwargs_multi['self']
            kwargs_multi['parallel'] = 1
            kwargs_multi['show_progressbar'] = False
            models = []
            for i, l in enumerate(cuts):
                if mask is not None:
                    kwargs_multi['mask'] = mask.copy().ravel()[l[0]: l[-1] + 1]
                models.append((self.inav[l[0]: l[-1] + 1].as_dictionary(),
                               kwargs_multi.copy()))
                del models[-1][0]['spectrum']['metadata']['_HyperSpy']
            results = pool.map_sync(multiprocessing.multifit, models)
            # results = map(multiprocessing.multifit, models)
            if pool_type == 'mp':
                pool.close()
                pool.join()
            #results = results.get(timeout=36*36*24*1000)
            # return results
            for model_dict, slices in zip(results, pass_slices):
                self.chisq.data[
                    slices[0]:slices[1]] = model_dict['chisq']['data'].copy()
                for ic, c in enumerate(self):
                    for p in c.parameters:
                        for p_d in model_dict['components'][ic]['parameters']:
                            if p_d['_id_name'] == p._id_name:
                                p.map[slices[0]:slices[1]] = p_d['map'].copy()
            self.fold()

    def save_parameters2file(self, filename):
        """Save the parameters array in binary format

        Parameters
        ----------
        filename : str

        """
        kwds = {}
        i = 0
        for component in self:
            cname = component.name.lower().replace(' ', '_')
            for param in component.parameters:
                pname = param.name.lower().replace(' ', '_')
                kwds['%s_%s.%s' % (i, cname, pname)] = param.map
            i += 1
        np.savez(filename, **kwds)

    def load_parameters_from_file(self, filename):
        """Loads the parameters array from  a binary file written with
        the 'save_parameters2file' function

        Parameters
        ---------
        filename : str

        """

        f = np.load(filename)
        i = 0
        for component in self:  # Cut the parameters list
            cname = component.name.lower().replace(' ', '_')
            for param in component.parameters:
                pname = param.name.lower().replace(' ', '_')
                param.map = f['%s_%s.%s' % (i, cname, pname)]
            i += 1

        self.fetch_stored_values()

    def plot(self, plot_components=False):
        """Plots the current spectrum to the screen and a map with a
        cursor to explore the SI.

        Parameters
        ----------
        plot_components : bool
            If True, add a line per component to the signal figure.

        """

        # If new coordinates are assigned
        self.spectrum.plot()
        _plot = self.spectrum._plot
        l1 = _plot.signal_plot.ax_lines[0]
        color = l1.line.get_color()
        l1.set_line_properties(color=color, type='scatter')

        l2 = hyperspy.drawing.spectrum.SpectrumLine()
        l2.data_function = self._model2plot
        l2.set_line_properties(color='blue', type='line')
        # Add the line to the figure
        _plot.signal_plot.add_line(l2)
        l2.plot()
        on_figure_window_close(_plot.signal_plot.figure,
                               self._close_plot)

        self._model_line = l2
        self._plot = self.spectrum._plot
        self._connect_parameters2update_plot()
        if plot_components is True:
            self.enable_plot_components()

    def _connect_component_line(self, component):
        if hasattr(component, "_model_plot_line"):
            component.connect(component._model_plot_line.update)
            for parameter in component.parameters:
                parameter.connect(component._model_plot_line.update)

    def _disconnect_component_line(self, component):
        if hasattr(component, "_model_plot_line"):
            component.disconnect(component._model_plot_line.update)
            for parameter in component.parameters:
                parameter.disconnect(component._model_plot_line.update)

    def _connect_component_lines(self):
        for component in [component for component in self if
                          component.active]:
            self._connect_component_line(component)

    def _disconnect_component_lines(self):
        for component in [component for component in self if
                          component.active]:
            self._disconnect_component_line(component)

    def _plot_component(self, component):
        line = hyperspy.drawing.spectrum.SpectrumLine()
        line.data_function = component._component2plot
        # Add the line to the figure
        self._plot.signal_plot.add_line(line)
        line.plot()
        component._model_plot_line = line
        self._connect_component_line(component)

    def _update_component_line(self, component):
        if hasattr(component, "_model_plot_line"):
            component._model_plot_line.update()

    def _disable_plot_component(self, component):
        self._disconnect_component_line(component)
        if hasattr(component, "_model_plot_line"):
            component._model_plot_line.close()
            del component._model_plot_line
        self._plot_components = False

    def _close_plot(self):
        if self._plot_components is True:
            self.disable_plot_components()
        self._disconnect_parameters2update_plot()
        self._model_line = None

    def enable_plot_components(self):
        if self._plot is None or self._plot_components:
            return
        self._plot_components = True
        for component in [component for component in self if
                          component.active]:
            self._plot_component(component)

    def disable_plot_components(self):
        if self._plot is None:
            return
        for component in self:
            self._disable_plot_component(component)
        self._plot_components = False

    def set_current_values_to(self, components_list=None, mask=None):
        """Set parameter values for all positions to the current ones.

        Parameters
        ----------
        component_list : list of components, optional
            If a list of components is given, the operation will be performed
            only in the value of the parameters of the given components.
            The components can be specified by name, index or themselves.
        mask : boolean numpy array or None, optional
            The operation won't be performed where mask is True.

        """

        warnings.warn(
            "This method has been renamed to `assign_current_values_to_all` "
            "and it will be removed in the next release", DeprecationWarning)
        return self.assign_current_values_to_all(
            components_list=components_list, mask=mask)

    def assign_current_values_to_all(self, components_list=None, mask=None):
        """Set parameter values for all positions to the current ones.

        Parameters
        ----------
        component_list : list of components, optional
            If a list of components is given, the operation will be performed
            only in the value of the parameters of the given components.
            The components can be specified by name, index or themselves.
        mask : boolean numpy array or None, optional
            The operation won't be performed where mask is True.

        """
        if components_list is None:
            components_list = []
            for comp in self:
                if comp.active:
                    components_list.append(comp)
        else:
            components_list = [self._get_component(x) for x in components_list]

        for comp in components_list:
            for parameter in comp.parameters:
                parameter.assign_current_value_to_all(mask=mask)

    def _enable_ext_bounding(self, components=None):
        """
        """
        if components is None:
            components = self
        for component in components:
            for parameter in component.parameters:
                parameter.ext_bounded = True

    def _disable_ext_bounding(self, components=None):
        """
        """
        if components is None:
            components = self
        for component in components:
            for parameter in component.parameters:
                parameter.ext_bounded = False

    def export_results(self, folder=None, format=None, save_std=False,
                       only_free=True, only_active=True):
        """Export the results of the parameters of the model to the desired
        folder.

        Parameters
        ----------
        folder : str or None
            The path to the folder where the file will be saved. If `None` the
            current folder is used by default.
        format : str
            The format to which the data will be exported. It must be the
            extension of any format supported by HyperSpy. If None, the default
            format for exporting as defined in the `Preferences` will be used.
        save_std : bool
            If True, also the standard deviation will be saved.
        only_free : bool
            If True, only the value of the parameters that are free will be
            exported.
        only_active : bool
            If True, only the value of the active parameters will be exported.

        Notes
        -----
        The name of the files will be determined by each the Component and
        each Parameter name attributes. Therefore, it is possible to customise
        the file names modify the name attributes.

        """
        for component in self:
            if only_active is False or component.active:
                component.export(folder=folder, format=format,
                                 save_std=save_std, only_free=only_free)

    def plot_results(self, only_free=True, only_active=True):
        """Plot the value of the parameters of the model

        Parameters
        ----------

        only_free : bool
            If True, only the value of the parameters that are free will be
            plotted.
        only_active : bool
            If True, only the value of the active parameters will be plotted.

        Notes
        -----
        The name of the files will be determined by each the Component and
        each Parameter name attributes. Therefore, it is possible to customise
        the file names modify the name attributes.

        """
        for component in self:
            if only_active is False or component.active:
                component.plot(only_free=only_free)

    def print_current_values(self, only_free=True):
        """Print the value of each parameter of the model.

        Parameters
        ----------
        only_free : bool
            If True, only the value of the parameters that are free will
             be printed.

        """
        print "Components\tParameter\tValue"
        for component in self:
            if component.active:
                if component.name:
                    print(component.name)
                else:
                    print(component._id_name)
                parameters = component.free_parameters if only_free \
                    else component.parameters
                for parameter in parameters:
                    if not hasattr(parameter.value, '__iter__'):
                        print("\t\t%s\t%g" % (
                            parameter.name, parameter.value))

    def enable_adjust_position(
            self, components=None, fix_them=True, show_label=True):
        """Allow changing the *x* position of component by dragging
        a vertical line that is plotted in the signal model figure

        Parameters
        ----------
        components : {None, list of components}
            If None, the position of all the active components of the
            model that has a well defined *x* position with a value
            in the axis range will get a position adjustment line.
            Otherwise the feature is added only to the given components.
            The components can be specified by name, index or themselves.
        fix_them : bool
            If True the position parameter of the components will be
            temporarily fixed until adjust position is disable.
            This can
            be useful to iteratively adjust the component positions and
            fit the model.
        show_label : bool, optional
            If True, a label showing the component name is added to the
            plot next to the vertical line.

        See also
        --------
        disable_adjust_position

        """
        if (self._plot is None or
                self._plot.is_active() is False):
            self.plot()
        if self._position_widgets:
            self.disable_adjust_position()
        on_figure_window_close(self._plot.signal_plot.figure,
                               self.disable_adjust_position)
        if components:
            components = [self._get_component(x) for x in components]
        else:
            self._adjust_position_all = (fix_them, show_label)

        components = components if components else self
        if not components:
            # The model does not have components so we do nothing
            return
        components = [
            component for component in components if component.active]
        for component in components:
            self._make_position_adjuster(component, fix_them, show_label)

    def _make_position_adjuster(self, component, fix_it, show_label):
        if (component._position is not None and
                not component._position.twin):
            set_value = component._position._setvalue
            get_value = component._position._getvalue
        else:
            return
        # Create an AxesManager for the widget
        axis_dict = self.axes_manager.signal_axes[0].get_axis_dictionary()
        am = AxesManager([axis_dict, ])
        am._axes[0].navigate = True
        try:
            am._axes[0].value = get_value()
        except TraitError:
            # The value is outside of the axis range
            return
        # Create the vertical line and labels
        if show_label:
            self._position_widgets.extend((
                DraggableVerticalLine(am),
                DraggableLabel(am),))
            # Store the component for bookkeeping, and to reset
            # its twin when disabling adjust position
            self._position_widgets[-2].component = component
            self._position_widgets[-1].component = component
            w = self._position_widgets[-1]
            w.string = component._get_short_description().replace(
                ' component', '')
            w.add_axes(self._plot.signal_plot.ax)
            self._position_widgets[-2].add_axes(
                self._plot.signal_plot.ax)
        else:
            self._position_widgets.extend((
                DraggableVerticalLine(am),))
            # Store the component for bookkeeping, and to reset
            # its twin when disabling adjust position
            self._position_widgets[-1].component = component
            self._position_widgets[-1].add_axes(
                self._plot.signal_plot.ax)
        # Create widget -> parameter connection
        am._axes[0].continuous_value = True
        am._axes[0].on_trait_change(set_value, 'value')
        # Create parameter -> widget connection
        # This is done with a duck typing trick
        # We disguise the AxesManager axis of Parameter by adding
        # the _twin attribute
        am._axes[0]._twins = set()
        component._position.twin = am._axes[0]

    def disable_adjust_position(self):
        """Disables the interactive adjust position feature

        See also
        --------
        enable_adjust_position

        """
        self._adjust_position_all = False
        while self._position_widgets:
            pw = self._position_widgets.pop()
            if hasattr(pw, 'component'):
                pw.component._position.twin = None
                del pw.component
            pw.close()
            del pw

    def fit_component(self, component, signal_range="interactive",
                      estimate_parameters=True, fit_independent=False, **kwargs):
        """Fit just the given component in the given signal range.

        This method is useful to obtain starting parameters for the
        components. Any keyword arguments are passed to the fit method.

        Parameters
        ----------
        component : component instance
            The component must be in the model, otherwise an exception
            is raised. The component can be specified by name, index or itself.
        signal_range : {'interactive', (left_value, right_value), None}
            If 'interactive' the signal range is selected using the span
             selector on the spectrum plot. The signal range can also
             be manually specified by passing a tuple of floats. If None
             the current signal range is used.
        estimate_parameters : bool, default True
            If True will check if the component has an
            estimate_parameters function, and use it to estimate the
            parameters in the component.
        fit_independent : bool, default False
            If True, all other components are disabled. If False, all other
            component paramemeters are fixed.

        Examples
        --------
        Signal range set interactivly

        >>> g1 = components.Gaussian()
        >>> m.append(g1)
        >>> m.fit_component(g1)

        Signal range set through direct input

        >>> m.fit_component(g1, signal_range=(50,100))
        """
        component = self._get_component(component)
        cf = ComponentFit(self, component, signal_range,
                          estimate_parameters, fit_independent, **kwargs)
        if signal_range == "interactive":
            cf.edit_traits()
        else:
            cf.apply()

    def set_parameters_not_free(self, component_list=None,
                                parameter_name_list=None):
        """
        Sets the parameters in a component in a model to not free.

        Parameters
        ----------
        component_list : None, or list of hyperspy components, optional
            If None, will apply the function to all components in the model.
            If list of components, will apply the functions to the components
            in the list.  The components can be specified by name, index or
            themselves.
        parameter_name_list : None or list of strings, optional
            If None, will set all the parameters to not free.
            If list of strings, will set all the parameters with the same name
            as the strings in parameter_name_list to not free.

        Examples
        --------
        >>> v1 = components.Voigt()
        >>> m.append(v1)
        >>> m.set_parameters_not_free()

        >>> m.set_parameters_not_free(component_list=[v1], parameter_name_list=['area','centre'])

        See also
        --------
        set_parameters_free
        hyperspy.component.Component.set_parameters_free
        hyperspy.component.Component.set_parameters_not_free
        """

        if not component_list:
            component_list = []
            for _component in self:
                component_list.append(_component)
        else:
            component_list = [self._get_component(x) for x in component_list]

        for _component in component_list:
            _component.set_parameters_not_free(parameter_name_list)

    def set_parameters_free(self, component_list=None,
                            parameter_name_list=None):
        """
        Sets the parameters in a component in a model to free.

        Parameters
        ----------
        component_list : None, or list of hyperspy components, optional
            If None, will apply the function to all components in the model.
            If list of components, will apply the functions to the components
            in the list. The components can be specified by name, index or
            themselves.

        parameter_name_list : None or list of strings, optional
            If None, will set all the parameters to not free.
            If list of strings, will set all the parameters with the same name
            as the strings in parameter_name_list to not free.

        Examples
        --------
        >>> v1 = components.Voigt()
        >>> m.append(v1)
        >>> m.set_parameters_free()
        >>> m.set_parameters_free(component_list=[v1], parameter_name_list=['area','centre'])

        See also
        --------
        set_parameters_not_free
        hyperspy.component.Component.set_parameters_free
        hyperspy.component.Component.set_parameters_not_free
        """

        if not component_list:
            component_list = []
            for _component in self:
                component_list.append(_component)
        else:
            component_list = [self._get_component(x) for x in component_list]

        for _component in component_list:
            _component.set_parameters_free(parameter_name_list)

    def set_parameters_value(
            self, parameter_name, value, component_list=None, only_current=False):
        """
        Sets the value of a parameter in components in a model to a specified value

        Parameters
        ----------
        parameter_name : string
            Name of the parameter whos value will be changed
        value : number
            The new value of the parameter
        component_list : list of hyperspy components, optional
            A list of components whos parameters will changed. The components
            can be specified by name, index or themselves.

        only_current : bool, default False
            If True, will only change the parameter value at the current position in the model
            If False, will change the parameter value for all the positions.

        Examples
        --------
        >>> v1 = components.Voigt()
        >>> v2 = components.Voigt()
        >>> m.extend([v1,v2])
        >>> m.set_parameters_value('area', 5)
        >>> m.set_parameters_value('area', 5, component_list=[v1])
        >>> m.set_parameters_value('area', 5, component_list=[v1], only_current=True)

        """

        if not component_list:
            component_list = []
            for _component in self:
                component_list.append(_component)
        else:
            component_list = [self._get_component(x) for x in component_list]

        for _component in component_list:
            for _parameter in _component.parameters:
                if _parameter.name == parameter_name:
                    if only_current:
                        _parameter.value = value
                        _parameter.store_current_value_in_array()
                    else:
                        _parameter.value = value
                        _parameter.assign_current_value_to_all()

    def as_dictionary(self, indices=None):
        """Returns a dictionary of the model, including full Signal dictionary,
        all components and all values of their components, and twin functions.

        Parameters
        ----------
        indices : tuple
            A tuple of indices to return a particular point of a model
        Returns
        -------
        dictionary : a complete dictionary of the model

        Examples
        --------
        >>> s = signals.Spectrum(np.random.random((10,100)))
        >>> m = create_model(s)
        >>> l1 = components.Lorentzian()
        >>> l2 = components.Lorentzian()
        >>> m.append(l1)
        >>> m.append(l2)
        >>> dict = m.as_dictionary()
        >>> m2 = create_model(dict)

        """
        dic = {}
        if indices is not None:
            dic['spectrum'] = self.spectrum.inav[indices]._to_dictionary()
            dic['chisq'] = self.chisq[indices]._to_dictionary()
            dic['dof'] = self.dof[indices]._to_dictionary()
            if self._low_loss is not None:
                dic['low_loss'] = self._low_loss.inav[indices]._to_dictionary()
            else:
                dic['low_loss'] = self._low_loss
        else:
            dic['chisq'] = self.chisq._to_dictionary()
            dic['dof'] = self.dof._to_dictionary()
            dic['spectrum'] = self.spectrum._to_dictionary()
            if self._low_loss is not None:
                dic['low_loss'] = self._low_loss._to_dictionary()
            else:
                dic['low_loss'] = self._low_loss
        dic['components'] = [c.as_dictionary(indices) for c in self]
        dic['free_parameters_boundaries'] = copy.deepcopy(
            self.free_parameters_boundaries)
        dic['convolved'] = self.convolved

        def remove_empty_numpy_strings(dic):
            for k, v in dic.iteritems():
                if isinstance(v, dict):
                    remove_empty_numpy_strings(v)
                elif isinstance(v, list):
                    for vv in v:
                        if isinstance(vv, dict):
                            remove_empty_numpy_strings(vv)
                        elif isinstance(vv, numpy.string_) and len(vv) == 0:
                            vv = ''
                elif isinstance(v, numpy.string_) and len(v) == 0:
                    del dic[k]
                    dic[k] = ''
        remove_empty_numpy_strings(dic)

        return dic

    def unfold(self):
        """Modifies the shape of the model by unfolding the navigation dimensions
        see signal.unfold_navigation_space()
        """
        old_chisq_data = self.chisq.data.copy()
        old_dof_data = self.dof.data.copy()
        self.spectrum.unfold_navigation_space()
        nav_shape = self.spectrum.axes_manager.navigation_shape[::-1]
        self.chisq = self.spectrum._get_navigation_signal()
        self.chisq.change_dtype("float")
        self.chisq.data = old_chisq_data.reshape(nav_shape)
        self.chisq.metadata.General.title = self.spectrum.metadata.General.title + \
            ' chi-squared'
        self.dof = self.chisq._deepcopy_with_new_data(
            old_dof_data.reshape(nav_shape).astype(int))
        self.dof.metadata.General.title = self.spectrum.metadata.General.title + \
            ' degrees of freedom'
        self.axes_manager = self.spectrum.axes_manager
        for c in self:
            c._axes_manager = self.axes_manager
            for p in c.parameters:
                p.map = p.map.reshape(nav_shape)

    def fold(self):
        """If the model was previously unfolded, folds it back"""
        old_chisq_data = self.chisq.data.copy()
        old_dof_data = self.dof.data.copy()
        self.spectrum.fold()
        nav_shape = self.spectrum.axes_manager.navigation_shape[::-1]
        self.chisq = self.spectrum._get_navigation_signal()
        self.chisq.change_dtype("float")
        self.chisq.data = old_chisq_data.reshape(nav_shape)
        self.chisq.metadata.General.title = self.spectrum.metadata.General.title + \
            ' chi-squared'
        self.dof = self.chisq._deepcopy_with_new_data(
            old_dof_data.reshape(nav_shape).astype(int))
        self.dof.metadata.General.title = self.spectrum.metadata.General.title + \
            ' degrees of freedom'
        self.axes_manager = self.spectrum.axes_manager
        for c in self:
            c._axes_manager = self.axes_manager
            for p in c.parameters:
                p.map = p.map.reshape(nav_shape)

    def set_component_active_value(
            self, value, component_list=None, only_current=False):
        """
        Sets the component 'active' parameter to a specified value

        Parameters
        ----------
        value : bool
            The new value of the 'active' parameter
        component_list : list of hyperspy components, optional
            A list of components whos parameters will changed. The components
            can be specified by name, index or themselves.

        only_current : bool, default False
            If True, will only change the parameter value at the current position in the model
            If False, will change the parameter value for all the positions.

        Examples
        --------
        >>> v1 = components.Voigt()
        >>> v2 = components.Voigt()
        >>> m.extend([v1,v2])
        >>> m.set_component_active_value(False)
        >>> m.set_component_active_value(True, component_list=[v1])
        >>> m.set_component_active_value(False, component_list=[v1], only_current=True)

        """

        if not component_list:
            component_list = []
            for _component in self:
                component_list.append(_component)
        else:
            component_list = [self._get_component(x) for x in component_list]

        for _component in component_list:
            _component.active = value
            if _component.active_is_multidimensional:
                if only_current:
                    _component._active_array[
                        self.axes_manager.indices[
                            ::-
                            1]] = value
                else:
                    _component._active_array.fill(value)

    def __getitem__(self, value, not_components=False, isNavigation=None):
        """x.__getitem__(y) <==> x[y]"""
        if isinstance(value, str):
            component_list = []
            for component in self:
                if component.name:
                    if component.name == value:
                        component_list.append(component)
                elif component._id_name == value:
                    component_list.append(component)
            if component_list:
                if len(component_list) == 1:
                    return(component_list[0])
                else:
                    raise ValueError(
                        "There are several components with "
                        "the name \"" + str(value) + "\"")
            else:
                raise ValueError(
                    "Component name \"" + str(value) +
                    "\" not found in model")
        elif not not_components:
            return list.__getitem__(self, value)
        else:
            if isNavigation is None:
                raise ValueError('has to be either navigation or signal slice')
            slices = value
            try:
                len(slices)
            except TypeError:
                slices = (slices,)

            if not isNavigation:
                slices_new = ()
                for s in slices:
                    if not isinstance(s, slice):
                        slices_new += (slice(s, s + 1, None),)
                    else:
                        slices_new += (s,)
                slices = slices_new

            _orig_slices = slices

            # Create a deepcopy of self.spectrum that contains a view of
            _spectrum = self.spectrum._deepcopy_with_new_data(
                self.spectrum.data)
            #_spectrum = self.spectrum

            if isNavigation:
                idx = [el.index_in_array for el in
                       _spectrum.axes_manager.navigation_axes]
            else:
                idx = [el.index_in_array for el in
                       _spectrum.axes_manager.signal_axes]

            # Add support for Ellipsis
            if Ellipsis in _orig_slices:
                _orig_slices = list(_orig_slices)
                # Expand the first Ellipsis
                ellipsis_index = _orig_slices.index(Ellipsis)
                _orig_slices.remove(Ellipsis)
                _orig_slices = (_orig_slices[:ellipsis_index] +
                                [slice(None), ] * max(0, len(idx) - len(_orig_slices)) +
                                _orig_slices[ellipsis_index:])
                # Replace all the following Ellipses by :
                while Ellipsis in _orig_slices:
                    _orig_slices[_orig_slices.index(Ellipsis)] = slice(None)
                _orig_slices = tuple(_orig_slices)
            if len(_orig_slices) > len(idx):
                raise IndexError("too many indices")

            slices = np.array([slice(None,)] *
                              len(_spectrum.axes_manager._axes))

            slices[idx] = _orig_slices + (slice(None),) * max(
                0, len(idx) - len(_orig_slices))

            array_slices = []
            for slice_, axis in zip(slices, _spectrum.axes_manager._axes):
                if (isinstance(slice_, slice) or
                        len(_spectrum.axes_manager._axes) < 2):
                    array_slices.append(axis._slice_me(slice_))
                else:
                    if isinstance(slice_, float):
                        slice_ = axis.value2index(slice_)
                    array_slices.append(slice_)
                    _spectrum._remove_axis(axis.index_in_axes_manager)

            _spectrum.data = _spectrum.data[array_slices]
            # _spectrum = self.spectrum.__getitem__(value, isNavigation)
            if self.spectrum.metadata.has_item('Signal.Noise_properties.variance'):
                if isinstance(self.spectrum.metadata.Signal.Noise_properties.variance, Signal):
                    _spectrum.metadata.Signal.Noise_properties.variance = self.spectrum.metadata.Signal.Noise_properties.variance.__getitem__(
                        _orig_slices,
                        isNavigation)
            _spectrum.get_dimensions_from_data()
            from hyperspy.model import Model
            from hyperspy import components
            _model = Model(_spectrum)
            # create components:
            twin_dict = {}
            for c in self:
                try:
                    _model.append(getattr(components, c._id_name)())
                except TypeError:
                    tmp = []
                    for i in c._init_par:
                        tmp.append(getattr(c, i))
                    _model.append(getattr(components, c._id_name)(*tmp))
            if isNavigation:
<<<<<<< HEAD
                _model.dof.data = self.dof.data[array_slices[:-1]]
                _model.chisq.data = self.chisq.data[array_slices[:-1]]
=======
                _model.dof.data = np.atleast_1d(
                    self.dof.data[
                        tuple(
                            array_slices[
                                :-
                                1])])
                _model.chisq.data = np.atleast_1d(
                    self.chisq.data[
                        tuple(
                            array_slices[
                                :-
                                1])])
>>>>>>> 807f728f
                for ic, c in enumerate(_model):
                    c.name = self[ic].name
                    for p_new, p_orig in zip(c.parameters, self[ic].parameters):
                        p_new.free = p_orig.free
                        p_new.std = p_orig.std
                        p_new.ext_bounded = p_orig.ext_bounded
                        p_new.ext_force_positive = p_orig.ext_force_positive
                        p_new.twin_function = p_orig.twin_function
                        p_new.free = p_orig.free
                        #p_new.std = p_orig.std
                        p_new.ext_bounded = p_orig.ext_bounded
                        p_new.ext_force_positive = p_orig.ext_force_positive
                        p_new.twin_inverse_function = p_orig.twin_inverse_function
<<<<<<< HEAD
                        p_new.map = p_orig.map[array_slices[:-1]]
                        #p_new.value = p_new.map['values'].ravel()[0]
=======
                        p_new.map = np.atleast_1d(
                            p_orig.map[
                                tuple(
                                    array_slices[
                                        :-
                                        1])])
>>>>>>> 807f728f
                        p_new.value = p_orig.value
                        twin_dict[id(p_orig)] = ([id(i)
                                                  for i in list(p_orig._twins)], p_new)
                    # if hasattr(c, '_important'):
                    #    for i in c._important:
                    #        if i['signal_like']:
                    #            tmp  = getattr(_model[ic], i['name']).__getitem__(_orig_slices, isNavigation)
                    #            getattr(c, i['name']) = tmp
                    #        else:
                    # getattr(c, i['name']) = getattr(_model[ic], i['name'])
            else:
                for ic, c in enumerate(_model):
                    c.name = self[ic].name
                    for p_new, p_orig in zip(c.parameters, self[ic].parameters):
                        p_new.free = p_orig.free
                        p_new.std = p_orig.std
                        p_new.ext_bounded = p_orig.ext_bounded
                        p_new.ext_force_positive = p_orig.ext_force_positive
                        p_new.twin_function = p_orig.twin_function
                        p_new.twin_inverse_function = p_orig.twin_inverse_function
                        p_new.map = p_orig.map
                        p_new.value = p_new.map['values'].ravel()[0]
                        twin_dict[id(p_orig)] = ([id(i)
                                                  for i in list(p_orig._twins)], p_new)
                _model.dof.data = self.dof.data
                for index in _model.axes_manager:
                    _model._calculate_chisq()
            for k in twin_dict.keys():
                for tw_id in twin_dict[k][0]:
                    twin_dict[tw_id][1].twin = twin_dict[k][1]
            return _model


class modelSpecialSlicers:

    def __init__(self, model, isNavigation):
        self.isNavigation = isNavigation
        self.model = model

    def __getitem__(self, slices):
        return self.model.__getitem__(slices, True, self.isNavigation)<|MERGE_RESOLUTION|>--- conflicted
+++ resolved
@@ -2340,10 +2340,6 @@
                         tmp.append(getattr(c, i))
                     _model.append(getattr(components, c._id_name)(*tmp))
             if isNavigation:
-<<<<<<< HEAD
-                _model.dof.data = self.dof.data[array_slices[:-1]]
-                _model.chisq.data = self.chisq.data[array_slices[:-1]]
-=======
                 _model.dof.data = np.atleast_1d(
                     self.dof.data[
                         tuple(
@@ -2356,7 +2352,6 @@
                             array_slices[
                                 :-
                                 1])])
->>>>>>> 807f728f
                 for ic, c in enumerate(_model):
                     c.name = self[ic].name
                     for p_new, p_orig in zip(c.parameters, self[ic].parameters):
@@ -2370,17 +2365,12 @@
                         p_new.ext_bounded = p_orig.ext_bounded
                         p_new.ext_force_positive = p_orig.ext_force_positive
                         p_new.twin_inverse_function = p_orig.twin_inverse_function
-<<<<<<< HEAD
-                        p_new.map = p_orig.map[array_slices[:-1]]
-                        #p_new.value = p_new.map['values'].ravel()[0]
-=======
                         p_new.map = np.atleast_1d(
                             p_orig.map[
                                 tuple(
                                     array_slices[
                                         :-
                                         1])])
->>>>>>> 807f728f
                         p_new.value = p_orig.value
                         twin_dict[id(p_orig)] = ([id(i)
                                                   for i in list(p_orig._twins)], p_new)
