--- conflicted
+++ resolved
@@ -22,11 +22,8 @@
 from hyperspy.signals import EDSSEMSpectrum
 from hyperspy.defaults_parser import preferences
 from hyperspy.components import Gaussian
-<<<<<<< HEAD
 from hyperspy.misc.eds.elements import elements as elements_EDS
 from hyperspy.misc.eds import utils as utils_eds
-=======
->>>>>>> 8480062d
 from hyperspy import utils
 
 
@@ -39,17 +36,10 @@
         s.axes_manager.signal_axes[0].units = "keV"
         s.axes_manager.signal_axes[0].name = "Energy"
         s.mapped_parameters.SEM.EDS.live_time = 3.1
-<<<<<<< HEAD
-        s.mapped_parameters.SEM.beam_energy = 15.0 
-        s.mapped_parameters.SEM.tilt_stage = -38
-        s.mapped_parameters.SEM.EDS.azimuth_angle = 63
-        s.mapped_parameters.SEM.EDS.elevation_angle = 35      
-=======
         s.mapped_parameters.SEM.beam_energy = 15.0
         s.mapped_parameters.SEM.tilt_stage = -38
         s.mapped_parameters.SEM.EDS.azimuth_angle = 63
         s.mapped_parameters.SEM.EDS.elevation_angle = 35
->>>>>>> 8480062d
         self.signal = s
 
     def test_sum_live_time(self):
@@ -129,23 +119,13 @@
         energy_axis.offset = -0.10
         s.get_calibration_from(scalib)
         assert_equal(s.axes_manager.signal_axes[0].scale,
-<<<<<<< HEAD
-            energy_axis.scale)
-            
+                     energy_axis.scale)
+
     def test_take_off_angle(self):
         s = self.signal
-        assert_equal(s.get_take_off_angle(),12.886929785732487)
-        
-        
-=======
-                     energy_axis.scale)
-
-    def test_take_off_angle(self):
-        s = self.signal
         assert_equal(s.get_take_off_angle(), 12.886929785732487)
 
 
->>>>>>> 8480062d
 class Test_get_intentisity_map:
 
     def setUp(self):
@@ -181,7 +161,6 @@
                                              plot_result=False,
                                              integration_window_factor=5)[0]
         assert_true(np.allclose(1, sAl.data, atol=1e-3))
-<<<<<<< HEAD
         
         
 class Test_quantification:
@@ -406,28 +385,6 @@
         
         
 
-class Test_tools_bulk:
-    def setUp(self):
-        s = EDSSEMSpectrum(np.ones(1024))
-        s.mapped_parameters.SEM.beam_energy = 5.0
-        s.set_elements(['Al','Zn'])
-        s.add_lines()
-        self.signal = s
-    def test_range(self):
-        s = self.signal
-        mp = s.mapped_parameters
-        elec_range = utils.eds.electron_range(mp.Sample.elements[0],
-            mp.SEM.beam_energy,rho='auto',tilt=mp.SEM.tilt_stage)
-        assert_equal(elec_range,0.41350651162374225)
-        
-        density = utils.eds.density_from_composition(mp.Sample.elements,[0.8,0.2])
-        xr_range = utils.eds.xray_range(mp.Sample.Xray_lines[0],
-            mp.SEM.beam_energy,rho=density)
-        assert_equal(xr_range,0.19002078834049554)
-        
-    
-=======
-
 
 class Test_tools_bulk:
 
@@ -455,5 +412,4 @@
             mp.Sample.Xray_lines[0],
             mp.SEM.beam_energy,
             density=4.37499648818)
-        assert_equal(xr_range, 0.19002078834050035)
->>>>>>> 8480062d
+        assert_equal(xr_range, 0.19002078834050035)