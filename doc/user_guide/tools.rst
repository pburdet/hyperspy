--- conflicted
+++ resolved
@@ -493,11 +493,7 @@
 .. code-block:: python
 
     >>> import scipy.ndimage
-<<<<<<< HEAD
-    >>> image_stack = signals.Image(np.array([scipy.misc.lena()]))
-=======
     >>> image_stack = signals.Image(np.array([scipy.misc.lena()]*5))
->>>>>>> bdd862fc
     >>> image_stack.axes_manager[1].name = "x"
     >>> image_stack.axes_manager[2].name = "y"
     >>> for image, angle in zip(image_stack, (0, 45, 90, 135, 180)):
@@ -509,21 +505,6 @@
 .. figure::  images/rotate_lena.png
   :align:   center
   :width:   500  
-<<<<<<< HEAD
-
-Note that the list of images can be retrieved from collage with 
-:py:meth:`~.signal.Signal.split`:
-
-.. code-block:: python
-
-    >>> collage.split()
-    [<Image, title: , dimensions: (|512, 512)>,
-     <Image, title: , dimensions: (|512, 512)>,
-     <Image, title: , dimensions: (|512, 512)>,
-     <Image, title: , dimensions: (|512, 512)>,
-     <Image, title: , dimensions: (|512, 512)>]
-=======
->>>>>>> bdd862fc
 
 .. versionadded:: 0.7
 
