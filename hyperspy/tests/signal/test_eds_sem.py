--- conflicted
+++ resolved
@@ -131,11 +131,7 @@
         s = self.signal[0, 0]
         signal_type = 'EDS_TEM'
         mp = s.metadata
-<<<<<<< HEAD
-        mp.Acquisition_instrument.SEM.Detector.EDS.energy_resolution_MnKa =\
-=======
         mp.Acquisition_instrument.SEM.Detector.EDS.energy_resolution_MnKa = \
->>>>>>> a05d4f69
             125.3
         sTEM = s.deepcopy()
         sTEM.set_signal_type(signal_type)
@@ -212,14 +208,11 @@
                                              plot_result=False,
                                              integration_window_factor=5)[0]
         nose.tools.assert_true(np.allclose(24.99516, sAl.data, atol=1e-3))
-<<<<<<< HEAD
         s.axes_manager[-1].offset = 1.0
         sC = s.get_lines_intensity(["C_Ka"], plot_result=False)
         nose.tools.assert_equal(len(sC), 0)
-=======
         nose.tools.assert_true(sAl.metadata.Sample.elements, ["Al"])
         nose.tools.assert_true(sAl.metadata.Sample.xray_lines, ["Al_Ka"])
->>>>>>> a05d4f69
 
     def test_model_deconvolution(self):
         s = self.signal
