--- conflicted
+++ resolved
@@ -26,26 +26,16 @@
 - conda update --yes conda
 
 install:
-<<<<<<< HEAD
-- DEPS="nose numpy scipy matplotlib ipython h5py sympy scikit-learn dill natsort mock
-  setuptools cython"
-- conda create -n testenv --yes $DEPS
-- source activate testenv
-- conda install pip
-- pip install coverage coveralls traits traitsui request
-- python setup.py install
-
-script:
-- python setup.py build_ext --inplace
-- python continuous_integration/nosetest.py --with-coverage hyperspy
-=======
-  - DEPS="nose numpy scipy matplotlib ipython h5py sympy scikit-learn dill natsort setuptools scikit-image"
+  - DEPS="nose numpy scipy matplotlib ipython h5py sympy scikit-learn dill natsort setuptools scikit-image cython"
   - conda create -n testenv --yes python=$TRAVIS_PYTHON_VERSION $DEPS
   - source activate testenv
   - conda install pip
   - pip install coverage coveralls traits traitsui request tqdm
   - python setup.py install
->>>>>>> e060c6a3
+
+script:
+  - python setup.py build_ext --inplace
+  - python continuous_integration/nosetest.py --with-coverage hyperspy
 
 after_success:
 - coveralls
