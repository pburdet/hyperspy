# -*- coding: utf-8 -*-
# Copyright 2007-2011 The Hyperspy developers
#
# This file is part of  Hyperspy.
#
#  Hyperspy is free software: you can redistribute it and/or modify
# it under the terms of the GNU General Public License as published by
# the Free Software Foundation, either version 3 of the License, or
# (at your option) any later version.
#
#  Hyperspy is distributed in the hope that it will be useful,
# but WITHOUT ANY WARRANTY; without even the implied warranty of
# MERCHANTABILITY or FITNESS FOR A PARTICULAR PURPOSE.  See the
# GNU General Public License for more details.
#
# You should have received a copy of the GNU General Public License
# along with  Hyperspy.  If not, see <http://www.gnu.org/licenses/>.

import copy
import os
import tempfile

import numpy as np
import numpy.linalg
import scipy.odr as odr
from scipy.optimize import (leastsq,
                            fmin,
                            fmin_cg,
                            fmin_ncg,
                            fmin_bfgs,
                            fmin_cobyla,
                            fmin_l_bfgs_b,
                            fmin_tnc,
                            fmin_powell)
from traits.trait_errors import TraitError
import traits.api as t

from hyperspy import messages
import hyperspy.drawing.spectrum
from hyperspy.axes import AxesManager
from hyperspy.drawing.utils import on_figure_window_close
from hyperspy.misc import progressbar
from hyperspy._signals.eels import EELSSpectrum, Spectrum
from hyperspy.defaults_parser import preferences
from hyperspy.axes import generate_axis
from hyperspy.exceptions import WrongObjectError
from hyperspy.decorators import interactive_range_selector
from hyperspy.misc.mpfit.mpfit import mpfit
from hyperspy.axes import AxesManager
from hyperspy.drawing.widgets import (DraggableVerticalLine,
                                      DraggableLabel)
from hyperspy.gui.tools import ComponentFit

class Model(list):
    """Build and fit a model
    
    Parameters
    ----------
<<<<<<< HEAD
    spectrum : an Spectrum (or any Spectrum subclass) instance

    Attributes
    ----------
    chisq : A Signal of floats
        Chi-squared of the signal (or np.nan if not yet fit)
    dof : A Signal of integers
        Degrees of freedom of the signal (0 if not yet fit)
    red_chisq
=======
    spectrum : an Spectrum (or any Spectrum subclass) instance or a dictionary of a model
>>>>>>> eac72dd7
    """
    
    _firstimetouch = True

    def __init__(self, spectrum, **kwds):

        self._plot = None
        if type(spectrum) is dict:
            self._load_dictionary(spectrum)
        else:
            kwds['spectrum'] = spectrum
            self._load_dictionary(kwds)

    def _load_dictionary(self, dict):
        """Load data from dictionary.

        Parameters
        ----------
        dict : dictionary
            A dictionary containing at least a 'spectrum' keyword with either
            a spectrum itself, or a dictionary created with spectrum._to_dictionary()
            Additionally the dictionary can containt the following items:
            spectrum : Signal type or dictionary
                Either a signal itself, or a dictionary created from one
            axes_manager : dictionary (optional)
                Dictionary to define the axes (see the
                documentation of the AxesManager class for more details).
            free_parameters_boundaries : list (optional)
                A list of free parameters boundaries
            low_loss : (optional)
            convolved : boolean (optional)
            components : dictionary (optional)
                Dictionary, with information about components of the model 
                (see the documentation of component.to_dictionary() method)
        """
        
        if type(dict['spectrum']) is dict:
            self.spectrum = Spectrum(**dict['spectrum'])
        else:
            self.spectrum = dict['spectrum']

        if 'axes_manager' in dict:
            self.axes_manager = AxesManager(dict['axes_manager'])
        else:
            self.axes_manager = self.spectrum.axes_manager
        self.axis = self.axes_manager.signal_axes[0]
        self.axes_manager.connect(self.fetch_stored_values)
        self.channel_switches=np.array([True] * len(self.axis.axis))
<<<<<<< HEAD
        self._low_loss = None
        self._position_widgets = []
        self._plot = None

        self.chisq = spectrum._get_navigation_signal()
        self.chisq.data.fill(np.nan)
        self.chisq.mapped_parameters.title = self.spectrum.mapped_parameters.title + ' chi-squared'
        self.dof = self.chisq._deepcopy_with_new_data(np.zeros_like(self.chisq.data, dtype = 'int'))
        self.dof.mapped_parameters.title = self.spectrum.mapped_parameters.title + ' degrees of freedom'
        
=======

        if 'free_parameters_boundaries' in dict:
            self.free_parameters_boundaries = copy.deepcopy(dict['free_parameters_boundaries'])
        else:
            self.free_parameters_boundaries = None

        if 'low_loss' in dict:
            self._low_loss = copy.deepcopy(dict['low_loss'])
        else:
            self._low_loss = None

        if 'convolved' in dict:
            self.convolved = dict['convolved']
        else:
            self.convolved = False

        if 'components' in dict:
            while len(self) != 0:
                self.remove(self[0])
            id_dict = {}

            for c in dict['components']:
                self.append(c['type']())
                id_dict.update(self[-1]._load_dictionary(c))
            # deal with twins:
            for c in dict['components']:
                for p in c['parameters']:
                    for t in p['_twins']:
                        id_dict[t].twin = id_dict[p['id']]

>>>>>>> eac72dd7
    def __repr__(self):
        return "<Model %s>" % super(Model, self).__repr__()

    def insert(self):
        raise NotImplementedError

    @property
    def spectrum(self):
        return self._spectrum
        
    @spectrum.setter
    def spectrum(self, value):
        if isinstance(value, Spectrum):
            self._spectrum = value
        else:
            raise WrongObjectError(str(type(value)), 'Spectrum')
                    
    @property
    def low_loss(self):
        return self._low_loss
        
    @low_loss.setter
    def low_loss(self, value):
        if value is not None:
            if (value.axes_manager.navigation_shape != 
                self.spectrum.axes_manager.navigation_shape):
                    raise ValueError('The low-loss does not have '
                        'the same navigation dimension as the '
                        'core-loss')
            self._low_loss = value
            self.set_convolution_axis()
            self.convolved = True
        else:
            self._low_loss = value
            self.convolution_axis = None
            self.convolved = False

        
    # Extend the list methods to call the _touch when the model is modified
    def append(self, object):
        object._axes_manager = self.axes_manager
        object._create_arrays()
        list.append(self,object)
        object.model = self
        self._touch()
    
   
    def extend(self, iterable):
        for object in iterable:
            self.append(object)
                
    def __delitem__(self, object):
        list.__delitem__(self,object)
        object.model = None
        self._touch()
    
    def remove(self, object, touch=True):
        list.remove(self,object)
        object.model = None
        if touch is True:
            self._touch() 

    def _touch(self):
        """Run model setup tasks
        
        This function is called everytime that we add or remove components
        from the model.
        """
        if self._get_auto_update_plot() is True:
            self._connect_parameters2update_plot()
        
    __touch = _touch
    
    def set_convolution_axis(self):
        """
        Creates an axis to use to generate the data of the model in the precise
        scale to obtain the correct axis and origin after convolution with the
        lowloss spectrum.
        """
        ll_axis = self.low_loss.axes_manager.signal_axes[0]
        dimension = self.axis.size + ll_axis.size - 1
        step = self.axis.scale
        knot_position = ll_axis.size - ll_axis.value2index(0) - 1
        self.convolution_axis = generate_axis(self.axis.offset, step, 
        dimension, knot_position)
                
    def _connect_parameters2update_plot(self):   
        for component in self:
            component.connect(self.update_plot)
            for parameter in component.parameters:
                if self.spectrum._plot is not None:
                    parameter.connect(self.update_plot)
    
    def _disconnect_parameters2update_plot(self):
        for component in self:
            component.disconnect(self.update_plot)
            for parameter in component.parameters:
                parameter.disconnect(self.update_plot)
    

    def as_signal(self, component_list=None, out_of_range_to_nan=True):
        """Returns a recreation of the dataset using the model.
        the spectral range that is not fitted is filled with nans.
        
        Parameters
        ----------
        component_list : list of hyperspy components, optional
            If a list of components is given, only the components given in the
            list is used in making the returned spectrum
        out_of_range_to_nan : bool
            If True the spectral range that is not fitted is filled with nans.
            
        Returns
        -------
        spectrum : An instance of the same class as `spectrum`.

        Examples
        --------
        >>>> s = signals.Spectrum(np.random.random((10,100)))
        >>>> m = create_model(s)
        >>>> l1 = components.Lorentzian()
        >>>> l2 = components.Lorentzian()
        >>>> m.append(l1)
        >>>> m.append(l2)
        >>>> s1 = m.as_signal()
        >>>> s2 = m.as_signal(component_list=[l1])
    
        """

        # TODO: model cube should dissapear or at least be an option
        if component_list:
            active_state = []
            for component_ in self:
                active_state.append(component_.active)
                if component_ in component_list:
                    component_.active = True 
                else:
                    component_.active = False
        data = np.empty(self.spectrum.data.shape, dtype = 'float')
        data.fill(np.nan)
        if out_of_range_to_nan is True:
            channel_switches_backup = copy.copy(self.channel_switches)
            self.channel_switches[:] = True
        maxval = self.axes_manager.navigation_size
        pbar = progressbar.progressbar(maxval=maxval)
        i = 0
        for index in self.axes_manager:
            self.fetch_stored_values(only_fixed=False)
            data[self.axes_manager._getitem_tuple][
            self.channel_switches] = self.__call__(
                non_convolved=not self.convolved, onlyactive=True)
            i += 1
            if maxval > 0:
                pbar.update(i)
        pbar.finish()
        if out_of_range_to_nan is True:
            self.channel_switches[:] = channel_switches_backup
        spectrum = self.spectrum.__class__(
            data,
            axes=self.spectrum.axes_manager._get_axes_dicts())
        spectrum.mapped_parameters.title = (
            self.spectrum.mapped_parameters.title + " from fitted model")
        if component_list:
            for component_ in self:
                component_.active = active_state.pop(0)
        return spectrum
        
        
    def _get_auto_update_plot(self):
        if self._plot is not None and self._plot.is_active() is True:
            return True
        else:
            return False
            
    def _set_p0(self):
        self.p0 = ()
        for component in self:
            if component.active:
                for parameter in component.free_parameters:
                    self.p0 = (self.p0 + (parameter.value,) 
                    if parameter._number_of_elements == 1
                    else self.p0 + parameter.value)
    
    def set_boundaries(self):
        """Generate the boundary list.
        
        Necessary before fitting with a boundary awared optimizer
        """
        self.free_parameters_boundaries = []
        for component in self:
            if component.active:
                for param in component.free_parameters:
                    if param._number_of_elements == 1:
                        self.free_parameters_boundaries.append((
                        param._bounds))
                    else:
                        self.free_parameters_boundaries.extend((
                        param._bounds))
                        
    def set_mpfit_parameters_info(self):
        self.mpfit_parinfo = []
        for component in self:
            if component.active:
                for param in component.free_parameters:
                    if param._number_of_elements == 1:
                        limited = [False,False]
                        limits = [0,0]
                        if param.bmin is not None:
                            limited[0] = True
                            limits[0] = param.bmin
                        if param.bmax is not None:
                            limited[1] = True
                            limits[1] = param.bmax
                        self.mpfit_parinfo.append(
                        {'limited' : limited,
                         'limits' : limits})

    def store_current_values(self):
        """ Store the parameters of the current coordinates into the 
        parameters array.
        
        If the parameters array has not being defined yet it creates it filling 
        it with the current parameters."""
        for component in self:
            component.store_current_parameters_in_map()

    def fetch_stored_values(self, only_fixed=False):
        """Fetch the value of the parameters that has been previously stored.
        
        Parameters
        ----------
        only_fixed : bool
            If True, only the fixed parameters are fetched.
            
        See Also
        --------
        store_current_values
            
        """
        switch_aap = (False != self._get_auto_update_plot())
        if switch_aap is True:
            self._disconnect_parameters2update_plot()
        for component in self:
            component.fetch_stored_values(only_fixed=only_fixed)
        if switch_aap is True:
            self._connect_parameters2update_plot()
            self.update_plot()

    def update_plot(self):
        if self.spectrum._plot is not None:
            try:
                self.spectrum._plot.signal_plot.ax_lines[1].update()
            except:
                self._disconnect_parameters2update_plot()
                
    def _fetch_values_from_p0(self, p_std=None):
        """Fetch the parameter values from the output of the optimzer `self.p0`
        
        Parameters
        ----------
        p_std : array
            array containing the corresponding standard deviatio
            n
            
        """
        comp_p_std = None
        counter = 0
        for component in self: # Cut the parameters list
            if component.active is True:
                if p_std is not None:
                    comp_p_std = p_std[counter: counter + component._nfree_param]
                component.fetch_values_from_array(
                self.p0[counter: counter + component._nfree_param], 
                comp_p_std, onlyfree=True)
                counter += component._nfree_param

    # Defines the functions for the fitting process -------------------------
    def _model2plot(self, axes_manager, out_of_range2nans=True):
        old_axes_manager = None
        if axes_manager is not self.axes_manager:
            old_axes_manager = self.axes_manager
            self.axes_manager = axes_manager
            self.fetch_stored_values()
        s = self.__call__(non_convolved=False, onlyactive=True)
        if old_axes_manager is not None:
            self.axes_manager = old_axes_manager
            self.fetch_stored_values()
        if out_of_range2nans is True:
            ns = np.empty((self.axis.axis.shape))
            ns.fill(np.nan)
            ns[self.channel_switches] = s
            s = ns
        return s
    
    def __call__(self, non_convolved=False, onlyactive=False) :
        """Returns the corresponding model for the current coordinates
        
        Parameters
        ----------
        non_convolved : bool
            If True it will return the deconvolved model
        only_active : bool
            If True, only the active components will be used to build the model.
            
        cursor: 1 or 2
        
        Returns
        -------
        numpy array
        """
            
        if self.convolved is False or non_convolved is True:
            axis = self.axis.axis[self.channel_switches]
            sum_ = np.zeros(len(axis))
            if onlyactive is True:
                for component in self: # Cut the parameters list
                    if component.active:
                        np.add(sum_, component.function(axis),
                        sum_)
                return sum_
            else:
                for component in self: # Cut the parameters list
                    np.add(sum_, component.function(axis),
                     sum_)
                return sum_

        else: # convolved
            counter = 0
            sum_convolved = np.zeros(len(self.convolution_axis))
            sum_ = np.zeros(len(self.axis.axis))
            for component in self: # Cut the parameters list
                if onlyactive :
                    if component.active:
                        if component.convolved:
                            np.add(sum_convolved,
                            component.function(
                            self.convolution_axis), sum_convolved)
                        else:
                            np.add(sum_,
                            component.function(self.axis.axis), sum_)
                        counter+=component._nfree_param
                else :
                    if component.convolved:
                        np.add(sum_convolved,
                        component.function(self.convolution_axis),
                        sum_convolved)
                    else:
                        np.add(sum_, component.function(self.axis.axis),
                        sum_)
                    counter+=component._nfree_param
            to_return = sum_ + np.convolve(
                self.low_loss(self.axes_manager), 
                sum_convolved, mode="valid")
            to_return = to_return[self.channel_switches]
            return to_return

    # TODO: the way it uses the axes
    def _set_signal_range_in_pixels(self, i1=None, i2=None):
        """Use only the selected spectral range in the fitting routine.
        
        Parameters
        ----------
        i1 : Int
        i2 : Int
        
        Notes
        -----
        To use the full energy range call the function without arguments.
        """

        self.backup_channel_switches = copy.copy(self.channel_switches)
        self.channel_switches[:] = False
        self.channel_switches[i1:i2] = True
        if self._get_auto_update_plot() is True:
            self.update_plot()
            
    @interactive_range_selector   
    def set_signal_range(self, x1=None, x2=None):
        """Use only the selected spectral range defined in its own units in the 
        fitting routine.
        
        Parameters
        ----------
        E1 : None or float
        E2 : None or float
        
        Notes
        -----
        To use the full energy range call the function without arguments.
        """
        i1, i2 = self.axis.value2index(x1), self.axis.value2index(x2)
        self._set_signal_range_in_pixels(i1, i2)

    def _remove_signal_range_in_pixels(self, i1=None, i2=None):
        """Removes the data in the given range from the data range that 
        will be used by the fitting rountine
        
        Parameters
        ----------
        x1 : None or float
        x2 : None or float
        """
        self.channel_switches[i1:i2] = False
        if self._get_auto_update_plot() is True:
            self.update_plot()

    @interactive_range_selector    
    def remove_signal_range(self, x1=None, x2=None):
        """Removes the data in the given range from the data range that 
        will be used by the fitting rountine
        
        Parameters
        ----------
        x1 : None or float
        x2 : None or float
        
        """
        i1, i2 = self.axis.value2index(x1), self.axis.value2index(x2)
        self._remove_signal_range_in_pixels(i1, i2)
        
    def reset_signal_range(self):
        '''Resets the data range'''
        self._set_signal_range_in_pixels()
    
    def _add_signal_range_in_pixels(self, i1=None, i2=None):
        """Adds the data in the given range from the data range that 
        will be used by the fitting rountine
        
        Parameters
        ----------
        x1 : None or float
        x2 : None or float
        """
        self.channel_switches[i1:i2] = True
        if self._get_auto_update_plot() is True:
            self.update_plot()

    @interactive_range_selector    
    def add_signal_range(self, x1=None, x2=None):
        """Adds the data in the given range from the data range that 
        will be used by the fitting rountine
        
        Parameters
        ----------
        x1 : None or float
        x2 : None or float
        
        """
        i1, i2 = self.axis.value2index(x1), self.axis.value2index(x2)
        self._add_signal_range_in_pixels(i1, i2)
        
    def reset_the_signal_range(self):
        self.channel_switches[:] = True
        if self._get_auto_update_plot() is True:
            self.update_plot()

    def _model_function(self,param):

        if self.convolved is True:
            counter = 0
            sum_convolved = np.zeros(len(self.convolution_axis))
            sum = np.zeros(len(self.axis.axis))
            for component in self: # Cut the parameters list
                if component.active is True:
                    if component.convolved is True:
                        np.add(sum_convolved, component.__tempcall__(param[\
                        counter:counter+component._nfree_param],
                        self.convolution_axis), sum_convolved)
                    else:
                        np.add(sum, component.__tempcall__(param[counter:counter + \
                        component._nfree_param], self.axis.axis), sum)
                    counter+=component._nfree_param

            return (sum + np.convolve(self.low_loss(self.axes_manager), 
                                      sum_convolved,mode="valid"))[
                                      self.channel_switches]

        else:
            axis = self.axis.axis[self.channel_switches]
            counter = 0
            first = True
            for component in self: # Cut the parameters list
                if component.active is True:
                    if first is True:
                        sum = component.__tempcall__(param[counter:counter + \
                        component._nfree_param],axis)
                        first = False
                    else:
                        sum += component.__tempcall__(param[counter:counter + \
                        component._nfree_param], axis)
                    counter += component._nfree_param
            return sum

    def _jacobian(self,param, y, weights=None):
        if self.convolved is True:
            counter = 0
            grad = np.zeros(len(self.axis.axis))
            for component in self: # Cut the parameters list
                if component.active:
                    component.fetch_values_from_array(param[counter:counter + \
                    component._nfree_param] , onlyfree=True)
                    if component.convolved:
                        for parameter in component.free_parameters :
                            par_grad = np.convolve(
                            parameter.grad(self.convolution_axis), 
                            self.low_loss(self.axes_manager), 
                            mode="valid")
                            if parameter._twins:
                                for parameter in parameter._twins:
                                    np.add(par_grad, np.convolve(
                                    parameter.grad(
                                    self.convolution_axis), 
                                    self.low_loss(self.axes_manager), 
                                    mode="valid"), par_grad)
                            grad = np.vstack((grad, par_grad))
                        counter += component._nfree_param
                    else:
                        for parameter in component.free_parameters :
                            par_grad = parameter.grad(self.axis.axis)
                            if parameter._twins:
                                for parameter in parameter._twins:
                                    np.add(par_grad, parameter.grad(
                                    self.axis.axis), par_grad)
                            grad = np.vstack((grad, par_grad))
                        counter += component._nfree_param
            if weights is None:
                return grad[1:, self.channel_switches]
            else:
                return grad[1:, self.channel_switches] * weights
        else:
            axis = self.axis.axis[self.channel_switches]
            counter = 0
            grad = axis
            for component in self: # Cut the parameters list
                if component.active:
                    component.fetch_values_from_array(param[counter:counter + \
                    component._nfree_param] , onlyfree=True)
                    for parameter in component.free_parameters :
                        par_grad = parameter.grad(axis)
                        if parameter._twins:
                            for parameter in parameter._twins:
                                np.add(par_grad, parameter.grad(
                                axis), par_grad)
                        grad = np.vstack((grad, par_grad))
                    counter += component._nfree_param
            if weights is None:
                return grad[1:,:]
            else:
                return grad[1:,:] * weights
        
    def _function4odr(self,param,x):
        return self._model_function(param)
    
    def _jacobian4odr(self,param,x):
        return self._jacobian(param, x)
        
    def calculate_p_std(self, p0, method, *args):
        print "Estimating the standard deviation"
        f = self._poisson_likelihood_function if method == 'ml' \
        else self._errfunc2
        hess = approx_hessian(p0,f,*args)
        ihess = np.linalg.inv(hess)
        p_std = np.sqrt(1./np.diag(ihess))
        return p_std

    def _poisson_likelihood_function(self,param,y, weights=None):
        """Returns the likelihood function of the model for the given
        data and parameters
        """
        mf = self._model_function(param)
        return -(y*np.log(mf) - mf).sum()

    def _gradient_ml(self,param, y, weights=None):
        mf = self._model_function(param)
        return -(self._jacobian(param, y)*(y/mf - 1)).sum(1)


    def _errfunc(self,param, y, weights=None):
        errfunc = self._model_function(param) - y
        if weights is None:
            return errfunc
        else:
            return errfunc * weights
    def _errfunc2(self,param, y, weights=None):
        if weights is None:
            return ((self._errfunc(param, y))**2).sum()
        else:
            return ((weights * self._errfunc(param, y))**2).sum()

    def _gradient_ls(self,param, y, weights=None):
        gls =(2*self._errfunc(param, y, weights) * 
        self._jacobian(param, y)).sum(1)
        return gls
        
    def _errfunc4mpfit(self, p, fjac=None, x=None, y=None,
        weights = None):
        if fjac is None:
            errfunc = self._model_function(p) - y
            if weights is not None:
                errfunc *= weights
            jacobian = None
            status = 0
            return [status, errfunc]
        else:
            return [0, self._jacobian(p,y).T]

    def _calculate_chisq(self):
        if self.spectrum.variance is None:
            print ("Variance is not set, so using default value of 1.0")
            print ("The results are meaningless unless you set the variance yourself!")
            variance = 1.0
        else:
            variance = self.spectrum.variance[self.spectrum.axes_manager.indices[::-1]]
        d= self() - self.spectrum()[self.channel_switches]
        d *= d/variance # d = difference^2 / variance
        self.chisq.data[self.spectrum.axes_manager.indices[::-1]]= sum(d)

    def _set_current_degrees_of_freedom(self):
        self.dof.data[self.spectrum.axes_manager.indices[::-1]] = len(self.p0)

    @property
    def red_chisq(self):
        """Reduced chi-squared. Calculated from self.chisq and self.dof
        """
        tmp = self.chisq / ( - self.dof + sum(self.channel_switches) - 1)
        tmp.mapped_parameters.title = self.spectrum.mapped_parameters.title + ' reduced chi-squared'
        return tmp

        
    def fit(self, fitter=None, method='ls', grad=False, weights=None,
            bounded=False, ext_bounding=False, update_plot=False, 
            **kwargs):
        """Fits the model to the experimental data
        
        Parameters
        ----------
        fitter : {None, "leastsq", "odr", "mpfit", "fmin"}
            The optimizer to perform the fitting. If None the fitter
            defined in the Preferences is used. leastsq is the most 
            stable but it does not support bounding. mpfit supports
            bounding. fmin is the only one that supports 
            maximum likelihood estimation, but it is less robust than 
            the Levenberg–Marquardt based leastsq and mpfit, and it is 
            better to use it after one of them to refine the estimation.
        method : {'ls', 'ml'}
            Choose 'ls' (default) for least squares and 'ml' for 
            maximum-likelihood estimation. The latter only works with 
            fitter = 'fmin'.
        grad : bool
            If True, the analytical gradient is used if defined to 
            speed up the estimation. 
        weights : {None, True, numpy.array}
            If None, performs standard least squares. If True 
            performs weighted least squares where the weights are 
            calculated using spectrum.Spectrum.estimate_poissonian_noise_variance. 
            Alternatively, external weights can be supplied by passing
            a weights array of the same dimensions as the signal.
        ext_bounding : bool
            If True, enforce bounding by keeping the value of the 
            parameters constant out of the defined bounding area.
        bounded : bool
            If True performs bounded optimization if the fitter 
            supports it. Currently only mpfit support bounding. 
        update_plot : bool
            If True, the plot is updated during the optimization 
            process. It slows down the optimization but it permits
            to visualize the optimization progress. 
        
        **kwargs : key word arguments
            Any extra key word argument will be passed to the chosen
            fitter
            
        See Also
        --------
        multifit
            
        """
        if fitter is None:
            fitter = preferences.Model.default_fitter
        switch_aap = (update_plot != self._get_auto_update_plot())
        if switch_aap is True and update_plot is False:
            self._disconnect_parameters2update_plot()
            
        self.p_std = None
        self._set_p0()
        if ext_bounding:
            self._enable_ext_bounding()
        if grad is False :
            approx_grad = True
            jacobian = None
            odr_jacobian = None
            grad_ml = None
            grad_ls = None
        else :
            approx_grad = False
            jacobian = self._jacobian
            odr_jacobian = self._jacobian4odr
            grad_ml = self._gradient_ml
            grad_ls = self._gradient_ls
        if method == 'ml':
            weights = None
        if weights is True:
            if self.spectrum.variance is None:
                self.spectrum.estimate_poissonian_noise_variance()
            weights = 1. / np.sqrt(self.spectrum.variance.__getitem__(
            self.axes_manager._getitem_tuple)[self.channel_switches])
        elif weights is not None:
            weights = weights.__getitem__(
                self.axes_manager._getitem_tuple)[
                    self.channel_switches]
        args = (self.spectrum()[self.channel_switches], 
        weights)
        
        # Least squares "dedicated" fitters
        if fitter == "leastsq":
            output = \
            leastsq(self._errfunc, self.p0[:], Dfun = jacobian,
            col_deriv=1, args = args, full_output = True, **kwargs)
            
            self.p0 = output[0]
            var_matrix = output[1]
            # In Scipy 0.7 sometimes the variance matrix is None (maybe a 
            # bug?) so...
            if var_matrix is not None:
                self.p_std = np.sqrt(np.diag(var_matrix))
            self.fit_output = output
        
        elif fitter == "odr":
            modelo = odr.Model(fcn = self._function4odr, 
            fjacb = odr_jacobian)
            mydata = odr.RealData(self.axis.axis[self.channel_switches],
            self.spectrum()[self.channel_switches],
            sx = None,
            sy = (1/weights if weights is not None else None))
            myodr = odr.ODR(mydata, modelo, beta0=self.p0[:])
            myoutput = myodr.run()
            result = myoutput.beta
            self.p_std = myoutput.sd_beta
            self.p0 = result
            self.fit_output = myoutput
            
        elif fitter == 'mpfit':
            autoderivative = 1
            if grad is True:
                autoderivative = 0

            if bounded is True:
                self.set_mpfit_parameters_info()
            elif bounded is False:
                self.mpfit_parinfo = None
            m = mpfit(self._errfunc4mpfit, self.p0[:], 
                parinfo=self.mpfit_parinfo, functkw= {
                'y': self.spectrum()[self.channel_switches], 
                'weights' :weights}, autoderivative = autoderivative,
                quiet = 1)
            self.p0 = m.params
            self.p_std = m.perror
            self.fit_output = m
            
        else:          
        # General optimizers (incluiding constrained ones(tnc,l_bfgs_b)
        # Least squares or maximum likelihood
            if method == 'ml':
                tominimize = self._poisson_likelihood_function
                fprime = grad_ml
            elif method == 'ls':
                tominimize = self._errfunc2
                fprime = grad_ls
                        
            # OPTIMIZERS
            
            # Simple (don't use gradient)
            if fitter == "fmin" :
                self.p0 = fmin(
                    tominimize, self.p0, args = args, **kwargs)
            elif fitter == "powell" :
                self.p0 = fmin_powell(tominimize, self.p0, args = args, 
                **kwargs)
            
            # Make use of the gradient
            elif fitter == "cg" :
                self.p0 = fmin_cg(tominimize, self.p0, fprime = fprime,
                args= args, **kwargs)
            elif fitter == "ncg" :
                self.p0 = fmin_ncg(tominimize, self.p0, fprime = fprime,
                args = args, **kwargs)
            elif fitter == "bfgs" :
                self.p0 = fmin_bfgs(
                    tominimize, self.p0, fprime = fprime,
                    args = args, **kwargs)
            
            # Constrainded optimizers
            
            # Use gradient
            elif fitter == "tnc":
                if bounded is True:
                    self.set_boundaries()
                elif bounded is False:
                    self.self.free_parameters_boundaries = None
                self.p0 = fmin_tnc(tominimize, self.p0, fprime = fprime,
                args = args, bounds = self.free_parameters_boundaries, 
                approx_grad = approx_grad, **kwargs)[0]
            elif fitter == "l_bfgs_b":
                if bounded is True:
                    self.set_boundaries()
                elif bounded is False:
                    self.self.free_parameters_boundaries = None
                self.p0 = fmin_l_bfgs_b(tominimize, self.p0,
                    fprime=fprime, args=args, 
                    bounds=self.free_parameters_boundaries, 
                    approx_grad = approx_grad, **kwargs)[0]
            else:
                print \
                """
                The %s optimizer is not available.

                Available optimizers:
                Unconstrained:
                --------------
                Only least Squares: leastsq and odr
                General: fmin, powell, cg, ncg, bfgs

                Cosntrained:
                ------------
                tnc and l_bfgs_b
                """ % fitter
        self._calculate_chisq()
        self._set_current_degrees_of_freedom()
        if np.iterable(self.p0) == 0:
            self.p0 = (self.p0,)
        self._fetch_values_from_p0(p_std=self.p_std)
        self.store_current_values()
        if ext_bounding is True:
            self._disable_ext_bounding()
        if switch_aap is True and update_plot is False:
            self._connect_parameters2update_plot()
            self.update_plot()            
                
    def multifit(self, mask=None, fetch_only_fixed=False,
                 autosave=False, autosave_every=10, **kwargs):
        """Fit the data to the model at all the positions of the 
        navigation dimensions.        
        
        Parameters
        ----------
        
        mask : {None, numpy.array}
            To mask (do not fit) at certain position pass a numpy.array
            of type bool where True indicates that the data will not be
            fitted at the given position.
        fetch_only_fixed : bool
            If True, only the fixed parameters values will be updated
            when changing the positon.
        autosave : bool
            If True, the result of the fit will be saved automatically
            with a frequency defined by autosave_every.
        autosave_every : int
            Save the result of fitting every given number of spectra.
        
        **kwargs : key word arguments
            Any extra key word argument will be passed to 
            the fit method. See the fit method documentation for 
            a list of valid arguments.
            
        See Also
        --------
        fit
            
        """
        
        if autosave is not False:
            fd, autosave_fn = tempfile.mkstemp(
                prefix = 'hyperspy_autosave-', 
                dir = '.', suffix = '.npz')
            os.close(fd)
            autosave_fn = autosave_fn[:-4]
            messages.information(
            "Autosaving each %s pixels to %s.npz" % (autosave_every, 
                                                     autosave_fn))
            messages.information(
            "When multifit finishes its job the file will be deleted")
        if mask is not None and \
        (mask.shape != tuple(self.axes_manager._navigation_shape_in_array)):
           messages.warning_exit(
           "The mask must be a numpy array of boolen type with "
           " shape: %s" +
           str(self.axes_manager._navigation_shape_in_array))
        masked_elements = 0 if mask is None else mask.sum()
        maxval=self.axes_manager.navigation_size - masked_elements
        if maxval > 0:
            pbar = progressbar.progressbar(maxval=maxval)
        if 'bounded' in kwargs and kwargs['bounded'] is True:
            if kwargs['fitter'] == 'mpfit':
                self.set_mpfit_parameters_info()
                kwargs['bounded'] = None
            elif kwargs['fitter'] in ("tnc", "l_bfgs_b"):
                self.set_boundaries()
                kwargs['bounded'] = None
            else:
                messages.information(
                "The chosen fitter does not suppport bounding."
                "If you require boundinig please select one of the "
                "following fitters instead: mpfit, tnc, l_bfgs_b")
                kwargs['bounded'] = False
        i = 0
        for index in self.axes_manager:
            if mask is None or not mask[index[::-1]]:
                self.fit(**kwargs)
                i += 1
                if maxval > 0:
                    pbar.update(i)
            if autosave is True and i % autosave_every  == 0:
                self.save_parameters2file(autosave_fn)
        if maxval > 0:
            pbar.finish()
        if autosave is True:
            messages.information(
            'Deleting the temporary file %s pixels' % (
                autosave_fn + 'npz'))
            os.remove(autosave_fn + '.npz')

            
    def save_parameters2file(self, filename):
        """Save the parameters array in binary format
        
        Parameters
        ----------
        filename : str
        
        """
        kwds = {}
        i = 0
        for component in self:
            cname = component.name.lower().replace(' ', '_')
            for param in component.parameters:
                pname = param.name.lower().replace(' ', '_')
                kwds['%s_%s.%s' % (i, cname, pname)] = param.map
            i += 1
        np.savez(filename, **kwds)

    def load_parameters_from_file(self,filename):
        """Loads the parameters array from  a binary file written with 
        the 'save_parameters2file' function
        
        Parameters
        ---------
        filename : str
        
        """
        
        f = np.load(filename)
        i = 0
        for component in self: # Cut the parameters list
            cname = component.name.lower().replace(' ', '_')
            for param in component.parameters:
                pname = param.name.lower().replace(' ', '_')
                param.map = f['%s_%s.%s' % (i, cname, pname)]
            i += 1
                
        self.fetch_stored_values()
           
    def plot(self, plot_components=False):
        """Plots the current spectrum to the screen and a map with a 
        cursor to explore the SI.
        
        Parameters
        ----------
        plot_components : bool
            If True, add a line per component to the signal figure.
        
        """
        
        # If new coordinates are assigned
        self.spectrum.plot()
        _plot = self.spectrum._plot
        l1 = _plot.signal_plot.ax_lines[0]
        color = l1.line.get_color()
        l1.set_line_properties(color=color, type='scatter')
        
        l2 = hyperspy.drawing.spectrum.SpectrumLine()
        l2.data_function = self._model2plot
        l2.set_line_properties(color='blue', type='line')        
        # Add the line to the figure
        _plot.signal_plot.add_line(l2)
        l2.plot()
        on_figure_window_close(_plot.signal_plot.figure, 
                                self._disconnect_parameters2update_plot)
        self._plot = self.spectrum._plot
        self._connect_parameters2update_plot()
        if plot_components is True:
            self.enable_plot_components()
        
    def enable_plot_components(self):
        if self._plot is None:
            return
        for component in [component for component in self if
                             component.active is True]:
            line = hyperspy.drawing.spectrum.SpectrumLine()
            line.data_function = component._component2plot       
            # Add the line to the figure
            self._plot.signal_plot.add_line(line)
            line.plot()
            component._model_plot_line = line
        on_figure_window_close(self._plot.signal_plot.figure, 
                                self.disable_plot_components)
                
    def disable_plot_components(self):
        if self._plot is None:
            return
        for component in self:
            if hasattr(component, "_model_plot_line"):
                component._model_plot_line.close()
                del component._model_plot_line        
        
    def set_current_values_to(self, components_list=None, mask=None):
        if components_list is None:
            components_list = []
            for comp in self:
                if comp.active:
                    components_list.append(comp)
        for comp in components_list:
            for parameter in comp.parameters:
                parameter.set_current_value_to(mask = mask)
                
    def _enable_ext_bounding(self,components = None):
        """
        """
        if components is None :
            components = self
        for component in components:
            for parameter in component.parameters:
                parameter.ext_bounded = True
    def _disable_ext_bounding(self,components = None):
        """
        """
        if components is None :
            components = self
        for component in components:
            for parameter in component.parameters:
                parameter.ext_bounded = False
                
    def export_results(self, folder=None, format=None, save_std=False,
                       only_free=True, only_active=True):
        """Export the results of the parameters of the model to the desired
        folder.
        
        Parameters
        ----------
        folder : str or None
            The path to the folder where the file will be saved. If `None` the
            current folder is used by default.
        format : str
            The format to which the data will be exported. It must be the
            extension of any format supported by Hyperspy. If None, the default
            format for exporting as defined in the `Preferences` will be used.
        save_std : bool
            If True, also the standard deviation will be saved.
        only_free : bool
            If True, only the value of the parameters that are free will be
            exported.
        only_active : bool
            If True, only the value of the active parameters will be exported.
            
        Notes
        -----
        The name of the files will be determined by each the Component and
        each Parameter name attributes. Therefore, it is possible to customise
        the file names modify the name attributes.
              
        """
        for component in self:
            if only_active is False or component.active is True:
                component.export(folder=folder, format=format,
                                 save_std=save_std, only_free=only_free)
                                 
    def plot_results(self, only_free=True, only_active = True):
        """Plot the value of the parameters of the model
        
        Parameters
        ----------

        only_free : bool
            If True, only the value of the parameters that are free will be
            plotted.
        only_active : bool
            If True, only the value of the active parameters will be plotted.
            
        Notes
        -----
        The name of the files will be determined by each the Component and
        each Parameter name attributes. Therefore, it is possible to customise
        the file names modify the name attributes.
              
        """
        for component in self:
            if only_active is False or component.active is True:
                component.plot(only_free=only_free)
                
    def print_current_values(self, only_free=True):
        """Print the value of each parameter of the model.
        
        Parameters
        ----------
        only_free : bool
            If True, only the value of the parameters that are free will
             be printed.
             
        """
        print "Components\tParameter\tValue"
        for component in self:
            if component.active is True:
                if component.name:
                    print(component.name)
                else:
                    print(component._id_name)
                parameters = component.free_parameters if only_free \
                    else component.parameters
                for parameter in parameters:
                    if not hasattr(parameter.value, '__iter__'):
                        print("\t\t%s\t%f" % (
                            parameter.name, parameter.value))
                            
    def enable_adjust_position(self, components=None, fix_them=True):
        """Allow changing the *x* position of component by dragging 
        a vertical line that is plotted in the signal model figure
        
        Parameters
        ----------
        components : {None, list of components}
            If None, the position of all the active components of the 
            model that has a well defined *x* position with a value 
            in the axis range will get a position adjustment line. 
            Otherwise the feature is added only to the given components.
        fix_them : bool
            If True the position parameter of the components will be
            temporarily fixed until adjust position is disable.
            This can 
            be useful to iteratively adjust the component positions and 
            fit the model.
            
        See also
        --------
        disable_adjust_position
        
        """
        if (self._plot is None or 
            self._plot.is_active() is False):
            self.plot()
        if self._position_widgets:
            self.disable_adjust_position()
        on_figure_window_close(self._plot.signal_plot.figure, 
                               self.disable_adjust_position)
        components = components if components else self
        if not components:
            # The model does not have components so we do nothing
            return
        components = [
            component for component in components if component.active]
        axis_dict = self.axes_manager.signal_axes[0].get_axis_dictionary()
        for component in self:
            if (component._position is not None and
                not component._position.twin):
                set_value = component._position._setvalue
                get_value = component._position._getvalue        
            else:
                continue
            # Create an AxesManager for the widget
            am = AxesManager([axis_dict,])
            am._axes[0].navigate = True
            try:
                am._axes[0].value = get_value()
            except TraitError:
                # The value is outside of the axis range
                continue
            # Create the vertical line and labels
            self._position_widgets.extend((
                DraggableVerticalLine(am),
                DraggableLabel(am),))
            # Store the component to reset its twin when disabling
            # adjust position
            self._position_widgets[-1].component = component
            w = self._position_widgets[-1]
            w.string = component._get_short_description().replace(
                                                    ' component', '')
            w.add_axes(self._plot.signal_plot.ax)
            self._position_widgets[-2].add_axes(
                                            self._plot.signal_plot.ax)
            # Create widget -> parameter connection
            am._axes[0].continuous_value = True
            am._axes[0].on_trait_change(set_value, 'value')
            # Create parameter -> widget connection
            # This is done with a duck typing trick
            # We disguise the AxesManager axis of Parameter by adding
            # the _twin attribute
            am._axes[0]._twins  = set()
            component._position.twin = am._axes[0]

            
    def disable_adjust_position(self, components=None, fix_them=True):
        """Disables the interactive adjust position feature
        
        See also
        --------
        enable_adjust_position
        
        """
        while self._position_widgets:
            pw = self._position_widgets.pop()
            if hasattr(pw, 'component'):
                pw.component._position.twin = None
                del pw.component
            pw.close()
            del pw

    def fit_component(self, component, signal_range="interactive",
            estimate_parameters=True, fit_independent=False, **kwargs):
        """Fit just the given component in the given signal range.

        This method is useful to obtain starting parameters for the 
        components. Any keyword arguments are passed to the fit method.

        Parameters
        ----------
        component : component instance
            The component must be in the model, otherwise an exception 
            is raised.
        signal_range : {'interactive', (left_value, right_value), None}
            If 'interactive' the signal range is selected using the span
             selector on the spectrum plot. The signal range can also 
             be manually specified by passing a tuple of floats. If None
             the current signal range is used.
        estimate_parameters : bool, default True
            If True will check if the component has an 
            estimate_parameters function, and use it to estimate the
            parameters in the component.
        fit_independent : bool, default False
            If True, all other components are disabled. If False, all other
            component paramemeters are fixed.

        Examples
        --------
        Signal range set interactivly

        >>> g1 = components.Gaussian()
        >>> m.append(g1)
        >>> m.fit_component(g1)
        
        Signal range set through direct input

        >>> m.fit_component(g1, signal_range=(50,100))
        """
        
        cf = ComponentFit(self, component, signal_range,
                estimate_parameters, fit_independent, **kwargs)
        if signal_range == "interactive":
            cf.edit_traits()
        else:
            cf.apply()

    def set_parameters_not_free(self, component_list=None,
            parameter_name_list=None):
        """
        Sets the parameters in a component in a model to not free.

        Parameters
        ----------
        component_list : None, or list of hyperspy components, optional
            If None, will apply the function to all components in the model.
            If list of components, will apply the functions to the components
            in the list.
        parameter_name_list : None or list of strings, optional
            If None, will set all the parameters to not free.
            If list of strings, will set all the parameters with the same name
            as the strings in parameter_name_list to not free.

        Examples
        --------
        >>> v1 = components.Voigt()
        >>> m.append(v1)
        >>> m.set_parameters_not_free()

        >>> m.set_parameters_not_free(component_list=[v1], parameter_name_list=['area','centre'])

        See also
        --------
        set_parameters_free
        hyperspy.component.Component.set_parameters_free
        hyperspy.component.Component.set_parameters_not_free
        """        

        if not component_list:
            component_list = []
            for _component in self:
                component_list.append(_component)

        for _component in component_list:
            _component.set_parameters_not_free(parameter_name_list)    
            
    def set_parameters_free(self, component_list=None,
            parameter_name_list=None):
        """
        Sets the parameters in a component in a model to free.

        Parameters
        ----------
        component_list : None, or list of hyperspy components, optional
            If None, will apply the function to all components in the model.
            If list of components, will apply the functions to the components
            in the list.
        parameter_name_list : None or list of strings, optional
            If None, will set all the parameters to not free.
            If list of strings, will set all the parameters with the same name
            as the strings in parameter_name_list to not free.

        Examples
        --------
        >>> v1 = components.Voigt()
        >>> m.append(v1)
        >>> m.set_parameters_free()
        >>> m.set_parameters_free(component_list=[v1], parameter_name_list=['area','centre'])

        See also
        --------
        set_parameters_not_free
        hyperspy.component.Component.set_parameters_free
        hyperspy.component.Component.set_parameters_not_free
        """   

        if not component_list:
            component_list = []
            for _component in self:
                component_list.append(_component)

        for _component in component_list:
            _component.set_parameters_free(parameter_name_list)

    def set_parameters_value(self, parameter_name, value, component_list=None, only_current=False):
        """
        Sets the value of a parameter in components in a model to a specified value

        Parameters
        ----------
        parameter_name : string
            Name of the parameter whos value will be changed
        value : number
            The new value of the parameter
        component_list : list of hyperspy components, optional
            A list of components whos parameters will changed
        only_current : bool, default False
            If True, will only change the parameter value at the current position in the model
            If False, will change the parameter value for all the positions.
        
        Examples
        --------
        >>> v1 = components.Voigt()
        >>> v2 = components.Voigt()
        >>> m.extend([v1,v2])
        >>> m.set_parameters_value('area', 5)
        >>> m.set_parameters_value('area', 5, component_list=[v1])
        >>> m.set_parameters_value('area', 5, component_list=[v1], only_current=True)
        
        """


        if not component_list:
            component_list = []
            for _component in self:
                component_list.append(_component)

        for _component in component_list:
            for _parameter in _component.parameters:
                if _parameter.name == parameter_name:
                    if only_current:
                        _parameter.value = value
                        _parameter.store_current_value_in_array()
                    else:
                        _parameter.value = value
<<<<<<< HEAD
                        _parameter.assign_current_value_to_all()
=======
                        _parameter.assign_current_value_to_all()
    def as_dictionary(self):
        """Returns a dictionary of the model, including full Signal dictionary,
        all components and all values of their components, and twin functions.

        Returns
        -------
        dictionary : a complete dictionary of the model

        Examples
        --------
        >>>> s = signals.Spectrum(np.random.random((10,100)))
        >>>> m = create_model(s)
        >>>> l1 = components.Lorentzian()
        >>>> l2 = components.Lorentzian()
        >>>> m.append(l1)
        >>>> m.append(l2)
        >>>> dict = m.as_dictionary()
        >>>> m2 = create_model(dict)
    
        """
        dic = {}
        dic['spectrum'] = self.spectrum._to_dictionary()
        dic['components'] = [c.as_dictionary() for c in self]
        dic['axes_manager'] = self.axes_manager._get_axes_dicts()
        dic['free_parameters_boundaries'] = copy.deepcopy(self.free_parameters_boundaries)
        dic['low_loss'] = copy.deepcopy(self._low_loss)
        dic['convolved'] = self.convolved
        return dic
>>>>>>> eac72dd7
<|MERGE_RESOLUTION|>--- conflicted
+++ resolved
@@ -56,8 +56,7 @@
     
     Parameters
     ----------
-<<<<<<< HEAD
-    spectrum : an Spectrum (or any Spectrum subclass) instance
+    spectrum : an Spectrum (or any Spectrum subclass) instance or a dictionary of a model
 
     Attributes
     ----------
@@ -66,9 +65,6 @@
     dof : A Signal of integers
         Degrees of freedom of the signal (0 if not yet fit)
     red_chisq
-=======
-    spectrum : an Spectrum (or any Spectrum subclass) instance or a dictionary of a model
->>>>>>> eac72dd7
     """
     
     _firstimetouch = True
@@ -76,13 +72,14 @@
     def __init__(self, spectrum, **kwds):
 
         self._plot = None
+        self._position_widgets = []
         if type(spectrum) is dict:
             self._load_dictionary(spectrum)
         else:
             kwds['spectrum'] = spectrum
             self._load_dictionary(kwds)
 
-    def _load_dictionary(self, dict):
+    def _load_dictionary(self, dic):
         """Load data from dictionary.
 
         Parameters
@@ -103,63 +100,67 @@
             components : dictionary (optional)
                 Dictionary, with information about components of the model 
                 (see the documentation of component.to_dictionary() method)
-        """
-        
-        if type(dict['spectrum']) is dict:
-            self.spectrum = Spectrum(**dict['spectrum'])
-        else:
-            self.spectrum = dict['spectrum']
-
-        if 'axes_manager' in dict:
-            self.axes_manager = AxesManager(dict['axes_manager'])
+            chisq : dictionary
+                A dictionary of signal of chi-squared
+            dof : dictionary
+                A dictionary of signal of degrees-of-freedom
+        """
+        
+        if type(dic['spectrum']) is dict:
+            self.spectrum = Spectrum(**dic['spectrum'])
+        else:
+            self.spectrum = dic['spectrum']
+
+        if 'axes_manager' in dic:
+            self.axes_manager = AxesManager(dic['axes_manager'])
         else:
             self.axes_manager = self.spectrum.axes_manager
         self.axis = self.axes_manager.signal_axes[0]
         self.axes_manager.connect(self.fetch_stored_values)
         self.channel_switches=np.array([True] * len(self.axis.axis))
-<<<<<<< HEAD
-        self._low_loss = None
-        self._position_widgets = []
-        self._plot = None
-
-        self.chisq = spectrum._get_navigation_signal()
-        self.chisq.data.fill(np.nan)
-        self.chisq.mapped_parameters.title = self.spectrum.mapped_parameters.title + ' chi-squared'
-        self.dof = self.chisq._deepcopy_with_new_data(np.zeros_like(self.chisq.data, dtype = 'int'))
-        self.dof.mapped_parameters.title = self.spectrum.mapped_parameters.title + ' degrees of freedom'
-        
-=======
-
-        if 'free_parameters_boundaries' in dict:
-            self.free_parameters_boundaries = copy.deepcopy(dict['free_parameters_boundaries'])
+
+        if 'chisq' in dic:
+            self.chisq = Spectrum(**dic['chisq'])
+        else:
+            self.chisq = self.spectrum._get_navigation_signal()
+            self.chisq.data.fill(np.nan)
+            self.chisq.mapped_parameters.title = self.spectrum.mapped_parameters.title + ' chi-squared'
+
+        if 'dof' in dic:
+            self.dof = Spectrum(**dic['dof'])
+        else:
+            self.dof = self.chisq._deepcopy_with_new_data(np.zeros_like(self.chisq.data, dtype = 'int'))
+            self.dof.mapped_parameters.title = self.spectrum.mapped_parameters.title + ' degrees of freedom'
+        
+        if 'free_parameters_boundaries' in dic:
+            self.free_parameters_boundaries = dic['free_parameters_boundaries']
         else:
             self.free_parameters_boundaries = None
 
-        if 'low_loss' in dict:
-            self._low_loss = copy.deepcopy(dict['low_loss'])
+        if 'low_loss' in dic:
+            self._low_loss = dic['low_loss']
         else:
             self._low_loss = None
 
-        if 'convolved' in dict:
-            self.convolved = dict['convolved']
+        if 'convolved' in dic:
+            self.convolved = dic['convolved']
         else:
             self.convolved = False
 
-        if 'components' in dict:
+        if 'components' in dic:
             while len(self) != 0:
                 self.remove(self[0])
             id_dict = {}
 
-            for c in dict['components']:
+            for c in dic['components']:
                 self.append(c['type']())
                 id_dict.update(self[-1]._load_dictionary(c))
             # deal with twins:
-            for c in dict['components']:
+            for c in dic['components']:
                 for p in c['parameters']:
                     for t in p['_twins']:
                         id_dict[t].twin = id_dict[p['id']]
 
->>>>>>> eac72dd7
     def __repr__(self):
         return "<Model %s>" % super(Model, self).__repr__()
 
@@ -1537,9 +1538,6 @@
                         _parameter.store_current_value_in_array()
                     else:
                         _parameter.value = value
-<<<<<<< HEAD
-                        _parameter.assign_current_value_to_all()
-=======
                         _parameter.assign_current_value_to_all()
     def as_dictionary(self):
         """Returns a dictionary of the model, including full Signal dictionary,
@@ -1565,8 +1563,9 @@
         dic['spectrum'] = self.spectrum._to_dictionary()
         dic['components'] = [c.as_dictionary() for c in self]
         dic['axes_manager'] = self.axes_manager._get_axes_dicts()
-        dic['free_parameters_boundaries'] = copy.deepcopy(self.free_parameters_boundaries)
+        dic['free_parameters_boundaries'] = self.free_parameters_boundaries
         dic['low_loss'] = copy.deepcopy(self._low_loss)
         dic['convolved'] = self.convolved
+        dic['chisq'] = self.chisq._to_dictionary()
+        dic['dof'] = self.dof._to_dictionary()
         return dic
->>>>>>> eac72dd7
