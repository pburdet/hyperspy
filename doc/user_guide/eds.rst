.. _eds-label:

Energy-Dispersive X-Rays Spectrometry (EDS)
******************************************

.. versionadded:: 0.7

The methods described here are specific to the following signals:

* :py:class:`~._signals.eds_tem.EDSTEMSpectrum`
* :py:class:`~._signals.eds_sem.EDSSEMSpectrum`

This chapter described step by step a qualitative analysis of an EDS 
spectrum (SEM or TEM). 

Spectrum loading and parameters
-------------------------------

Loading
^^^^^^^^

All data are loaded with the :py:func:`~.io.load` function, as described in details in 
:ref:`Loading files<loading_files>`. HyperSpy is able to import different formats,
among them ".msa" and ".rpl" (the raw format of Oxford Instrument and Brucker). 

Here is three example for files exported by Oxford Instrument software (INCA).
For a single spectrum:

.. code-block:: python

    >>> spec = load("spectrum.msa")    
    
For a spectrum_image (The .rpl file is recorded as an image in this example,
The method :py:meth:`~.signal.Signal.as_spectrum` set it back to a spectrum
with the energy axis in first position):

.. code-block:: python

    >>> spec_img = load("spectrum_image.rpl").as_spectrum(0)   
    
For a stack of spectrum_images (The "*" replace all chains of string, in this
example 01, 02, 03,...):

.. code-block:: python

    >>> spec_img_3D = load("spectrum_image_*.rpl",stack=True)  
    >>> spec_img_3D = spec_img_3D.as_spectrum(0) 

.. _eds_calibration-label: 
   
Microscope and detector parameters
^^^^^^^^^^^^^^^^^^^^^^^^^^^^^^^^^^

First, the type of microscope ("EDS_TEM" or "EDS_SEM") needs to be set with the 
:py:meth:`~.signal.Signal.set_signal_type` method. The class of the
object is thus assigned, and specific EDS methods become available.

.. code-block:: python

    >>> spec.set_signal_type("EDS_TEM")
    
or as an argument of the :py:func:`~.io.load` function:
    
.. code-block:: python
    
    >>> spec = load("spectrum.msa",signal_type="EDS_TEM")
    
The main values for the energy axis and the microscope parameters are 
automatically imported from the file, if existing. The microscope and 
detector parameters are stored in stored in the 
:py:attr:`~.signal.Signal.metadata` 
attribute (see :ref:`metadata_structure`). These parameters can be displayed
as follow:
    
.. code-block:: python

    >>> spec.metadata.Acquisition_instrument.TEM
    ├── Detector
    │   └── EDS
    │       ├── azimuth_angle = 0.0
    │       ├── elevation_angle = 37.0
    │       ├── energy_resolution_MnKa = 130.0
    │       ├── live_time = 30.0
    │       └── real_time = 55.0
    ├── beam_current = 0.0
    ├── beam_energy = 300
    └── tilt_stage = 36.0    


These parameters can be set directly:

.. code-block:: python

    >>> spec.metadata.Acquisition_instrument.TEM.beam_energy = 300

or with the  
:py:meth:`~._signals.eds_tem.EDSTEMSpectrum.set_microscope_parameters` method:

.. code-block:: python

    >>> spec.set_microscope_parameters(beam_energy = 300)
    
or raising the gui:
    
.. code-block:: python

    >>> spec.set_microscope_parameters()
    
.. figure::  images/EDS_microscope_parameters_gui.png
   :align:   center
   :width:   350  
   
If the microscope and detector parameters are not written in the original file, some 
of them are set by default. The default values can be changed in the 
:py:class:`~.defaults_parser.Preferences` class (see :ref:`preferences
<configuring-hyperspy-label>`).

.. code-block:: python

    >>> preferences.EDS.eds_detector_elevation = 37
    
or raising the gui:

.. code-block:: python

    >>> preferences.gui()
    
.. figure::  images/EDS_preferences_gui.png
   :align:   center
   :width:   400 

Energy axis
^^^^^^^^^^^

The properties of the energy axis can be set manually with the :py:class:`~.axes.AxesManager`.
(see :ref:`Axis properties<Setting_axis_properties>` for more info):

.. code-block:: python

    >>> spec.axes_manager[-1].name = 'E'
    >>> spec.axes_manager['E'].units = 'kV'
    >>> spec.axes_manager['E'].scale = 0.01
    >>> spec.axes_manager['E'].offset = -0.1

or with the :py:meth:`~.axes.AxesManager.gui` method:

.. code-block:: python

    >>> spec.axes_manager.gui()
    
.. figure::  images/EDS_energy_axis_gui.png
   :align:   center
   :width:   280 
   
Related method
^^^^^^^^^^^^^^

All the above parameters can be copy from one spectrum to another one
with the :py:meth:`~._signals.eds_tem.EDSTEMSpectrum.get_calibration_from`
method.

.. code-block:: python

    >>> # Load spectrum.msa which contains the parameters
    >>> spec = load("spectrum.msa",signal_type="EDS_TEM")
    >>> # Load spectrum_image.rpl which contains no parameters
    >>> spec_img = load("spectrum_image.rpl",signal_type="EDS_TEM").as_spectrum(0)
    >>> # Set all the properties of spec to spec_img
    >>> spec_img.get_calibration_from(spec)
    
.. _eds_sample-label:
   
Describing the sample
---------------------

The description of the sample is stored in metadata.Sample (in the 
:py:attr:`~.signal.Signal.metadata` attribute). It can be displayed as
follow:

.. code-block:: python

    >>> spec.metadata.Sample
    ├── description = Sample 1.3
    ├── elements = ['Al', 'Ni', 'Ti']
    ├── thickness = 100
    └── xray_lines = ['Al_Ka', 'Ni_La', 'Ti_Ka']


The following methods are either called "set" or "add". When "set" 
methods erases all previously defined values, the "add" methods add the
values to the previously defined values.

Elements
^^^^^^^^

The elements present in the sample can be defined with the
:py:meth:`~._signals.eds.EDSSpectrum.set_elements`  and  
:py:meth:`~._signals.eds.EDSSpectrum.add_elements` methods.  Only element
abbreviations are accepted:

.. code-block:: python

    >>> spec.set_elements(["Ni","Ti","Al"])
    >>> spec.add_elements(["Ta"])
    >>> spec.metadata.Sample
    └── elements = ['Al', 'Ni', 'Ta', 'Ti']

X-ray lines
^^^^^^^^^^^

Similarly, the X-ray lines can be defined with the 
:py:meth:`~._signals.eds.EDSSpectrum.set_lines` and 
:py:meth:`~._signals.eds.EDSSpectrum.add_lines` methods. The corresponding 
elements will be added automatically. Several lines per elements can be defined. 

.. code-block:: python

    >>> spec.set_elements(["Ni","Ti","Al"])
    >>> spec.set_lines(["Ni_La","Ti_Ka","Al_Ka"])
    >>> spec.add_lines(["Ti_La"])
    >>> spec.metadata.Sample
    ├── elements = ['Al', 'Ni', 'Ti'] 
    └── xray_lines = ['Al_Ka', 'Ni_La', 'Ti_Ka', 'Ti_La']  
    
These methods can be used automatically, if the beam energy is set. 
The most excited X-ray line is selected per element (highest energy above an 
overvoltage of 2 (< beam energy / 2)).

.. code-block:: python

    >>> spec.set_elements(["Ni","Ti","Al"])
    >>> spec.metadata.Acquisition_instrument.TEM.beam_energy = 30
    >>> spec.add_lines()
    >>> spec.metadata.Sample
    ├── elements = ['Al', 'Ni', 'Ti']
    └── Xray_lines = ['Al_Ka', 'Ni_Ka', 'Ti_Ka']
    >>> spec.metadata.Acquisition_instrument.TEM.beam_energy = 5
    >>> spec.add_lines()
    >>> spec.metadata.Sample
    ├── elements = ['Al', 'Ni', 'Ti']
    └── Xray_lines = ['Al_Ka', 'Ni_La', 'Ti_La']
    
A warning is raised, if setting a X-ray lines higher than the beam energy.

.. code-block:: python

    >>> spec.metadata.Acquisition_instrument.TEM.beam_energy = 5
    >>> spec.add_lines(["Ta_Ka"])
    Warning: Ta Ka is above the data energy range.

            
Element database
^^^^^^^^^^^^^^^^

An elemental database is available with the energy of the X-ray lines. 

.. code-block:: python

    >>>  utils.material.elements.Fe.General_properties
    ├── Z = 26
    ├── atomic_weight = 55.845
    └── name = iron
    >>>  utils.material.elements.Fe.Physical_properties
    └── density (g/cm^3) = 7.874
    >>>  utils.material.elements.Fe.Atomic_properties.Xray_lines
    ├── Ka
    │   ├── energy (keV) = 6.404
    │   └── weight = 1.0
    ├── Kb
    │   ├── energy (keV) = 7.0568
    │   └── weight = 0.1272
    ├── La
    │   ├── energy (keV) = 0.705
    │   └── weight = 1.0
    ├── Lb3
    │   ├── energy (keV) = 0.792
    │   └── weight = 0.02448
    ├── Ll
    │   ├── energy (keV) = 0.615
    │   └── weight = 0.3086
    └── Ln
        ├── energy (keV) = 0.62799
        └── weight = 0.12525

.. _eds_plot-label: 

Plotting
--------

As decribed in :ref:`visualisation<visualization-label>`, the 
:py:meth:`~.signal.Signal.plot` method can be used:

.. code-block:: python

    >>> spec.plot()

.. figure::  images/EDS_plot_spectrum.png
   :align:   center
   :width:   500   
   
An example of plotting EDS data of higher dimension (3D SEM-EDS) is given in
:ref:`visualisation multi-dimension<visualization_multi_dim>`.

.. _get_lines_intensity:


Get lines intensity
^^^^^^^^^^^^^^^^^^^

The :py:meth:`~._signals.eds.EDSSpectrum.get_lines_intensity` 
method generates intensity maps by peak integration.
The width of integration is defined by extending the energy resolution of
Mn Ka to the peak energy ("energy_resolution_MnKa" in metadata). 

.. code-block:: python

    >>> spec_img.get_lines_intensity(['Ni_Ka'],plot_result=True)
    
.. figure::  images/EDS_get_lines_intensity.png
   :align:   center
   :width:   500 
   
The X-ray lines defined in "metadata.Sample.Xray_lines" (see above)
are used by default.
   
.. code-block:: python

    >>> spec_img.set_lines(["Ni_La","Ti_Ka","Al_Ka"])
    >>> spec_img.get_lines_intensity()
    [<Image, title: Intensity of Al_Ka at 1.49 keV from Spectrum image,
     dimensions: (|128, 95)>,
    <Image, title: Intensity of Ni_La at 0.85 keV from Spectrum image,
     dimensions: (|128, 95)>,
    <Image, title: Intensity of Ti_Ka at 4.51 keV from Spectrum image,
     dimensions: (|128, 95)>]
     
The :py:meth:`~.signal.Signal1DTools.integrate_in_range` 
method (see :ref:`spectrum tools<integrate_1D-label>`) provides
an interactive way to generate intensity map.
<<<<<<< HEAD


=======


>>>>>>> 6bbb39ac
.. code-block:: python

    >>> spec.integrate_in_range()
    <Image, title: , dimensions: (|128, 95)>
    
.. figure::  images/EDS_integrate_in_range.png
   :align:   center
   :width:   800
<|MERGE_RESOLUTION|>--- conflicted
+++ resolved
@@ -337,13 +337,8 @@
 The :py:meth:`~.signal.Signal1DTools.integrate_in_range` 
 method (see :ref:`spectrum tools<integrate_1D-label>`) provides
 an interactive way to generate intensity map.
-<<<<<<< HEAD
-
-
-=======
-
-
->>>>>>> 6bbb39ac
+
+
 .. code-block:: python
 
     >>> spec.integrate_in_range()
