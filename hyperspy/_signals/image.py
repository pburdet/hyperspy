--- conflicted
+++ resolved
@@ -44,7 +44,6 @@
         """
         return self.as_spectrum(0 + 3j)
 
-<<<<<<< HEAD
     def tv_denoise(self,
                    weight=50,
                    n_iter_max=200,
@@ -109,7 +108,7 @@
         kernel = kernel / kernel.sum()
         img = self.apply(scipy.ndimage.convolve, weights=kernel)
         return img
-=======
+
     def plot_3D_iso_surface(self,
                             threshold,
                             outline=True,
@@ -184,5 +183,4 @@
             # mlab.outline(color=(0.5,0.5,0.5))
             mlab.outline()
 
-        return figure, src, iso
->>>>>>> ae38a840
+        return figure, src, iso