import numpy as np
import numbers
import warnings

from hyperspy.misc.elements import elements as elements_db
from hyperspy.misc.eds import utils as utils_eds
from hyperspy.misc.eds.ffast_mac import ffast_mac_db as ffast_mac
from hyperspy.misc.utils import stack



def _weight_to_atomic(weight_percent, elements):
    """Convert weight percent (wt%) to atomic percent (at.%).

    Parameters
    ----------
    weight_percent: array of float
        The weight fractions (composition) of the sample.
    elements: list of str
        A list of element abbreviations, e.g. ['Al','Zn']

    Returns
    -------
    atomic_percent : array of float
        Composition in atomic percent.

    Calculate the atomic percent of modern bronze given its weight percent:
    >>> utils.material.weight_to_atomic((88, 12), ("Cu", "Sn"))
    array([ 93.19698614,   6.80301386])

    """
    if len(elements) != len(weight_percent):
        raise ValueError(
            'The number of elements must match the size of the first axis'
            'of weight_percent.')
    atomic_weights = np.array(
        [elements_db[element]['General_properties']['atomic_weight']
            for element in elements])
    atomic_percent = np.array(map(np.divide, weight_percent, atomic_weights))
    sum_weight = atomic_percent.sum(axis=0)/100.
    for i, el in enumerate(elements):
        warnings.simplefilter("ignore")
        atomic_percent[i] /= sum_weight
        warnings.simplefilter('default')
        atomic_percent[i] = np.where(sum_weight == 0.0, 0.0, atomic_percent[i])
    return atomic_percent


def weight_to_atomic(weight_percent, elements='auto'):
    """Convert weight percent (wt%) to atomic percent (at.%).

    Parameters
    ----------
    weight_percent: list of float or list of signals
        The weight fractions (composition) of the sample.
    elements: list of str
        A list of element abbreviations, e.g. ['Al','Zn']. If elements is
        'auto', take the elements in en each signal metadata of th
        weight_percent list.

    Returns
    -------
    atomic_percent : as weight_percent
        Composition in atomic percent.

    Examples
    --------
    Calculate the atomic percent of modern bronze given its weight percent:
    >>> utils.material.weight_to_atomic((88, 12), ("Cu", "Sn"))
    array([ 93.19698614,   6.80301386])

    """
    elements = _elements_auto(weight_percent, elements)
    if isinstance(weight_percent[0], numbers.Number):
        return _weight_to_atomic(weight_percent, elements)
    else:
        atomic_percent = stack(weight_percent)
        atomic_percent.data = _weight_to_atomic(
            atomic_percent.data, elements)
        atomic_percent.data = np.nan_to_num(atomic_percent.data)
        atomic_percent = atomic_percent.split()
        return atomic_percent


def _atomic_to_weight(atomic_percent, elements):
    """Convert atomic percent to weight percent.

    Parameters
    ----------
    atomic_percent: array
        The atomic fractions (composition) of the sample.
    elements: list of str
        A list of element abbreviations, e.g. ['Al','Zn']

    Returns
    -------
    weight_percent : array of float
        composition in weight percent.

    Examples
    --------
    Calculate the weight percent of modern bronze given its atomic percent:
    >>> utils.material.atomic_to_weight([93.2, 6.8], ("Cu", "Sn"))
    array([ 88.00501989,  11.99498011])

    """
    if len(elements) != len(atomic_percent):
        raise ValueError(
            'The number of elements must match the size of the first axis'
            'of atomic_percent.')
    atomic_weights = np.array(
        [elements_db[element]['General_properties']['atomic_weight']
            for element in elements])
    weight_percent = np.array(map(np.multiply, atomic_percent, atomic_weights))
    sum_atomic = weight_percent.sum(axis=0)/100.
    for i, el in enumerate(elements):
        warnings.simplefilter("ignore")
        weight_percent[i] /= sum_atomic
        warnings.simplefilter('default')
        weight_percent[i] = np.where(sum_atomic == 0.0, 0.0, weight_percent[i])
    return weight_percent


def atomic_to_weight(atomic_percent, elements='auto'):
    """Convert atomic percent to weight percent.

    Parameters
    ----------
    atomic_percent: list of float or list of signals
        The atomic fractions (composition) of the sample.
    elements: list of str
        A list of element abbreviations, e.g. ['Al','Zn']. If elements is
        'auto', take the elements in en each signal metadata of the
        atomic_percent list.

    Returns
    -------
    weight_percent : as atomic_percent
        composition in weight percent.

    Examples
    --------
    Calculate the weight percent of modern bronze given its atomic percent:
    >>> utils.material.atomic_to_weight([93.2, 6.8], ("Cu", "Sn"))
    array([ 88.00501989,  11.99498011])

    """
    elements = _elements_auto(atomic_percent, elements)
    if isinstance(atomic_percent[0], numbers.Number):
        return _atomic_to_weight(atomic_percent, elements)
    else:
        weight_percent = stack(atomic_percent)
        weight_percent.data = _atomic_to_weight(
            weight_percent.data, elements)
        weight_percent = weight_percent.split()
        return weight_percent


def _density_of_mixture_of_pure_elements(weight_percent, elements):
    """Calculate the density a mixture of elements.

    The density of the elements is retrieved from an internal database. The
    calculation is only valid if there is no interaction between the
    components.

    Parameters
    ----------
    weight_percent: array
        A list of weight percent for the different elements. If the total
        is not equal to 100, each weight percent is divided by the sum
        of the list (normalization).
    elements: list of str
        A list of element symbols, e.g. ['Al', 'Zn']

    Returns
    -------
    density: The density in g/cm3.

    Examples
    --------
    Calculate the density of modern bronze given its weight percent:
    >>> utils.material.density_of_mixture_of_pure_elements(
            (88, 12),("Cu", "Sn"))
    8.6903187973131466

    """
    if len(elements) != len(weight_percent):
        raise ValueError(
            'The number of elements must match the size of the first axis'
            'of weight_percent.')
    densities = np.array(
        [elements_db[element]['Physical_properties']['density (g/cm^3)']
            for element in elements])
    sum_densities = np.zeros_like(weight_percent, dtype='float')
    for i, weight in enumerate(weight_percent):
        sum_densities[i] = weight / densities[i]
    sum_densities = sum_densities.sum(axis=0)
    warnings.simplefilter("ignore")
    density = np.sum(weight_percent, axis=0) / sum_densities
    warnings.simplefilter('default')
    return np.where(sum_densities == 0.0, 0.0, density)


def density_of_mixture_of_pure_elements(weight_percent, elements='auto'):
    """Calculate the density of a mixture of elements.

    The density of the elements is retrieved from an internal database. The
    calculation is only valid if there is no interaction between the
    components.

    Parameters
    ----------
    weight_percent: list of float or list of signals
        A list of weight percent for the different elements. If the total
        is not equal to 100, each weight percent is divided by the sum
        of the list (normalization).
    elements: list of str
        A list of element symbols, e.g. ['Al', 'Zn']. If elements is 'auto',
        take the elements in en each signal metadata of the weight_percent
        list.

    Returns
    -------
    density: The density in g/cm3.

    Examples
    --------
    Calculate the density of modern bronze given its weight percent:
    >>> utils.material.density_of_mixture_of_pure_elements(
            (88, 12),("Cu", "Sn"))
    8.6903187973131466

    """
    elements = _elements_auto(weight_percent, elements)
    if isinstance(weight_percent[0], numbers.Number):
        return _density_of_mixture_of_pure_elements(weight_percent, elements)
    else:
        density = weight_percent[0].deepcopy()
        density.data = _density_of_mixture_of_pure_elements(
            stack(weight_percent).data, elements)
<<<<<<< HEAD
        density.data = np.nan_to_num(density.data)
        return density

# working for signals as well
# weight_fraction=utils.stack(weight_fraction)
# if isinstance(weight_fraction,list):
    # weight_fraction=np.array(weight_fraction)
#densities = []
# for element, weight in zip(elements,weight_fraction):
    #density = utils.material.elements\
        #[element]['Physical_properties']['density (g/cm^3)']
    # densities.append(weight/density)
# if isinstance(densities[0],list):
    # densities=np.array(densities)
# elif isinstance(densities[0],signals.Signal):
    # densities=utils.stack(densities)
# weight_fraction.sum(0)/densities.sum(0)
# old version
# densities = np.array(
    #[elements_db[element]['Physical_properties']['density (g/cm^3)'] for element in elements])
#density = (weight_percent / densities / sum(weight_percent)).sum() ** -1
# return density


# def _mac_interpolation(mac, mac1, energy,
        # energy_db, energy_db1):
    #"""
    # Interpolate between the tabulated mass absorption coefficients
    # for an energy

    # Parameters
    #----------
    # mac, mac1: float
        # The mass absorption coefficients in cm^2/g
    # energy,energy_db,energy_db1:
        # The energy. The given energy and the tabulated energy,
        # respectively

    # Return
    #------
    # mass absorption coefficient in cm^2/g
    #"""
    # return np.exp(np.log(mac1) + np.log(mac / mac1)
        #* (np.log(energy / energy_db1) / np.log(
        # energy_db / energy_db1)))


def mass_absorption_coefficient(element, energies):
    """
    Get the mass absorption coefficient of a X-ray(s)

    In a pure material for a Xray(s) of given energy(ies) or given name(s)

    Parameters
    ----------
    element: str
        The element symbol of the absorber, e.g. 'Al'.
    energies: {float or list of float or str or list of str}
        The energy or energies of the Xray in keV, or the name eg 'Al_Ka'

    Return
    ------
    mass absorption coefficient(s) in cm^2/g
    """

    energies_db = np.array(ffast_mac[element].energies_keV)
    macs = np.array(ffast_mac[element].mass_absorption_coefficient_cm2g)
    if isinstance(energies, str):
        energies = utils_eds._get_energy_xray_line(energies)
    elif hasattr(energies, '__iter__'):
        if isinstance(energies[0], str):
            for i, energy in enumerate(energies):
                energies[i] = utils_eds._get_energy_xray_line(energy)

    index = np.searchsorted(energies_db, energies)

    mac_res = np.exp(np.log(macs[index - 1])
                     + np.log(macs[index] / macs[index - 1])
                     * (np.log(energies / energies_db[index - 1])
                     / np.log(energies_db[index] / energies_db[index - 1])))
    return np.nan_to_num(mac_res)


def mass_absorption_coefficient_of_mixture_of_pure_elements(elements,
                                                            weight_fraction,
                                                            energies):
    """Calculate the mass absorption coefficients a mixture of elements.

    A compund is a mixture of pure elements

    Parameters
    ----------
    elements: list of str
        The list of element symbol of the absorber, e.g. ['Al','Zn'].
    weight_fraction: np.array
        dim = {el,z,y,x} The fraction of elements in the sample by weight
    energies: {float or list of float or str or list of str}
        The energy or energies of the Xray in keV, or the name eg 'Al_Ka'

    Examples
    --------
    >>> utils.material.mass_absorption_coefficient_of_mixture_of_pure_elements(
    >>>     ['Al','Zn'],[0.5,0.5],'Al_Ka')

    Return
    ------
    mass absorption coefficient(s) in cm^2/g

    See also
    --------
    utils.material.mass_absorption_coefficient
    """
    if len(elements) != len(weight_fraction):
        raise ValueError(
            "Elements and weight_fraction should have the same lenght")

    if hasattr(weight_fraction[0], '__iter__'):

        weight_fraction = np.array(weight_fraction)
        # mac_res = 0
        mac_res = np.zeros(weight_fraction.shape[1:])
        #mac_res = np.zeros_like(energies,dtype=float)
        # mac_re = np.array([mass_absorption_coefficient(
        #    el, energies) for el in elements])
        for element, weight in zip(elements, weight_fraction):
            mac_re = mass_absorption_coefficient(
                element, energies)
        # for weight in weight_fraction:
            mac_res += mac_re * weight
            #mac_res.append(np.dot(weight, mac_re))
        return mac_res
    else:
        mac_res = np.array([mass_absorption_coefficient(
            el, energies) for el in elements])
        mac_res = np.dot(weight_fraction, mac_res)
        return mac_res

    # if hasattr(energies, '__iter__'):
        #is_iter = True
    # else:
        #is_iter = False
        #energies = [energies]

    #mac_res = []
    # for i, energy in enumerate(energies):
        # if isinstance(weight_fraction[0], float):
        # mac_res.append(0)
        # else:
        # mac_res.append(np.zeros_like(weight_fraction))
        # for el, weight in zip(elements, weight_fraction):
        # mac_res[i] += weight * np.array(mass_absorption_coefficient(
        # el, energy))
    # if is_iter:
        # return mac_res
    # else:
        # return mac_res[0]
=======
        return density


def _elements_auto(composition, elements):
    if isinstance(composition[0], numbers.Number):
        if elements == 'auto':
            raise ValueError("The elements needs to be provided.")
    else:
        if elements == 'auto':
            elements = []
            for compo in composition:
                if len(compo.metadata.Sample.elements) > 1:
                    raise ValueError(
                        "The signal %s contains more than one "
                        "element but this function requires only one element "
                        "per signal." % compo.metadata.General.title)
                else:
                    elements.append(compo.metadata.Sample.elements[0])
    return elements
>>>>>>> 365b7fc7
<|MERGE_RESOLUTION|>--- conflicted
+++ resolved
@@ -6,7 +6,6 @@
 from hyperspy.misc.eds import utils as utils_eds
 from hyperspy.misc.eds.ffast_mac import ffast_mac_db as ffast_mac
 from hyperspy.misc.utils import stack
-
 
 
 def _weight_to_atomic(weight_percent, elements):
@@ -238,8 +237,6 @@
         density = weight_percent[0].deepcopy()
         density.data = _density_of_mixture_of_pure_elements(
             stack(weight_percent).data, elements)
-<<<<<<< HEAD
-        density.data = np.nan_to_num(density.data)
         return density
 
 # working for signals as well
@@ -395,9 +392,6 @@
         # return mac_res
     # else:
         # return mac_res[0]
-=======
-        return density
-
 
 def _elements_auto(composition, elements):
     if isinstance(composition[0], numbers.Number):
@@ -414,5 +408,4 @@
                         "per signal." % compo.metadata.General.title)
                 else:
                     elements.append(compo.metadata.Sample.elements[0])
-    return elements
->>>>>>> 365b7fc7
+    return elements