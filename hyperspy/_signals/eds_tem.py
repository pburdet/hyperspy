--- conflicted
+++ resolved
@@ -550,8 +550,8 @@
         ----------
         kfactors: list of float
             the list of kfactor, compared to the first
-            elements. eg. kfactors = [1.2, 2.5]
-            for kfactors_name = ['Cu_Ka/Al_Ka', 'Nb_Ka/Al_Ka']
+            elements. eg. kfactors = [1.47,1.72]
+            for kfactors_name = ['Cr_Ka/Al_Ka', 'Ni_Ka/Al_Ka']
         intensities: list of signal.Signals
             the intensities for each X-ray lines.
 
@@ -568,12 +568,8 @@
 
         xray_lines = self.metadata.Sample.xray_lines        
         data_res = utils_eds.quantification_cliff_lorimer(
-<<<<<<< HEAD
-                        kfactors=kfactors,intensities=[intensity.data for intensity in intensities])
-=======
                         kfactors=kfactors,
                         intensities=[intensity.data for intensity in intensities])
->>>>>>> 86fc6c8d
         spec_res=[]
         for xray_line, data, intensity in zip(
                     xray_lines,data_res,intensities):
