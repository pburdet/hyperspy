--- conflicted
+++ resolved
@@ -159,8 +159,6 @@
         nt.assert_equal(ns.axes_manager.signal_shape,
                         s.axes_manager.navigation_shape)
         nt.assert_equal(ns.axes_manager.navigation_dimension, 0)
-<<<<<<< HEAD
-=======
 
     @nt.raises(ValueError)
     def test_get_navigation_signal_wrong_data_shape(self):
@@ -180,7 +178,6 @@
         data = np.empty(s.axes_manager._navigation_shape_in_array)
         ns = s._get_navigation_signal(data=data)
         nt.assert_is(ns.data, data)
->>>>>>> 1d892b27
 
     def test_get_signal_signal_nav_dim0(self):
         s = self.signal
@@ -213,8 +210,6 @@
         nt.assert_equal(ns.axes_manager.signal_shape,
                         s.axes_manager.signal_shape)
         nt.assert_equal(ns.axes_manager.navigation_dimension, 0)
-<<<<<<< HEAD
-=======
 
     @nt.raises(ValueError)
     def test_get_signal_signal_wrong_data_shape(self):
@@ -254,7 +249,6 @@
         s = self.signal
         nt.assert_equal(
             s._get_signal_signal(dtype="bool").data.dtype.name, "bool")
->>>>>>> 1d892b27
 
 
 class Test4D:
@@ -281,7 +275,6 @@
         im = self.s.to_image()
         im.unfold()
         nt.assert_equal(im.data.shape, (30, 12))
-<<<<<<< HEAD
 
     def test_image_signal_unfolded_deepcopy(self):
         im = self.s.to_image()
@@ -305,8 +298,6 @@
         im.unfold()
         im.fold()
         nt.assert_false(im.metadata._HyperSpy.Folding.signal_unfolded)
-=======
->>>>>>> 1d892b27
 
 
 def test_signal_iterator():
