# -*- coding: utf-8 -*-
# Copyright 2007-2011 The HyperSpy developers
#
# This file is part of  HyperSpy.
#
#  HyperSpy is free software: you can redistribute it and/or modify
# it under the terms of the GNU General Public License as published by
# the Free Software Foundation, either version 3 of the License, or
# (at your option) any later version.
#
#  HyperSpy is distributed in the hope that it will be useful,
# but WITHOUT ANY WARRANTY; without even the implied warranty of
# MERCHANTABILITY or FITNESS FOR A PARTICULAR PURPOSE.  See the
# GNU General Public License for more details.
#
# You should have received a copy of the GNU General Public License
# along with  HyperSpy.  If not, see <http://www.gnu.org/licenses/>.
from __future__ import division

import numpy as np
import matplotlib.pyplot as plt
# import matplotlib.mlab as mlab
import copy
from scipy.interpolate import interp1d

from hyperspy import utils
from hyperspy._signals.spectrum import Spectrum
from hyperspy.signal import Signal
# from hyperspy._signals.image import Image
from hyperspy.misc.elements import elements as elements_db
from hyperspy.misc.eds import utils as utils_eds
from hyperspy.misc.eds import image_eds
from hyperspy.misc.eds import database
from hyperspy.misc.utils import isiterable
import hyperspy.components as create_component
from hyperspy.drawing import marker
from hyperspy.drawing.utils import plot_histograms
from hyperspy.misc.eds import physical_model


def _get_weight(element, line):
    weight_line = elements_db[
        element]['Atomic_properties']['Xray_lines'][line]['weight']
    return lambda x: x * weight_line


def _get_iweight(element, line):
    weight_line = elements_db[
        element]['Atomic_properties']['Xray_lines'][line]['weight']
    return lambda x: x / weight_line


class EDSSpectrum(Spectrum):
    _signal_type = "EDS"

    def __init__(self, *args, **kwards):
        Spectrum.__init__(self, *args, **kwards)
        if self.metadata.Signal.signal_type == 'EDS':
            print('The microscope type is not set. Use '
                  'set_signal_type(\'EDS_TEM\') or set_signal_type(\'EDS_SEM\')')
        self.metadata.Signal.binned = True

    def _get_line_energy(self, Xray_line, FWHM_MnKa=None):
        """
        Get the line energy and the energy resolution of a Xray line.

        The return values are in the same units than the signal axis

        Parameters
        ----------

        Xray_line : strings
            Valid element X-ray lines e.g. Fe_Kb.

        FWHM_MnKa: {None, float, 'auto'}
            The energy resolution of the detector in eV
            if 'auto', used the one in
            'self.metadata.Acquisition_instrument.SEM.Detector.EDS.energy_resolution_MnKa'

        Returns
        ------

        float: the line energy, if FWHM_MnKa is None
        (float,float): the line energy and the energy resolution, if FWHM_MnKa is not None
        """

        units_name = self.axes_manager.signal_axes[0].units

        if FWHM_MnKa == 'auto':
            if self.metadata.Signal.signal_type == 'EDS_SEM':
                FWHM_MnKa = self.metadata.Acquisition_instrument.SEM.Detector.EDS.energy_resolution_MnKa
            elif self.metadata.Signal.signal_type == 'EDS_TEM':
                FWHM_MnKa = self.metadata.Acquisition_instrument.TEM.Detector.EDS.energy_resolution_MnKa
            else:
                raise NotImplementedError(
                    "This method only works for EDS_TEM or EDS_SEM signals. "
                    "You can use `set_signal_type(\"EDS_TEM\")` or"
                    "`set_signal_type(\"EDS_SEM\")` to convert to one of these"
                    "signal types.")
        line_energy = utils_eds._get_energy_xray_line(Xray_line)
        if units_name == 'eV':
            line_energy *= 1000
            if FWHM_MnKa is not None:
                line_FWHM = utils_eds.get_FWHM_at_Energy(FWHM_MnKa,
                                                         line_energy / 1000) * 1000
        elif units_name == 'keV':
            if FWHM_MnKa is not None:
                line_FWHM = utils_eds.get_FWHM_at_Energy(FWHM_MnKa,
                                                         line_energy)
        else:
            raise ValueError(
                "%s is not a valid units for the energy axis. "
                "Only `eV` and `keV` are supported. "
                "If `s` is the variable containing this EDS spectrum:\n "
                ">>> s.axes_manager.signal_axes[0].units = \'keV\' \n"
                % (units_name))
        if FWHM_MnKa is None:
            return line_energy
        else:
            return line_energy, line_FWHM

    def _get_beam_energy(self):
        """
        Get the beam energy.

        The return value is in the same units than the signal axis
        """

        if "Acquisition_instrument.SEM.beam_energy" in self.metadata:
            beam_energy = self.metadata.Acquisition_instrument.SEM.beam_energy
        elif "Acquisition_instrument.TEM.beam_energy" in self.metadata:
            beam_energy = self.metadata.Acquisition_instrument.TEM.beam_energy
        else:
            raise AttributeError(
                "To use this method the beam energy `Acquisition_instrument.TEM.beam_energy` "
                "or `Acquisition_instrument.SEM.beam_energy` must be defined in "
                "`metadata`.")

        units_name = self.axes_manager.signal_axes[0].units

        if units_name == 'eV':
            beam_energy = beam_energy * 1000
        return beam_energy

    def sum(self, axis):
        """Sum the data over the given axis.

        Parameters
        ----------
        axis : {int, string}
           The axis can be specified using the index of the axis in
           `axes_manager` or the axis name.

        Returns
        -------
        s : Signal

        See also
        --------
        sum_in_mask, mean

        Examples
        --------
        >>> import numpy as np
        >>> s = Signal(np.random.random((64,64,1024)))
        >>> s.data.shape
        (64,64,1024)
        >>> s.sum(-1).data.shape
        (64,64)
        # If we just want to plot the result of the operation
        s.sum(-1, True).plot()

        """
        # modify time spend per spectrum
        if "Acquisition_instrument.SEM" in self.metadata:
            mp = self.metadata.Acquisition_instrument.SEM
        else:
            mp = self.metadata.Acquisition_instrument.TEM
        if mp.has_item('Detector.EDS.live_time'):
            mp.Detector.EDS.live_time = mp.Detector.EDS.live_time * \
                self.axes_manager.shape[axis]
        return super(EDSSpectrum, self).sum(axis)

    def rebin(self, new_shape):
        """Rebins the data to the new shape

        Parameters
        ----------
        new_shape: tuple of ints
            The new shape must be a divisor of the original shape

        """
        new_shape_in_array = []
        for axis in self.axes_manager._axes:
            new_shape_in_array.append(
                new_shape[axis.index_in_axes_manager])
        factors = (np.array(self.data.shape) /
                   np.array(new_shape_in_array))
        s = super(EDSSpectrum, self).rebin(new_shape)
        # modify time per spectrum
        if "Acquisition_instrument.SEM.Detector.EDS.live_time" in s.metadata:
            for factor in factors:
                s.metadata.Acquisition_instrument.SEM.Detector.EDS.live_time *= factor
        if "Acquisition_instrument.TEM.Detector.EDS.live_time" in s.metadata:
            for factor in factors:
                s.metadata.Acquisition_instrument.TEM.Detector.EDS.live_time *= factor
        return s

    def set_elements(self, elements):
        """Erase all elements and set them.

        Parameters
        ----------
        elements : list of strings
            A list of chemical element symbols.

        See also
        --------
        add_elements, set_line, add_lines.

        Examples
        --------

        >>> s = signals.EDSSEMSpectrum(np.arange(1024))
        >>> s.set_elements(['Ni', 'O'],['Ka','Ka'])
        Adding Ni_Ka Line
        Adding O_Ka Line
        >>> s.mapped_paramters.Acquisition_instrument.SEM.beam_energy = 10
        >>> s.set_elements(['Ni', 'O'])
        Adding Ni_La Line
        Adding O_Ka Line

        """
        # Erase previous elements and X-ray lines
        if "Sample.elements" in self.metadata:
            del self.metadata.Sample.elements
        self.add_elements(elements)

    def add_elements(self, elements):
        """Add elements and the corresponding X-ray lines.

        The list of elements is stored in `metadata.Sample.elements`

        Parameters
        ----------
        elements : list of strings
            The symbol of the elements.


        See also
        --------
        set_elements, add_lines, set_lines.

        """
        if not isiterable(elements) or isinstance(elements, basestring):
            raise ValueError(
                "Input must be in the form of a list. For example, "
                "if `s` is the variable containing this EDS spectrum:\n "
                ">>> s.add_elements(('C',))\n"
                "See the docstring for more information.")
        if "Sample.elements" in self.metadata:
            elements_ = set(self.metadata.Sample.elements)
        else:
            elements_ = set()
        for element in elements:
            if element in elements_db:
                elements_.add(element)
            else:
                raise ValueError(
                    "%s is not a valid chemical element symbol." % element)

        if not hasattr(self.metadata, 'Sample'):
            self.metadata.add_node('Sample')

        self.metadata.Sample.elements = sorted(list(elements_))

    def set_lines(self,
                  lines,
                  only_one=True,
                  only_lines=("Ka", "La", "Ma")):
        """Erase all Xrays lines and set them.

        See add_lines for details.

        Parameters
        ----------
        lines : list of strings
            A list of valid element X-ray lines to add e.g. Fe_Kb.
            Additionally, if `metadata.Sample.elements` is
            defined, add the lines of those elements that where not
            given in this list.
        only_one: bool
            If False, add all the lines of each element in
            `metadata.Sample.elements` that has not line
            defined in lines. If True (default),
            only add the line at the highest energy
            above an overvoltage of 2 (< beam energy / 2).
        only_lines : {None, list of strings}
            If not None, only the given lines will be added.

        See also
        --------
        add_lines, add_elements, set_elements..

        """
        if "Sample.xray_lines" in self.metadata:
            del self.metadata.Sample.xray_lines
        self.add_lines(lines=lines,
                       only_one=only_one,
                       only_lines=only_lines)

    def add_lines(self,
                  lines=(),
                  only_one=True,
                  only_lines=("Ka", "La", "Ma")):
        """Add X-rays lines to the internal list.

        Although most functions do not require an internal list of
        X-ray lines because they can be calculated from the internal
        list of elements, ocassionally it might be useful to customize the
        X-ray lines to be use by all functions by default using this method.
        The list of X-ray lines is stored in
        `metadata.Sample.xray_lines`

        Parameters
        ----------
        lines : list of strings
            A list of valid element X-ray lines to add e.g. Fe_Kb.
            Additionally, if `metadata.Sample.elements` is
            defined, add the lines of those elements that where not
            given in this list. If the list is empty (default), and
            `metadata.Sample.elements` is
            defined, add the lines of all those elements.
        only_one: bool
            If False, add all the lines of each element in
            `metadata.Sample.elements` that has not line
            defined in lines. If True (default),
            only add the line at the highest energy
            above an overvoltage of 2 (< beam energy / 2).
        only_lines : {None, list of strings}
            If not None, only the given lines will be added.

        See also
        --------
        set_lines, add_elements, set_elements.

        """
        if "Sample.xray_lines" in self.metadata:
            xray_lines = set(self.metadata.Sample.xray_lines)
        else:
            xray_lines = set()
        # Define the elements which Xray lines has been customized
        # So that we don't attempt to add new lines automatically
        elements = set()
        for line in xray_lines:
            elements.add(line.split("_")[0])
        end_energy = self.axes_manager.signal_axes[0].high_value
        for line in lines:
            try:
                element, subshell = line.split("_")
            except ValueError:
                raise ValueError(
                    "Invalid line symbol. "
                    "Please provide a valid line symbol e.g. Fe_Ka")
            if element in elements_db:
                elements.add(element)
                if subshell in elements_db[element]['Atomic_properties']['Xray_lines']:
                    lines_len = len(xray_lines)
                    xray_lines.add(line)
                    # if lines_len != len(xray_lines):
                    #    print("%s line added," % line)
                    # else:
                    #    print("%s line already in." % line)
                    if (self._get_line_energy(element + '_' + subshell) > end_energy):
                        print("Warning: %s %s is above the data energy range."
                              % (element, subshell))
                else:
                    raise ValueError(
                        "%s is not a valid line of %s." % (line, element))
            else:
                raise ValueError(
                    "%s is not a valid symbol of an element." % element)
        if "Sample.elements" in self.metadata:
            extra_elements = (set(self.metadata.Sample.elements) -
                              elements)
            if extra_elements:
                new_lines = self._get_lines_from_elements(
                    extra_elements,
                    only_one=only_one,
                    only_lines=only_lines)
                if new_lines:
                    self.add_lines(list(new_lines) + list(lines))
        self.add_elements(elements)
        if not hasattr(self.metadata, 'Sample'):
            self.metadata.add_node('Sample')
        if "Sample.xray_lines" in self.metadata:
            xray_lines = xray_lines.union(
                self.metadata.Sample.xray_lines)
        self.metadata.Sample.xray_lines = sorted(list(xray_lines))

    def _get_lines_from_elements(self,
                                 elements,
                                 only_one=False,
                                 only_lines=("Ka", "La", "Ma")):
        """Returns the X-ray lines of the given elements in spectral range
        of the data.

        Parameters
        ----------
        elements : list of strings
            A list containing the symbol of the chemical elements.
        only_one : bool
            If False, add all the lines of each element in the data spectral
            range. If True only add the line at the highest energy
            above an overvoltage of 2 (< beam energy / 2).
        only_lines : {None, list of strings}
            If not None, only the given lines will be returned.


        Returns
        -------

        """

        beam_energy = self._get_beam_energy()

        #end_energy = self.axes_manager.signal_axes[0].high_value
        end_energy = self.axes_manager[-1].high_value
        if beam_energy < end_energy:
            end_energy = beam_energy
        lines = []
        for element in elements:
            # Possible line (existing and excited by electron)
            element_lines = []
            for subshell in elements_db[element]['Atomic_properties']['Xray_lines'].keys():
                if only_lines and subshell not in only_lines:
                    continue
                if (self._get_line_energy(element + '_' + subshell) < end_energy):
                    element_lines.append(element + "_" + subshell)
            if only_one and element_lines:
            # Choose the best line
                select_this = -1
                for i, line in enumerate(element_lines):
                    if (self._get_line_energy(line) < beam_energy / 2):
                        select_this = i
                        break
                element_lines = [element_lines[select_this], ]

            if not element_lines:
                print(("There is not X-ray line for element %s " % element) +
                      "in the data spectral range")
            else:
                lines.extend(element_lines)
        return lines

    # suppress lines_deconvolution="model"
    # suppress standard? add option in "edsmodel"
    def get_lines_intensity(self,
                            xray_lines=None,
                            plot_result=False,
                            integration_window_factor=2.,
                            only_one=True,
                            only_lines=("Ka", "La", "Ma"),
                            lines_deconvolution=None,
                            bck=0,
                            plot_fit=False,
                            store_in_mp=False,
                            bounded=False,
                            grad=False,
                            init=True,
                            return_model=False,
                            **kwargs):
        """Return the intensity map of selected Xray lines.

        The intensities, the number of X-ray counts, are computed by
        suming the spectrum over the
        different X-ray lines. The sum window width
        is calculated from the energy resolution of the detector
        defined as defined in
        `self.metadata.Acquisition_instrument.SEM.Detector.EDS.energy_resolution_MnKa` or
        `self.metadata.Acquisition_instrument.SEM.Detector.EDS.energy_resolution_MnKa`.


        Parameters
        ----------

        xray_lines: {None, "best", list of string}
            If None,
            if `mapped.parameters.Sample.elements.xray_lines` contains a
            list of lines use those.
            If `mapped.parameters.Sample.elements.xray_lines` is undefined
            or empty but `mapped.parameters.Sample.elements` is defined,
            use the same syntax as `add_line` to select a subset of lines
            for the operation.
            Alternatively, provide an iterable containing
            a list of valid X-ray lines symbols.
        plot_result : bool
            If True, plot the calculated line intensities. If the current
            object is a single spectrum it prints the result instead.
        integration_window_factor: Float
            The integration window is centered at the center of the X-ray
            line and its width is defined by this factor (2 by default)
            times the calculated FWHM of the line.
        only_one : bool
            If False, use all the lines of each element in the data spectral
            range. If True use only the line at the highest energy
            above an overvoltage of 2 (< beam energy / 2).
        only_lines : {None, list of strings}
            If not None, use only the given lines.
        lines_deconvolution : None or 'model' or 'standard' or 'top_hat'
            Deconvolution of the line with a gaussian model. Take time
        bck : float
            background to substract. Only for deconvolution
        store_in_mp : bool
            store the result in metadata.Sample
        bounded: bool
            force positive fit, fast with PCA
        grad: bool
            fit option, fast with PCA
        init: bool
            initialize value
        return_model: bool
            return the model instead of the intensities
        kwargs
            The extra keyword arguments for plotting. See
            `utils.plot.plot_signals`

        Returns
        -------
        intensities : list
            A list containing the intensities as Signal subclasses.

        Examples
        --------

        >>> pyplot.set_cmap('RdYlBu_r')

        #Mode standard

        >>> s = database.spec3D('SEM')
        >>> s[102:134,125:152].get_lines_intensity(["Hf_Ma", "Ta_Ma"],
                plot_result=True)

        #Mode 'model'

        >>> s = database.spec3D('SEM')
        >>> s[102:134,125:152].get_lines_intensity(["Hf_Ma", "Ta_Ma"],
                plot_result=True,lines_deconvolution='model',plot_fit=True)

        #Mode 'standard'

        >>> s = database.spec3D('SEM')
        >>> from hyperspy.misc.config_dir import config_path
        >>> s.add_elements(['Hf','Ta'])
        >>> s.link_standard(config_path+'/database/std_RR')
        >>> s[102:134,125:152].get_lines_intensity(
                plot_result=True,lines_deconvolution='standard')

        See also
        --------

        set_elements, add_elements.

        """

        from hyperspy.hspy import create_model

        if xray_lines is None:
            if 'Sample.xray_lines' in self.metadata:
                xray_lines = self.metadata.Sample.xray_lines
            elif 'Sample.elements' in self.metadata:
                xray_lines = self._get_lines_from_elements(
                    self.metadata.Sample.elements,
                    only_one=only_one,
                    only_lines=only_lines)
            else:
                raise ValueError(
                    "Not X-ray line, set them with `add_elements`")

        intensities = [0] * len(xray_lines)
        if lines_deconvolution == 'standard':
            m = create_model(self, auto_background=False,
                             auto_add_lines=False)
        elif lines_deconvolution == 'model':
            s = self - bck
            m = create_model(s, auto_background=False,
                             auto_add_lines=False)

        for i, xray_line in enumerate(xray_lines):
            line_energy, line_FWHM = self._get_line_energy(xray_line,
                                                           FWHM_MnKa='auto')
            element, line = utils_eds._get_element_and_line(xray_line)
            det = integration_window_factor * line_FWHM / 2.
<<<<<<< HEAD
            if lines_deconvolution is None:
                intensities[i] = self[..., line_energy - det:line_energy +
                                      det].integrate1D(-1).data
            elif lines_deconvolution == 'top_hat':
                intensities[i] = self.top_hat(line_energy
                                              ).integrate1D(-1).data
            else:
                if lines_deconvolution == 'model':
                    fp = create_component.Gaussian()
                    fp.centre.value = line_energy
                    fp.sigma.value = line_FWHM / 2.355
                    fp.centre.free = False
                    fp.sigma.free = False
                    if bounded:
                        fp.A.ext_bounded = True
                        fp.A.ext_force_positive = True
                elif lines_deconvolution == 'standard':
                    std = self.get_result(element, 'standard_spec').deepcopy()
                    std[:line_energy - det] = 0
                    std[line_energy + det:] = 0
                    fp = create_component.ScalableFixedPattern(std)
                    fp.set_parameters_not_free(['offset', 'xscale', 'shift'])
                    if bounded:
                        fp.yscale.ext_bounded = True
                        fp.yscale.ext_force_positive = True
                fp.name = xray_line
                m.append(fp)
                if init:
                    if lines_deconvolution == 'standard':
                        m[xray_line].yscale.map[
                            'values'] = self[..., line_energy].data
                        m[xray_line].yscale.map['is_set'] = (
                            np.ones(self[..., line_energy].data.shape) == 1)
                    elif lines_deconvolution == 'model':
                        m[xray_line].A.map[
                            'values'] = self[..., line_energy].data
                        m[xray_line].A.map['is_set'] = (
                            np.ones(self[..., line_energy].data.shape) == 1)
                # Other line of the family as twin
                if lines_deconvolution == 'model':
                    for li in elements_db[element]['Atomic_properties']['Xray_lines']:
                        if line[0] in li and line != li:
                            xray_sub = element + '_' + li
                            line_energy, line_FWHM = self._get_line_energy(
                                xray_sub, FWHM_MnKa='auto')
                            fp_sub = create_component.Gaussian()
                            fp_sub.centre.value = line_energy
                            fp_sub.name = xray_sub
                            fp_sub.sigma.value = line_FWHM / 2.355
                            fp_sub.A.twin = fp.A
                            fp_sub.centre.free = False
                            fp_sub.sigma.free = False
                            fp_sub.A.twin_function = _get_weight(element, li)
                            fp_sub.A.twin_inverse_function = _get_iweight(
                                element, li)
                            m.append(fp_sub)
        if lines_deconvolution == 'model' or lines_deconvolution == 'standard':
            m.multifit(fitter='leastsq', grad=grad)
            if plot_fit:
                m.plot()
                plt.title('Fit')
        # data as image, store and plot
        for i, xray_line in enumerate(xray_lines):
            line_energy = self._get_line_energy(xray_line)
            if lines_deconvolution == 'model':
                data_res = m[xray_line].A.map['values']
                if self.axes_manager.navigation_dimension == 0:
                    data_res = data_res[0]
            elif lines_deconvolution == 'standard':
                data_res = m[xray_line].yscale.map['values']
                if self.axes_manager.navigation_dimension == 0:
                    data_res = data_res[0]
            else:
                data_res = intensities[i]

            img = self._set_result(xray_line, 'intensities',
                                   data_res, plot_result=False,
                                   store_in_mp=store_in_mp)
=======
            ax = self.axes_manager.signal_axes[0]
            if line_energy - det < ax.low_value or \
                    line_energy + det > ax.high_value:
                raise ValueError(
                    "%s is outside the energy range." % (Xray_line))            
            img = self[..., line_energy - det:line_energy + det
                       ].integrate1D(-1)
>>>>>>> 0c945868
            img.metadata.General.title = (
                'Intensity of %s at %.2f %s from %s' %
                (xray_line,
                 line_energy,
                 self.axes_manager.signal_axes[0].units,
                 self.metadata.General.title))
            if plot_result and img.axes_manager.signal_dimension == 0:
                print("%s at %s %s : Intensity = %.2f"
                      % (xray_line,
                         line_energy,
                         self.axes_manager.signal_axes[0].units,
                         img.data))
            intensities[i] = img
        if plot_result and img.axes_manager.signal_dimension != 0:
            utils.plot.plot_signals(intensities, **kwargs)

        if return_model:
            return m
        else:
            return intensities

    def convolve_sum(self, kernel='square', size=3, **kwargs):
        """
        Apply a running sum on the x,y dimension of a spectrum image

        Parameters
        ----------

        kernel: 'square' or 2D array
            Define the kernel

        size : int,optional
            if kernel = square, defined the size of the square
        """
        import scipy.ndimage
        if kernel == 'square':
            #[[1/float(size*size)]*size]*size
            kernel = [[1] * size] * size

        result = self.deepcopy()
        result = result.as_image([0, 1])
        result.map(scipy.ndimage.filters.convolve,
                   weights=kernel, **kwargs)
        result = result.as_spectrum(0)

        if hasattr(result.metadata.Acquisition_instrument, 'SEM'):
            mp = result.metadata.Acquisition_instrument.SEM
        else:
            mp = result.metadata.Acquisition_instrument.TEM
        if 'Detector.EDS.live_time' in mp:
            mp.Detector.EDS.live_time = mp.Detector.EDS.live_time * \
                np.sum(kernel)

        return result

    def get_result(self, xray_line, result):
        """
        get the result of one X-ray line (result stored in
        'metadata.Sample'):

         Parameters
        ----------
        result : string {'kratios'|'quant'|'intensities'}
            The result to get

        xray_lines: string
            the X-ray line to get.

        """
        mp = self.metadata
        for res in mp.Sample[result]:
            if xray_line in res.metadata.General.title:
                return res
        raise ValueError("Didn't find it")

#_get_navigation_signal do a great job, should use it
    def _set_result(self, xray_line, result, data_res, plot_result,
                    store_in_mp=True):
        """
        Transform data_res (a result) into an image or a signal and
        stored it in 'metadata.Sample'
        """

        mp = self.metadata
        if mp.has_item('Sample'):
            if mp.Sample.has_item('xray_lines'):
                if len(xray_line) < 3:
                    xray_lines = mp.Sample.elements
                else:
                    xray_lines = mp.Sample.xray_lines

                for j in range(len(xray_lines)):
                    if xray_line == xray_lines[j]:
                        break

        axes_res = self.axes_manager.deepcopy()
        axes_res.remove(-1)

        if self.axes_manager.navigation_dimension == 0:
            res_img = Signal(np.array(data_res))
        else:
            res_img = Signal(data_res)
            res_img.axes_manager = axes_res
            if self.axes_manager.navigation_dimension == 1:
                res_img = res_img.as_spectrum(0)
            else:
                res_img = res_img.as_image([0, 1])
        res_img.metadata.General.title = result + ' ' + xray_line
        if plot_result:
            if self.axes_manager.navigation_dimension == 0:
                # to be changed with new version
                print("%s of %s : %s" % (result, xray_line, data_res))
            else:
                res_img.plot(None)
        # else:
        #    print("%s of %s calculated" % (result, xray_line))

        res_img.get_dimensions_from_data()
        if store_in_mp:
            if result not in mp.Sample:
                mp.set_item('Sample.' + result, [0] * len(xray_lines))
            mp.Sample[result][j] = res_img

        return res_img

    def normalize_result(self, result, return_element='all'):
        """
        Normalize the result

        The sum over all elements for any pixel is equal to one.

        Paramters
        ---------

        result: str
            the result to normalize

        return_element: str
            If 'all', all elements are return.
        """
        # look at dim...
        mp = self.metadata
        res = copy.deepcopy(mp.Sample[result])

        re = utils.stack(res)
        if re.axes_manager.signal_dimension == 0:
            tot = re.sum(1)
            for r in range(re.axes_manager.shape[1]):
                res[r].data = (re[::, r] / tot).data
        elif re.axes_manager.signal_dimension == 1:
            tot = re.sum(0)
            for r in range(re.axes_manager.shape[0]):
                res[r].data = (re[r] / tot).data
        else:
            tot = re.sum(1)
            for r in range(re.axes_manager.shape[1]):
                res[r].data = (re[::, r] / tot).data

        if return_element == 'all':
            return res
        else:
            for el in res:
                if return_element in el.metadata.General.title:
                    return el

    def plot_histogram_result(self,
                              result,
                              bins='freedman',
                              color=None,
                              legend='auto',
                              line_style=None,
                              fig=None,
                              **kwargs):
        """
        Plot an histrogram of the result

        Paramters
        ---------

        result: str
            the result to plot

        bins : int or list or str (optional)
            If bins is a string, then it must be one of:
            'knuth' : use Knuth's rule to determine bins
            'scotts' : use Scott's rule to determine bins
            'freedman' : use the Freedman-diaconis rule to determine bins
            'blocks' : use bayesian blocks for dynamic bin widths

        color : valid matplotlib color or a list of them or `None`
            Sets the color of the lines of the plots when `style` is "cascade"
            or "mosaic". If a list, if its length is
            less than the number of spectra to plot, the colors will be cycled. If
            If `None`, use default matplotlib color cycle.

        line_style: valid matplotlib line style or a list of them or `None`
            Sets the line style of the plots for "cascade"
            or "mosaic". The main line style are '-','--','steps','-.',':'.
            If a list, if its length is less than the number of
            spectra to plot, line_style will be cycled. If
            If `None`, use continuous lines, eg: ('-','--','steps','-.',':')

        legend: None | list of str | 'auto'
           If list of string, legend for "cascade" or title for "mosaic" is
           displayed. If 'auto', the title of each spectra (metadata.General.title)
           is used.

        fig : {matplotlib figure, None}
            If None, a default figure will be created.
        """
        mp = self.metadata
        res = copy.deepcopy(mp.Sample[result])

        return plot_histograms(res, bins=bins, legend=legend,
                               color=color,
                               line_style=line_style, fig=fig,
                               **kwargs)

# should use plot ortho_animate
    def plot_orthoview_result(self,
                              element,
                              result,
                              isotropic_voxel=True,
                              normalize=False):
        """
        Plot an orthogonal view of a 3D images

        Parameters
        ----------

        element: str
            The element to get.

        result: str
            The result to get

        isotropic_voxel:
            If True, generate a new image, scaling z in order to obtain isotropic
            voxel.
        """
        if element == 'all':
            res_element = copy.deepcopy(self.metadata.Sample[result])
            res_element = utils.stack(res_element).sum(1)
        elif normalize:
            self.deepcopy()
            res_element = self.normalize_result(result, return_element=element)
        else:
            res_element = self.get_result(element, result)
        fig = image_eds.plot_orthoview_animated(res_element, isotropic_voxel)

        return fig

    def add_poissonian_noise(self, **kwargs):
        """Add Poissonian noise to the data"""
        original_type = self.data.dtype
        self.data = np.random.poisson(self.data, **kwargs).astype(
            original_type)

    def get_take_off_angle(self, tilt_stage='auto',
                           azimuth_angle='auto',
                           elevation_angle='auto'):
        """Calculate the take-off-angle (TOA).

        TOA is the angle with which the X-rays leave the surface towards
        the detector. Parameters are read in 'SEM.tilt_stage',
        'Acquisition_instrument.SEM.Detector.EDS.azimuth_angle' and 'SEM.Detector.EDS.elevation_angle'
         in 'metadata'.

        Returns
        -------
        take_off_angle: float (Degree)

        See also
        --------
        utils.eds.take_off_angle

        Notes
        -----
        Defined by M. Schaffer et al., Ultramicroscopy 107(8), pp 587-597 (2007)
        """
        if self.metadata.Signal.signal_type == 'EDS_SEM':
            mp = self.metadata.Acquisition_instrument.SEM
        elif self.metadata.Signal.signal_type == 'EDS_TEM':
            mp = self.metadata.Acquisition_instrument.TEM

        if tilt_stage == 'auto'and 'tilt_stage' in mp:
            tilt_stage = mp.tilt_stage
        if azimuth_angle == 'auto'and 'azimuth_angle' in mp.Detector.EDS:
            azimuth_angle = mp.Detector.EDS.azimuth_angle
        if elevation_angle == 'auto'and 'elevation_angle' in mp.Detector.EDS:
            elevation_angle = mp.Detector.EDS.elevation_angle

        TOA = utils.eds.take_off_angle(tilt_stage, azimuth_angle,
                                       elevation_angle)
        return TOA

# Other color for lines set

    def plot_xray_lines(self,
                        xray_lines=None,
                        only_lines=("a", "b"),
                        only_one=False,
                        **kwargs):
        """
        Annotate a spec.plot() with the name of the selected X-ray
        lines

        Parameters
        ----------
        xray_lines: {None, 'from_elements', list of string}
            If None,
            if `mapped.parameters.Sample.elements.xray_lines` contains a
            list of lines use those.
            If `mapped.parameters.Sample.elements.xray_lines` is undefined
            or empty or if xray_lines equals 'from_elements' and
            `mapped.parameters.Sample.elements` is defined,
            use the same syntax as `add_line` to select a subset of lines
            for the operation.
            Alternatively, provide an iterable containing
            a list of valid X-ray lines symbols.
        only_lines : None or list of strings
            If not None, use only the given lines (eg. ('a','Kb')).
            If None, use all lines.
        only_one : bool
            If False, use all the lines of each element in the data spectral
            range. If True use only the line at the highest energy
            above an overvoltage of 2 (< beam energy / 2).
        kwargs
            The extra keyword arguments for plot()


        Examples
        --------

        >>> s = database.spec3D('Ti_SEM')
        >>> s.plot_Xray_lines()

        >>> s.plot_Xray_lines('from_elements')

        See also
        --------
        set_elements, add_elements

        """

        if only_lines is not None:
            only_lines = list(only_lines)
            for only_line in only_lines:
                if only_line == 'a':
                    only_lines.extend(['Ka', 'La', 'Ma'])
                elif only_line == 'b':
                    only_lines.extend(['Kb', 'Lb1', 'Mb'])

        if xray_lines is None or xray_lines == 'from_elements':
            if 'Sample.xray_lines' in self.metadata \
                    and xray_lines != 'from_elements':
                xray_lines = self.metadata.Sample.xray_lines
            elif 'Sample.elements' in self.metadata:
                xray_lines = self._get_lines_from_elements(
                    self.metadata.Sample.elements,
                    only_one=only_one,
                    only_lines=only_lines)
            else:
                raise ValueError(
                    "No elements defined, set them with `add_elements`")

        line_energy = []
        intensity = []
        for xray_line in xray_lines:
            element, line = utils_eds._get_element_and_line(xray_line)
            line_energy.append(self._get_line_energy(xray_line))
            relative_factor = elements_db[element][
                'Atomic_properties']['Xray_lines'][line]['weight']
            a_eng = self._get_line_energy(element + '_' + line[0] + 'a')
            # if fixed_height:
                # intensity.append(self[..., a_eng].data.flatten().mean()
                             #* relative_factor)
            # else:
            intensity.append(self[..., a_eng].data * relative_factor)

        self.plot(**kwargs)
        for i in range(len(line_energy)):
            line = marker.Marker()
            line.type = 'line'
            line.orientation = 'v'
            line.set_data(x1=line_energy[i], y2=intensity[i] * 0.8)
            self._plot.signal_plot.add_marker(line)
            line.plot()
            text = marker.Marker()
            text.type = 'text'
            text.set_marker_properties(rotation=90)
            text.set_data(x1=line_energy[i],
                          y1=intensity[i] * 1.1, text=xray_lines[i])
            self._plot.signal_plot.add_marker(text)
            text.plot()

    def get_decomposition_model_from(self,
                                     binned_signal,
                                     components,
                                     loadings_as_guess=True,
                                     **kwargs):
        """
        Return the spectrum generated with the selected number of principal
        components from another spectrum (binned_signal).

        The selected components are fitted on the spectrum

        Parameters
        ------------

        binned_signal: signal
            The components of the binned_signal are fitted to self.
            The dimension must have a common multiplicity.

        components :  int or list of ints
             if int, rebuilds SI from components in range 0-given int
             if list of ints, rebuilds SI from only components in given list
        kwargs
            keyword argument for multifit

        Returns
        -------
        Signal instance

        Example
        -------

        Quick example

        >>> s = database.spec3D()
        >>> s.change_dtype('float')
        >>> s = s[:6,:8]
        >>> s2 = s.deepcopy()
        >>> dim = s.axes_manager.shape
        >>> s2 = s2.rebin((dim[0]/2, dim[1]/2, dim[2]))
        >>> s2.decomposition(True)
        >>> a = s.get_decomposition_model_from(s2, components=5)

        Slower that makes sense

        >>> s = database.spec4D('TEM')[::,::,1]
        >>> s.change_dtype('float')
        >>> dim = s.axes_manager.shape
        >>> s = s.rebin((dim[0]/4, dim[1]/4, dim[2]))
        >>> s2 = s.deepcopy()
        >>> s2 = s2.rebin((dim[0]/8, dim[1]/8, dim[2]))
        >>> s2.decomposition(True)
        >>> a = s.get_decomposition_model_from(s2, components=5)

        """
        from hyperspy.hspy import create_model
        if hasattr(binned_signal, 'learning_results') is False:
            raise ValueError(
                "binned_signal must be decomposed")

        if isinstance(components, int):
            components = range(components)

        m = create_model(self, auto_background=False,
                         auto_add_lines=False)
        factors = binned_signal.get_decomposition_factors()
        if loadings_as_guess:
            loadings = binned_signal.get_decomposition_loadings()
            dim_bin = np.array(binned_signal.axes_manager.navigation_shape)
            dim = np.array(self.axes_manager.navigation_shape)
            bin_fact = dim / dim_bin
            if np.all([isinstance(bin_f, int)
                       for bin_f in bin_fact]) is False:
                raise ValueError(
                    "The dimension of binned_signal doesn't not result"
                    "from a binning")
        for i_comp in components:
            fp = create_component.ScalableFixedPattern(factors[i_comp])
            fp.set_parameters_not_free(['offset', 'xscale', 'shift'])
            fp.name = str(i_comp)
            if loadings_as_guess:
                load_data = loadings[i_comp].data
                for i, bin_f in enumerate(bin_fact[::-1]):
                    load_data = np.repeat(load_data, bin_f, axis=i)
            m.append(fp)
            if loadings_as_guess:
                m[str(i_comp)].yscale.map['values'] = load_data
                m[str(i_comp)].yscale.map['is_set'] = [[True] * dim[0]] * \
                    dim[1]
                #(np.ones(self[...,line_energy].data.shape)==1)
        m.multifit(fitter='leastsq', **kwargs)

        return m.as_signal()
    # to be improved, get line energy, FHWM, output...

    def top_hat(self, line_energy, width_windows=1.):
        """
        Substact the background with a top hat filter. The width of the
        lobs are defined with the width of the peak at the line_energy.

        Parameters
        ----------------
        line_energy: float
            The energy in keV used to set the lob width calculate with
            FHWM_eds.

        width_windows: float or list(min,max)
            The width of the windows on which is applied the top_hat.
            By default set to 1, which is equivalent to the size of the
            filtering object.

        Notes
        -----
        See the textbook of Goldstein et al., Plenum publisher,
        third edition p 399

        """
        offset = np.copy(self.axes_manager.signal_axes[0].offset)
        scale_s = np.copy(self.axes_manager.signal_axes[0].scale)
        #FWHM_MnKa = self.metadata.Acquisition_instrument.SEM.Detector.EDS.energy_resolution_MnKa
        if self.metadata.Signal.signal_type == 'EDS_SEM':
            FWHM_MnKa = self.metadata.Acquisition_instrument.SEM.Detector.EDS.energy_resolution_MnKa
        elif self.metadata.Signal.signal_type == 'EDS_TEM':
            FWHM_MnKa = self.metadata.Acquisition_instrument.TEM.Detector.EDS.energy_resolution_MnKa
        line_FWHM = utils_eds.get_FWHM_at_Energy(FWHM_MnKa, line_energy)
        if np.ndim(width_windows) == 0:
            det = [width_windows * line_FWHM, width_windows * line_FWHM]
        else:
            det = width_windows

        olob = int(round(line_FWHM / scale_s / 2) * 2)
        g = []
        for lob in range(-olob, olob):
            if abs(lob) > olob / 2:
                g.append(-1. / olob)
            else:
                g.append(1. / (olob + 1))
        g = np.array(g)

        bornA = [int(round((line_energy - det[0] - offset) / scale_s)),
                 int(round((line_energy + det[1] - offset) / scale_s))]

        data_s = []
        for i in range(bornA[0], bornA[1]):
            data_s.append(self.data[..., i - olob:i + olob].dot(g))
            # data_s.append(self.data[...,i-olob:i+olob])
        data_s = np.array(data_s)

        dim = len(self.data.shape)
        #spec_th = EDSSEMSpectrum(np.rollaxis(data_s.dot(g),0,dim))

        spec_th = Spectrum(np.rollaxis(data_s, 0, dim))

        return spec_th

    def get_sample_density(self, weight_fraction='auto'):
        """Return the density of the sample

        Parameters
        ----------
        weight_fraction: {list of float| 'auto'}
            the composition of the sample
            if 'auto'. looks for the weight fraction in metadata
            if not there take the iso concentration

        Return
        ------
        density in g/cm^3
        """
        from hyperspy import signals
        elements = self.metadata.Sample.elements
        if weight_fraction == 'auto':
            if 'weight_fraction' in self.metadata.Sample:
                weight_fraction = self.metadata.Sample.weight_fraction
            else:
                weight_fraction = [1. / len(elements) for elm in elements] 
                print 'Weight fraction is automatically set to ' + str(
                    weight_fraction)
        if isinstance(weight_fraction[0], signals.Signal):
            weight_frac = []
            for weight in weight_fraction:
                weight_frac.append(weight.data)
            density = utils.material.density_of_mixture_of_pure_elements(
                elements, weight_frac)
        else:
            density = utils.material.density_of_mixture_of_pure_elements(
                elements, weight_fraction)
        self.metadata.Sample.density = density
        return density

    def save(self, filename=None, overwrite=None, extension=None,
             **kwds):
        """Saves the signal in the specified format.

        The function gets the format from the extension.:
            - hdf5 for HDF5
            - rpl for Ripple (useful to export to Digital Micrograph)
            - msa for EMSA/MSA single spectrum saving.
            - Many image formats such as png, tiff, jpeg...

        If no extension is provided the default file format as defined
        in the `preferences` is used.
        Please note that not all the formats supports saving datasets of
        arbitrary dimensions, e.g. msa only suports 1D data.

        Each format accepts a different set of parameters. For details
        see the specific format documentation.

        Parameters
        ----------
        filename : str or None
            If None (default) and tmp_parameters.filename and
            `tmp_paramters.folder` are defined, the
            filename and path will be taken from there. A valid
            extension can be provided e.g. "my_file.rpl", see `extension`.
        overwrite : None, bool
            If None, if the file exists it will query the user. If
            True(False) it (does not) overwrites the file if it exists.
        extension : {None, 'hdf5', 'rpl', 'msa',common image extensions e.g. 'tiff', 'png'}
            The extension of the file that defines the file format.
            If None, the extesion is taken from the first not None in the follwoing list:
            i) the filename
            ii)  `tmp_parameters.extension`
            iii) `preferences.General.default_file_format` in this order.
        """
        mp = self.metadata

        if hasattr(mp, 'Sample'):
            if hasattr(mp.Sample, 'standard_spec'):
                l_time = []
                for el in range(len(mp.Sample.elements)):
                # for el in range(len(mp.Sample.xray_lines)):
                    std = mp.Sample.standard_spec[el]
                    if "Acquisition_instrument.SEM" in std.metadata:
                        microscope = std.metadata.Acquisition_instrument.SEM
                    elif "Acquisition_instrument.TEM" in std.metadata:
                        microscope = std.metadata.Acquisition_instrument.TEM
                    l_time.append(microscope.Detector.EDS.live_time)
                std_store = copy.deepcopy(mp.Sample.standard_spec)
                std = utils.stack(std_store)
                std.metadata.General.title = std_store[
                    0].metadata.General.title
                if "Acquisition_instrument.SEM" in std.metadata:
                    std.metadata.Acquisition_instrument.SEM.Detector.EDS.live_time = l_time
                elif "Acquisition_instrument.TEM" in std.metadata:
                    std.metadata.Acquisition_instrument.TEM.Detector.EDS.live_time = l_time
                mp.Sample.standard_spec = std
            result_store = []
            for result in ['kratios', 'quant', 'quant_enh', 'intensities']:
                if hasattr(mp.Sample, result):
                    result_store.append(copy.deepcopy(mp.Sample[result]))
                    mp.Sample[result] = utils.stack(mp.Sample[result])
                    del mp.Sample[result].original_parameters.stack_elements

        super(EDSSpectrum, self).save(filename, overwrite, extension)

        if hasattr(mp, 'Sample'):
            if hasattr(mp.Sample, 'standard_spec'):
                mp.Sample.standard_spec = std_store
            i = 0
            for result in ['kratios', 'quant', 'quant_enh', 'intensities']:
                if hasattr(mp.Sample, result):
                    mp.Sample[result] = result_store[i]
                    i = i + 1

    def compute_continuous_xray_generation(self, generation_factor=1):
        """Continous X-ray generation.

        Kramer or Lisfshin equation

        Parameters
        ----------
        generation_factor: int
            The power law to use.
            1 si equivalent to Kramer equation.
            2 is equivalent to Lisfhisn modification of Kramer equation.
        beam_energy:  float
            The energy of the electron beam

        See also
        --------
        utils.misc.eds.model.continuous_xray_generation
        edsmodel.add_background
        """

        spec = self._get_signal_signal()
        beam_energy = self._get_beam_energy()
        spec.metadata.General.title = 'Generation model (factor:' + str(1) +')'

        #energy_axis = spec.axes_manager.signal_axes[0]
        #eng = np.linspace(energy_axis.low_value,
                          #energy_axis.high_value,
                          #energy_axis.size)
        spec.data = physical_model.xray_generation(
                    energy=spec.axes_manager.signal_axes[0].axis,
                                                              generation_factor=generation_factor,
                                                              beam_energy=beam_energy)
        return spec
        
    def compute_detector_efficiency_from_layers(self,
                         elements='auto',
                        thicknesses_layer='auto',
                        thickness_detector='auto',
                        microscope_name='osiris'):
        """Detector efficiency from layers descrption

        Parameters
        ----------
        elements: list of str
            The elements of the layer, if 'auto', take the osiris data
        thicknesses_layer: list of float
            Thicknesses of layer in nm, if 'auto', take the osiris data
        thickness_detector: float
            The thickness of the detector in mm, if 'auto', take the osiris data
        """
        spec = self._get_signal_signal()
        spec.metadata.General.title = 'Detection efficiency'
        if spec.axes_manager.signal_axes[0].units == 'eV' : 
            units_factor = 1000.
        else :
            units_factor = 1.
            
        if elements == 'auto' and thicknesses_layer == 'auto':
            elements,thicknesses_layer,thickness_detector = \
                database.detector_layers_brucker(
                    microscope_name=microscope_name)            

        eng = spec.axes_manager.signal_axes[0].axis / units_factor
        eng = eng[np.searchsorted(eng, 0.0):]
        spec.data = np.append(np.array([0] * (len(spec.data) - len(eng))),
                              physical_model.detetector_efficiency_from_layers(energies=eng,
                                                        elements=elements,
                                         thicknesses_layer=thicknesses_layer,
                                         thickness_detector=thickness_detector))
        return spec

    def get_sample_density(self, weight_fraction='auto'):
        """Return the density of the sample

        Parameters
        ----------
        weight_fraction: {list of float| 'auto'}
            the composition of the sample
            if 'auto'. looks for the weight fraction in metadata
            if not there take the iso concentration

        Return
        ------
        density in g/cm^3
        """
        from hyperspy import signals
        elements = self.metadata.Sample.elements

        if weight_fraction == 'auto':
            if 'weight_fraction' in self.metadata.Sample:
                weight_fraction = self.metadata.Sample.weight_fraction
            else:
                weight_fraction = [1. / len(elements) for elm in elements] 
                print 'Weight fraction is automatically set to ' + str(
                    weight_fraction)
        if isinstance(weight_fraction[0], signals.Signal):
            weight_frac = []
            for weight in weight_fraction:
                weight_frac.append(weight.data)
            density = utils.material.density_of_mixture_of_pure_elements(
                elements, weight_frac)
        else:
            density = utils.material.density_of_mixture_of_pure_elements(
                elements, weight_fraction)
        self.metadata.Sample.density = density
        return density

    def get_sample_mass_absorption_coefficient(self,
                                               elements='auto',
                                               weight_fraction='auto',
                                               xray_lines='auto'):
        """Return the mass absorption coefficients of the sample for the
        different X-rays

        The sample is the defined as a mixture (compound) of pure elements

        Parameters
        ----------
        elements: {list of str | 'auto'}
            The list of element symbol of the absorber, e.g. ['Al','Zn'].
            if 'auto', use the elements in metadata.Sample
        xray_lines: {list of str | 'auto'}
            The list of X-ray lines, e.g. ['Al_Ka','Zn_Ka','Zn_La']
            if 'auto', use the Xray lines in metadata.Sample
        weight_fraction: {list of float | 'auto'}
            The fraction of elements in the sample by weight
            if 'auto', use the weight_fraction in metadata.Sample
            or use an equi-fraction e.g. [0.5,0.5]

        Return
        ------
        mass absorption coefficient in cm^2/g
        """

        if xray_lines == 'auto':
            if 'Sample.xray_lines' in self.metadata:
                xray_lines = copy.copy(self.metadata.Sample.xray_lines)
            else:
                raise ValueError("Add lines first, see 'add_lines'")

        if elements == 'auto'and 'Sample.elements' in self.metadata:
            elements = self.metadata.Sample.elements
        if weight_fraction == 'auto':
            if 'Sample.weight_fraction' in self.metadata:
                weight_fraction = self.metadata.Sample.weight_fraction
            else:
                weight_fraction = [1. / len(elements) for elm in elements] 
                print 'Weight fraction is automatically set to ' + str(weight_fraction)
        return utils.material.mass_absorption_coefficient_of_mixture_of_pure_elements(energies=xray_lines,
                                                                   weight_fraction=weight_fraction, 
                                                                   elements=elements)

    def get_detector_efficiency(self,
                                detector_name,
                                gateway='auto'):
        """
        Return the detector efficiency.

        From DTSA II or from a database

        Parameters
        ----------
        det_name: int, str
            If {0,1,2,3,4}, INCA efficiency database
            If str, model from DTSAII
        gateway: execnet Gateway
            If 'auto', generate automatically the connection to jython.

        See also
        --------
        database.detector_efficiency_INCA
        utils_eds.get_detector_properties
        """
        spec = self._get_signal_signal()   
        energy_axis = spec.axes_manager.signal_axes[0]
        
        if isinstance(detector_name, str):
            if gateway == 'auto':
                gateway = utils_eds.get_link_to_jython()
            det_efficiency = utils_eds.get_detector_properties(
                detector_name, gateway=gateway)
        else:
            det_efficiency = database.detector_efficiency_INCA(detector_name)
            
        if det_efficiency.axes_manager.signal_axes[0].units != energy_axis.units:
            det_efficiency._eV_to_keV()
            
        spec.metadata.General.title = 'detector efficiency: ' + \
                det_efficiency.metadata.General.title
                
        f =  interp1d(det_efficiency.axes_manager.signal_axes[0].axis,
            det_efficiency.data.squeeze(),bounds_error=False,
            fill_value=0.,)
            
        spec.data = f(energy_axis.axis)
        
        return spec
        
    def save_result(self, result, filename, xray_lines='all',
                    extension='hdf5'):
        """
        Save the result in a file (results stored in
        'metadata.Sample')

        Parameters
        ----------
        result : string {'kratios'|'quant'|'intensities'}
            The result to save

        filename:
            the file path + the file name. The result and the Xray-lines
            is added at the end.

        xray_lines: list of string
            the X-ray lines to save. If 'all' (default), save all X-ray lines

        Extension:
            the extension in which the result is saved.

        See also
        -------
        get_kratio, deconvolove_intensity, quant

        """
        # print 'This is obsolete, it will desapear'
        mp = self.metadata
        if xray_lines is 'all':
            if result == 'intensities':
                xray_lines = mp.Sample.xray_lines
            else:
                xray_lines = mp.Sample.xray_lines
        for xray_line in xray_lines:
            if result == 'intensitiesS':
                res = self.intensity_map([xray_line], plot_result=False)[0]
            else:
                res = self.get_result(xray_line, result)
            if res.data.dtype == 'float64':
                a = 1
                res.change_dtype('float32')
                # res.change_dtype('uint32')
            res.save(filename=filename + "_" + result + "_" + xray_line,
                     extension=extension, overwrite=True)
                     
    def _get_signal_signal(self):
        s = Spectrum(np.zeros(self.axes_manager._signal_shape_in_array,
                                dtype=self.data.dtype),
                       axes=self.axes_manager._get_signal_axes_dicts())
        s.set_signal_type(self.metadata.Signal.signal_type)
        return s

# to be suppress, can be done with model->fit_energy_resolution

    # def calibrate_energy_resolution(self, xray_line, bck='auto',
                                    # set_Mn_Ka=True, model_plot=True):
        #"""
        # Calibrate the energy resolution from a peak

        # Estimate the FHWM of the peak, estimate the energy resolution and
        # extrapolate to FWHM of Mn Ka

        # Parameters:
        # xray_line : str
            # the selected X-ray line. It shouldn't have peak around

        # bck: float | 'auto'
            # the linear background to substract.

        # set_Mn_Ka : bool
            # If true, set the obtain resolution. If false, return the
            # FHWM at Mn Ka.

        # model_plot : bool
            # If True, plot the fit

        #"""

        #from hyperspy.hspy import create_model
        #mp = self.metadata
        #element, line = utils_eds._get_element_and_line(xray_line)
        # Xray_energy, FWHM = self._get_line_energy(xray_line,
                                                  # FWHM_MnKa='auto')

        # if bck == 'auto':
            #spec_bck = self[Xray_energy + 2.5 * FWHM:Xray_energy + 2.7 * FWHM]
            #bck = spec_bck.sum(0).data / spec_bck.axes_manager.shape[0]
        #sb = self - bck
        # m = create_model(sb,auto_background=False,
                 # auto_add_lines=False)

        #fp = create_component.Gaussian()
        #fp.centre.value = Xray_energy
        #fp.sigma.value = FWHM / 2.355
        # m.append(fp)
        #m.set_signal_range(Xray_energy - 1.2 * FWHM, Xray_energy + 1.6 * FWHM)
        # m.multifit()
        # if model_plot:
            # m.plot()

        # res_MnKa = utils_eds.get_FWHM_at_Energy(fp.sigma.value * 2.355 * 1000,
                                                # elements_db['Mn'][
                                                    #'Atomic_properties']['Xray_lines'][
                                                    #'Ka']['energy (keV)'], xray_line)
        # if set_Mn_Ka:
            #mp.SEM.Detector.EDS.energy_resolution_MnKa = res_MnKa * 1000
            # print 'Resolution at Mn Ka ', res_MnKa * 1000
            # print 'Shift eng eV ', (Xray_energy - fp.centre.value) * 1000
        # else:
            # return res_MnKa * 1000
############################
    # def running_sum(self, shape_convo='square', corner=-1):
        # cross not tested
        #"""
        # Apply a running sum on the data.
        # Parameters
        #----------
        # shape_convo: 'square'|'cross'
            # Define the shape to convolve with
        # corner : -1 || 1
            # For square, running sum induce a shift of the images towards
            # one of the corner: if -1, towards top left, if 1 towards
            # bottom right.
            # For 'cross', if -1 vertical/horizontal cross, if 1 from corner
            # to corner.
        #"""
        #dim = self.data.shape
        #data_s = np.zeros_like(self.data)
        #data_s = np.insert(data_s, 0, 0, axis=-3)
        #data_s = np.insert(data_s, 0, 0, axis=-2)
        # if shape_convo == 'square':
            #end_mirrors = [[0, 0], [-1, 0], [0, -1], [-1, -1]]
            # for end_mirror in end_mirrors:
                # tmp_s = np.insert(
                    # self.data,
                    # end_mirror[0],
                    # self.data[...,
                              # end_mirror[0],
                              #:,
                              #:],
                    # axis=-3)
                # data_s += np.insert(tmp_s, end_mirror[1],
                                    # tmp_s[..., end_mirror[1], :], axis=-2)
            # if corner == -1:
                #data_s = data_s[..., 1:, :, :][..., 1:, :]
            # else:
                #data_s = data_s[..., :-1, :, :][..., :-1, :]
        # elif shape_convo == 'cross':
            #data_s = np.insert(data_s, 0, 0, axis=-3)
            #data_s = np.insert(data_s, 0, 0, axis=-2)
            # if corner == -1:
                # end_mirrors = [[0, -1, 0, -1], [-1, -1, 0, -1],
                               #[0, 0, 0, -1], [0, -1, 0, 0], [0, -1, -1, -1]]
            # elif corner == 1:
                # end_mirrors = [[0, -1, 0, -1], [0, 0, 0, 0],
                               #[-1, -1, 0, 0], [0, 0, -1, -1], [-1, -1, -1, -1]]
            # else:
                # end_mirrors = [
                    #[0, -1, 0, -1], [-1, -1, 0, -1], [0,
                                                      # 0, 0, -1], [0, -1, 0, 0],
                    #[0, -1, -1, -1], [0, 0, 0, 0], [-1, -1, 0, 0], [0, 0, -1, -1], [-1, -1, -1, -1]]
            # for end_mirror in end_mirrors:
                # tmp_s = np.insert(
                    # self.data,
                    # end_mirror[0],
                    # self.data[...,
                              # end_mirror[0],
                              #:,
                              #:],
                    # axis=-3)
                # tmp_s = np.insert(
                    # tmp_s,
                    # end_mirror[1],
                    # tmp_s[...,
                          # end_mirror[0],
                          #:,
                          #:],
                    # axis=-3)
                # tmp_s = np.insert(
                    # tmp_s,
                    # end_mirror[2],
                    # tmp_s[...,
                          # end_mirror[1],
                          #:],
                    # axis=-2)
                # data_s += np.insert(tmp_s, end_mirror[3],
                                    # tmp_s[..., end_mirror[1], :], axis=-2)
            #data_s = data_s[..., 1:-2, :, :][..., 1:-2, :]
        # if hasattr(self.metadata, 'SEM'):
            #mp = self.metadata.Acquisition_instrument.SEM
        # else:
            #mp = self.metadata.TEM
        # if hasattr(mp, 'EDS') and hasattr(mp.Detector.EDS, 'live_time'):
            #mp.Detector.EDS.live_time = mp.Detector.EDS.live_time * len(end_mirrors)
        #self.data = data_s
############################
    # def plot_xray_line(self, line_to_plot='selected'):
        #"""
        # Annotate a spec.plot() with the name of the selected X-ray
        # lines
        # Parameters
        #----------
        # line_to_plot: string 'selected'|'a'|'ab|'all'
            # Defined which lines to annotate. 'selected': the selected one,
            #'a': all alpha lines of the selected elements, 'ab': all alpha and
            # beta lines, 'all': all lines of the selected elements
        # See also
        #--------
        #set_elements, add_elements
        #"""
        # if self.axes_manager.navigation_dimension > 0:
            #raise ValueError("Works only for single spectrum")
        #mp = self.metadata
        # if hasattr(self.metadata, 'SEM') and\
                # hasattr(self.metadata.Acquisition_instrument.SEM, 'beam_energy'):
            #beam_energy = mp.Acquisition_instrument.SEM.beam_energy
        # elif hasattr(self.metadata, 'TEM') and\
                # hasattr(self.metadata.TEM, 'beam_energy'):
            #beam_energy = mp.TEM.beam_energy
        # else:
            #beam_energy = 300
        #elements = []
        #lines = []
        # if line_to_plot == 'selected':
            #xray_lines = mp.Sample.xray_lines
            # for xray_line in xray_lines:
                #element, line = utils_eds._get_element_and_line(xray_line)
                # elements.append(element)
                # lines.append(line)
        # else:
            # for element in mp.Sample.elements:
                # for line, en in elements_db[element]['Atomic_properties']['Xray_lines'].items():
                    # if en < beam_energy:
                        # if line_to_plot == 'a' and line[1] == 'a':
                            # elements.append(element)
                            # lines.append(line)
                        # elif line_to_plot == 'ab':
                            # if line[1] == 'a' or line[1] == 'b':
                                # elements.append(element)
                                # lines.append(line)
                        # elif line_to_plot == 'all':
                            # elements.append(element)
                            # lines.append(line)
        #xray_lines = []
        #line_energy = []
        #intensity = []
        # for i, element in enumerate(elements):
            # line_energy.append(elements_db[element]['Atomic_properties']['Xray_lines'][lines[i]])
            # if lines[i] == 'a':
                # intensity.append(self[line_energy[-1]].data[0])
            # else:
                #relative_factor = elements_db['lines']['ratio_line'][lines[i]]
                #a_eng = elements_db[element]['Atomic_properties']['Xray_lines'][lines[i][0] + 'a']
                #intensity.append(self[a_eng].data[0] * relative_factor)
            #xray_lines.append(element + '_' + lines[i])
        # self.plot()
        # for i in range(len(line_energy)):
            # plt.text(line_energy[i], intensity[i] * 1.1, xray_lines[i],
                     # rotation=90)
            #plt.vlines(line_energy[i], 0, intensity[i] * 0.8, color='black')<|MERGE_RESOLUTION|>--- conflicted
+++ resolved
@@ -591,7 +591,11 @@
                                                            FWHM_MnKa='auto')
             element, line = utils_eds._get_element_and_line(xray_line)
             det = integration_window_factor * line_FWHM / 2.
-<<<<<<< HEAD
+            ax = self.axes_manager.signal_axes[0]
+            if line_energy - det < ax.low_value or \
+                    line_energy + det > ax.high_value:
+                raise ValueError(
+                    "%s is outside the energy range." % (xray_line))
             if lines_deconvolution is None:
                 intensities[i] = self[..., line_energy - det:line_energy +
                                       det].integrate1D(-1).data
@@ -670,15 +674,6 @@
             img = self._set_result(xray_line, 'intensities',
                                    data_res, plot_result=False,
                                    store_in_mp=store_in_mp)
-=======
-            ax = self.axes_manager.signal_axes[0]
-            if line_energy - det < ax.low_value or \
-                    line_energy + det > ax.high_value:
-                raise ValueError(
-                    "%s is outside the energy range." % (Xray_line))            
-            img = self[..., line_energy - det:line_energy + det
-                       ].integrate1D(-1)
->>>>>>> 0c945868
             img.metadata.General.title = (
                 'Intensity of %s at %.2f %s from %s' %
                 (xray_line,
