# -*- coding: utf-8 -*-
# Copyright 2007-2011 The Hyperspy developers
#
# This file is part of  Hyperspy.
#
#  Hyperspy is free software: you can redistribute it and/or modify
# it under the terms of the GNU General Public License as published by
# the Free Software Foundation, either version 3 of the License, or
# (at your option) any later version.
#
#  Hyperspy is distributed in the hope that it will be useful,
# but WITHOUT ANY WARRANTY; without even the implied warranty of
# MERCHANTABILITY or FITNESS FOR A PARTICULAR PURPOSE.  See the
# GNU General Public License for more details.
#
# You should have received a copy of the GNU General Public License
# along with  Hyperspy.  If not, see <http://www.gnu.org/licenses/>.

import copy
import os.path
import warnings
import math
import inspect

import numpy as np
import numpy.ma as ma
import scipy.interpolate
import scipy as sp
from matplotlib import pyplot as plt

from hyperspy import messages
from hyperspy.axes import AxesManager
from hyperspy import io
from hyperspy.drawing import mpl_hie, mpl_hse, mpl_he
from hyperspy.learn.mva import MVA, LearningResults
import hyperspy.misc.utils
from hyperspy.misc.utils import DictionaryBrowser
from hyperspy.drawing import signal as sigdraw
from hyperspy.decorators import auto_replot
from hyperspy.defaults_parser import preferences
from hyperspy.misc.io.tools import ensure_directory
from hyperspy.misc.progressbar import progressbar
from hyperspy.gui.tools import (
    SpectrumCalibration,
    SmoothingSavitzkyGolay,
    SmoothingLowess,
    SmoothingTV,
    ButterworthFilter)
from hyperspy.gui.egerton_quantification import BackgroundRemoval
from hyperspy.decorators import only_interactive
from hyperspy.decorators import interactive_range_selector
from scipy.ndimage.filters import gaussian_filter1d
from hyperspy.misc.spectrum_tools import find_peaks_ohaver
from hyperspy.misc.image_tools import (shift_image, estimate_image_shift)
from hyperspy.misc.math_tools import symmetrize, antisymmetrize
from hyperspy.exceptions import SignalDimensionError, DataDimensionError
from hyperspy.misc import array_tools
from hyperspy.misc import spectrum_tools
from hyperspy.gui.tools import IntegrateArea
from hyperspy import components
from hyperspy.misc.utils import underline
from hyperspy.misc.borrowed.astroML.histtools import histogram

class Signal2DTools(object):
    def estimate_shift2D(self,
            reference='current',
            correlation_threshold=None,
            chunk_size=30,
            roi=None,
            normalize_corr=False,
            sobel=True,
            medfilter=True,
            hanning=True,
            plot=False,
            dtype='float',):
        """Estimate the shifts in a image using phase correlation

        This method can only estimate the shift by comparing
        bidimensional features that should not change position
        between frames. To decrease the memory usage, the time of
        computation and the accuracy of the results it is convenient
        to select a region of interest by setting the roi keyword.

        Parameters
        ----------

        reference : {'current', 'cascade' ,'stat'}
            If 'current' (default) the image at the current
            coordinates is taken as reference. If 'cascade' each image
            is aligned with the previous one. If 'stat' the translation
            of every image with all the rest is estimated and by
            performing statistical analysis on the result the
            translation is estimated.
        correlation_threshold : {None, 'auto', float}
            This parameter is only relevant when `reference` is 'stat'.
            If float, the shift estimations with a maximum correlation
            value lower than the given value are not used to compute
            the estimated shifts. If 'auto' the threshold is calculated
            automatically as the minimum maximum correlation value
            of the automatically selected reference image.
        chunk_size: {None, int}
            If int and `reference`=='stat' the number of images used
            as reference are limited to the given value.
        roi : tuple of ints or floats (left, right, top bottom)
             Define the region of interest. If int(float) the position
             is given axis index(value).
        sobel : bool
            apply a sobel filter for edge enhancement
        medfilter :  bool
            apply a median filter for noise reduction
        hanning : bool
            Apply a 2d hanning filter
        plot : bool
            If True plots the images after applying the filters and
            the phase correlation
        dtype : str or dtype
            Typecode or data-type in which the calculations must be
            performed.

        Returns
        -------

        list of applied shifts

        Notes
        -----

        The statistical analysis approach to the translation estimation
        when using `reference`='stat' roughly follows [1]_ . If you use
        it please cite their article.

        References
        ----------

        .. [1] Schaffer, Bernhard, Werner Grogger, and Gerald
        Kothleitner. “Automated Spatial Drift Correction for EFTEM
        Image Series.”
        Ultramicroscopy 102, no. 1 (December 2004): 27–36.

        """
        self._check_signal_dimension_equals_two()
        if roi is not None:
            # Get the indices of the roi
            yaxis = self.axes_manager.signal_axes[1]
            xaxis = self.axes_manager.signal_axes[0]
            roi = tuple([xaxis._get_index(i) for i in roi[2:]] +
                    [yaxis._get_index(i) for i in roi[:2]])

        ref = None if reference == 'cascade' else \
            self.__call__().copy()
        shifts = []
        nrows = None
        images_number = self.axes_manager._max_index + 1
        if reference == 'stat':
            nrows = images_number if chunk_size is None else \
                min(images_number, chunk_size)
            pcarray = ma.zeros((nrows, self.axes_manager._max_index + 1,
                                ),
                                dtype=np.dtype([('max_value', np.float),
                                                ('shift', np.int32,
                                                (2,))]))
            nshift, max_value = estimate_image_shift(
                          self(),
                          self(),
                          roi=roi,
                          sobel=sobel,
                          medfilter=medfilter,
                          hanning=hanning,
                          normalize_corr=normalize_corr,
                          plot=plot,
                          dtype=dtype)
            np.fill_diagonal(pcarray['max_value'], max_value)
            pbar = progressbar(maxval=nrows*images_number).start()
        else:
            pbar = progressbar(maxval=images_number).start()


        # Main iteration loop. Fills the rows of pcarray when reference
        # is stat
        for i1, im in enumerate(self._iterate_signal()):
            if reference in ['current', 'cascade']:
                if ref is None:
                    ref = im.copy()
                    shift = np.array([0,0])
                nshift, max_val = estimate_image_shift(ref,
                                      im,
                                      roi=roi,
                                      sobel=sobel,
                                      medfilter=medfilter,
                                      hanning=hanning,
                                      plot=plot,
                                      normalize_corr=normalize_corr,
                                      dtype=dtype)
                if reference == 'cascade':
                    shift += nshift
                    ref = im.copy()
                else:
                    shift = nshift
                shifts.append(shift.copy())
                pbar.update(i1+1)
            elif reference == 'stat':
                if i1 == nrows:
                    break
                # Iterate to fill the columns of pcarray
                for i2, im2 in enumerate(
                                    self._iterate_signal()):
                    if i2 > i1:
                        nshift, max_value = estimate_image_shift(
                                      im,
                                      im2,
                                      roi=roi,
                                      sobel=sobel,
                                      medfilter=medfilter,
                                      hanning=hanning,
                                      normalize_corr=normalize_corr,
                                      plot=plot,
                                      dtype=dtype)

                        pcarray[i1,i2] = max_value, nshift
                    del im2
                    pbar.update(i2 + images_number*i1 + 1)
                del im
        if reference == 'stat':
            # Select the reference image as the one that has the
            # higher max_value in the row
            sqpcarr = pcarray[:,:nrows]
            sqpcarr['max_value'][:] = symmetrize(sqpcarr['max_value'])
            sqpcarr['shift'][:] = antisymmetrize(sqpcarr['shift'])
            ref_index = np.argmax(pcarray['max_value'].min(1))
            self.ref_index = ref_index
            shifts = (pcarray['shift']  +
                pcarray['shift'][ref_index,:nrows][:,np.newaxis])
            if correlation_threshold is not None:
                if correlation_threshold == 'auto':
                    correlation_threshold = \
                        (pcarray['max_value'].min(0)).max()
                    print("Correlation threshold = %1.2f" %
                                correlation_threshold)
                shifts[pcarray['max_value'] < \
                    correlation_threshold] = ma.masked
                shifts.mask[ref_index,:] = False

            shifts = shifts.mean(0)
        else:
            shifts = np.array(shifts)
            del ref
        return shifts

    def align2D(self, crop=True, fill_value=np.nan, shifts=None,
                roi=None,
                sobel=True,
                medfilter=True,
                hanning=True,
                plot=False,
                normalize_corr=False,
                reference='current',
                dtype='float',
                correlation_threshold=None,
                chunk_size=30):
        """Align the images in place using user provided shifts or by
        estimating the shifts.

        Please, see `estimate_shift2D` docstring for details
        on the rest of the parameters not documented in the following
        section

        Parameters
        ----------
        crop : bool
            If True, the data will be cropped not to include regions
            with missing data
        fill_value : int, float, nan
            The areas with missing data are filled with the given value.
            Default is nan.
        shifts : None or list of tuples
            If None the shifts are estimated using
            `estimate_shift2D`.

        Returns
        -------
        shifts : np.array
            The shifts are returned only if `shifts` is None

        Notes
        -----

        The statistical analysis approach to the translation estimation
        when using `reference`='stat' roughly follows [1]_ . If you use
        it please cite their article.

        References
        ----------

        .. [1] Schaffer, Bernhard, Werner Grogger, and Gerald
        Kothleitner. “Automated Spatial Drift Correction for EFTEM
        Image Series.”
        Ultramicroscopy 102, no. 1 (December 2004): 27–36.

        """
        self._check_signal_dimension_equals_two()
        if shifts is None:
            shifts = self.estimate_shift2D(
                roi=roi,
                sobel=sobel,
                medfilter=medfilter,
                hanning=hanning,
                plot=plot,
                reference=reference,
                dtype=dtype,
                correlation_threshold=correlation_threshold,
                normalize_corr=normalize_corr,
                chunk_size=chunk_size)
            return_shifts = True
        else:
            return_shifts = False
        # Translate with sub-pixel precision if necesary
        for im, shift in zip(self._iterate_signal(),
                              shifts):
            if np.any(shift):
                shift_image(im, -shift,
                    fill_value=fill_value)
                del im

        # Crop the image to the valid size
        if crop is True:
            shifts = -shifts
            bottom, top = (int(np.floor(shifts[:,0].min())) if
                                    shifts[:,0].min() < 0 else None,
                           int(np.ceil(shifts[:,0].max())) if
                                    shifts[:,0].max() > 0 else 0)
            right, left = (int(np.floor(shifts[:,1].min())) if
                                    shifts[:,1].min() < 0 else None,
                           int(np.ceil(shifts[:,1].max())) if
                                    shifts[:,1].max() > 0 else 0)
            self.crop_image(top, bottom, left, right)
            shifts = -shifts
        if return_shifts:
            return shifts

    def crop_image(self,top=None, bottom=None,
                        left=None, right=None):
        """Crops an image in place.

        top, bottom, left, right : int or float

            If int the values are taken as indices. If float the values are
            converted to indices.

        See also:
        ---------
        crop

        """
        self._check_signal_dimension_equals_two()
        self.crop(self.axes_manager.signal_axes[1].index_in_axes_manager,
                  top,
                  bottom)
        self.crop(self.axes_manager.signal_axes[0].index_in_axes_manager,
                  left,
                  right)


class Signal1DTools(object):
    def shift1D(self,
                shift_array,
                interpolation_method='linear',
                crop=True,
                fill_value=np.nan):
        """Shift the data in place over the signal axis by the amount specified
        by an array.

        Parameters
        ----------
        shift_array : numpy array
            An array containing the shifting amount. It must have
            `axes_manager._navigation_shape_in_array` shape.
        interpolation_method : str or int
            Specifies the kind of interpolation as a string ('linear',
            'nearest', 'zero', 'slinear', 'quadratic, 'cubic') or as an
            integer specifying the order of the spline interpolator to
            use.
        crop : bool
            If True automatically crop the signal axis at both ends if
            needed.
        fill_value : float
            If crop is False fill the data outside of the original
            interval with the given value where needed.

        Raises
        ------
        SignalDimensionError if the signal dimension is not 1.

        """

        self._check_signal_dimension_equals_one()
        axis = self.axes_manager.signal_axes[0]
        offset = axis.offset
        original_axis = axis.axis.copy()
        pbar = progressbar(
            maxval=self.axes_manager.navigation_size)
        for i, (dat, shift) in enumerate(zip(
                self._iterate_signal(),
                shift_array.ravel(()))):
            if np.isnan(shift):
                continue
            si = sp.interpolate.interp1d(original_axis,
                                         dat,
                                         bounds_error=False,
                                         fill_value=fill_value,
                                         kind=interpolation_method)
            axis.offset = float(offset - shift)
            dat[:] = si(axis.axis)
            pbar.update(i + 1)

        axis.offset = offset

        if crop is True:
            minimum, maximum = np.nanmin(shift_array), np.nanmax(shift_array)
            if minimum < 0:
                iminimum = 1 + axis.value2index(
                        axis.high_value + minimum,
                        rounding=math.floor)
                print iminimum
                self.crop(axis.index_in_axes_manager,
                          None,
                          iminimum)
            if maximum > 0:
                imaximum = axis.value2index(offset + maximum,
                                            rounding=math.ceil)
                self.crop(axis.index_in_axes_manager,
                          imaximum)

    def interpolate_in_between(self, start, end, delta=3, **kwargs):
        """Replace the data in a given range by interpolation.

        The operation is performed in place.

        Parameters
        ----------
        start, end : {int | float}
            The limits of the interval. If int they are taken as the
            axis index. If float they are taken as the axis value.

        All extra keyword arguments are passed to
        scipy.interpolate.interp1d. See the function documentation
        for details.

        Raises
        ------
        SignalDimensionError if the signal dimension is not 1.

        """
        self._check_signal_dimension_equals_one()
        axis = self.axes_manager.signal_axes[0]
        i1 = axis._get_index(start)
        i2 = axis._get_index(end)
        i0 = int(np.clip(i1 - delta, 0, np.inf))
        i3 = int(np.clip(i2 + delta, 0, axis.size))
        pbar = progressbar(
            maxval=self.axes_manager.navigation_size)
        for i, dat in enumerate(self._iterate_signal()):
            dat_int = sp.interpolate.interp1d(
                range(i0,i1) + range(i2,i3),
                dat[i0:i1].tolist() + dat[i2:i3].tolist(),
                **kwargs)
            dat[i1:i2] = dat_int(range(i1,i2))
            pbar.update(i + 1)

    def _check_navigation_mask(self, mask):
        if mask is not None:
            if not isinstance(mask, Signal):
                raise ValueError("mask must be a Signal instance.")
            elif mask.axes_manager.signal_dimension not in (0, 1):
                raise ValueError("mask must be a Signal with signal_dimension "
                                 "equal to 1")
            elif (mask.axes_manager.navigation_dimension !=
                  self.axes_manager.navigation_dimension):
                raise ValueError("mask must be a Signal with the same "
                                 "navigation_dimension as the current signal.")

    def estimate_shift1D(self,
                         start=None,
                         end=None,
                         reference_indices=None,
                         max_shift=None,
                         interpolate=True,
                         number_of_interpolation_points=5,
                         mask=None):
        """Estimate the shifts in the current signal axis using
         cross-correlation.

        This method can only estimate the shift by comparing
        unidimensional features that should not change the position in
        the signal axis. To decrease the memory usage, the time of
        computation and the accuracy of the results it is convenient to
        select the feature of interest providing sensible values for
        `start` and `end`. By default interpolation is used to obtain
        subpixel precision.

        Parameters
        ----------
        start, end : {int | float | None}
            The limits of the interval. If int they are taken as the
            axis index. If float they are taken as the axis value.
        reference_indices : tuple of ints or None
            Defines the coordinates of the spectrum that will be used
            as eference. If None the spectrum at the current
            coordinates is used for this purpose.
        max_shift : int
            "Saturation limit" for the shift.
        interpolate : bool
            If True, interpolation is used to provide sub-pixel
            accuracy.
        number_of_interpolation_points : int
            Number of interpolation points. Warning: making this number
            too big can saturate the memory
        mask : Signal of bool data type.
            It must have signal_dimension = 0 and navigation_shape equal to the
            current signal. Where mask is True the shift is not computed
            and set to nan.

        Returns
        -------
        An array with the result of the estimation in the axis units.

        Raises
        ------
        SignalDimensionError if the signal dimension is not 1.

        """
        self._check_signal_dimension_equals_one()
        ip = number_of_interpolation_points + 1
        axis = self.axes_manager.signal_axes[0]
        self._check_navigation_mask(mask)
        if reference_indices is None:
            reference_indices = self.axes_manager.indices

        i1, i2 = axis._get_index(start), axis._get_index(end)
        shift_array = np.zeros(self.axes_manager._navigation_shape_in_array,
                               dtype=float)
        ref = self.inav[reference_indices].data[i1:i2]
        if interpolate is True:
            ref = spectrum_tools.interpolate1D(ip, ref)
        pbar = progressbar(
            maxval=self.axes_manager.navigation_size)
        for i, (dat, indices) in enumerate(zip(
                    self._iterate_signal(),
                    self.axes_manager._array_indices_generator())):
            if mask is not None and bool(mask.data[indices]) is True:
                shift_array[indices] = np.nan
            else:
                dat = dat[i1:i2]
                if interpolate is True:
                    dat = spectrum_tools.interpolate1D(ip, dat)
                shift_array[indices] = np.argmax(
                    np.correlate(ref, dat,'full')) - len(ref) + 1
            pbar.update(i + 1)
        pbar.finish()

        if max_shift is not None:
            if interpolate is True:
                max_shift *= ip
            shift_array.clip(a_min=-max_shift, a_max=max_shift)
        if interpolate is True:
            shift_array /= ip
        shift_array *= axis.scale
        return shift_array

    def align1D(self,
                start=None,
                end=None,
                reference_indices=None,
                max_shift=None,
                interpolate=True,
                number_of_interpolation_points=5,
                interpolation_method='linear',
                crop=True,
                fill_value=np.nan,
                also_align=[],
                mask=None):

        """Estimate the shifts in the signal axis using
        cross-correlation and use the estimation to align the data in place.

        This method can only estimate the shift by comparing
        unidimensional
        features that should not change the position.
        To decrease memory usage, time of computation and improve
        accuracy it is convenient to select the feature of interest
        setting the `start` and `end` keywords. By default interpolation is
        used to obtain subpixel precision.

        Parameters
        ----------
        start, end : {int | float | None}
            The limits of the interval. If int they are taken as the
            axis index. If float they are taken as the axis value.
        reference_indices : tuple of ints or None
            Defines the coordinates of the spectrum that will be used
            as eference. If None the spectrum at the current
            coordinates is used for this purpose.
        max_shift : int
            "Saturation limit" for the shift.
        interpolate : bool
            If True, interpolation is used to provide sub-pixel
            accuracy.
        number_of_interpolation_points : int
            Number of interpolation points. Warning: making this number
            too big can saturate the memory
        interpolation_method : str or int
            Specifies the kind of interpolation as a string ('linear',
            'nearest', 'zero', 'slinear', 'quadratic, 'cubic') or as an
            integer specifying the order of the spline interpolator to
            use.
        crop : bool
            If True automatically crop the signal axis at both ends if
            needed.
        fill_value : float
            If crop is False fill the data outside of the original
            interval with the given value where needed.
        also_align : list of signals
            A list of Signal instances that has exactly the same
            dimensions
            as this one and that will be aligned using the shift map
            estimated using the this signal.
        mask : Signal of bool data type.
            It must have signal_dimension = 0 and navigation_shape equal to the
            current signal. Where mask is True the shift is not computed
            and set to nan.

        Returns
        -------
        An array with the result of the estimation. The shift will be

        Raises
        ------
        SignalDimensionError if the signal dimension is not 1.

        See also
        --------
        estimate_shift1D

        """
        self._check_signal_dimension_equals_one()
        shift_array = self.estimate_shift1D(
            start=start,
            end=end,
            reference_indices=reference_indices,
            max_shift=max_shift,
            interpolate=interpolate,
            number_of_interpolation_points=
                number_of_interpolation_points,
            mask=mask)
        for signal in also_align + [self]:
            signal.shift1D(shift_array=shift_array,
                           interpolation_method=interpolation_method,
                           crop=crop,
                           fill_value=fill_value)

    def integrate_in_range(self, signal_range='interactive'):
        """ Sums the spectrum over an energy range, giving the integrated
        area.

        The energy range can either be selected through a GUI or the command
        line.  When `signal_range` is "interactive" the operation is performed
        in-place, i.e. the original spectrum is replaced. Otherwise the
        operation is performed not-in-place, i.e. a new object is returned with
        the result of the integration.

        Parameters
        ----------
        signal_range : {a tuple of this form (l, r), "interactive"}
            l and r are the left and right limits of the range. They can be numbers or None,
            where None indicates the extremes of the interval. If l and r are floats the 
            `signal_range` will be in axis units (for example eV). If l and r are integers
            the `signal_range` will be in index units.
            When `signal_range` is "interactive" (default) the range is selected using a GUI.

        Returns
        -------
        integrated_spectrum : {Signal subclass, None}

        See Also
        --------
        integrate_simpson

        Examples
        --------

        Using the GUI (in-place operation).

        >>> s.integrate_in_range()

        Using the CLI (not-in-place operation).

        >>> s_int = s.integrate_in_range(signal_range=(560,None))

        Selecting a range in the axis units, by specifying the 
        signal range with floats.

        >>> s_int = s.integrate_in_range(signal_range=(560.,590.))

        Selecting a range using the index, by specifying the 
        signal range with integers.

        >>> s_int = s.integrate_in_range(signal_range=(100,120))

        """

        if signal_range == 'interactive':
            ia = IntegrateArea(self, signal_range)
            ia.edit_traits()
            integrated_spectrum = None
        else:
            integrated_spectrum = self._integrate_in_range_commandline(signal_range)
        return(integrated_spectrum)

    def _integrate_in_range_commandline(self, signal_range):
        e1 = signal_range[0]
        e2 = signal_range[1]
        integrated_spectrum = self[..., e1:e2].integrate_simpson(-1)
        return(integrated_spectrum)

    @only_interactive
    def calibrate(self):
        """Calibrate the spectral dimension using a gui.

        It displays a window where the new calibration can be set by:
        * Setting the offset, units and scale directly
        * Selection a range by dragging the mouse on the spectrum figure
         and
        setting the new values for the given range limits

        Notes
        -----
        For this method to work the output_dimension must be 1. Set the
        view
        accordingly

        Raises
        ------
        SignalDimensionError if the signal dimension is not 1.

        """
        self._check_signal_dimension_equals_one()
        calibration = SpectrumCalibration(self)
        calibration.edit_traits()

    def smooth_savitzky_golay(self, polynomial_order=None,
        number_of_points=None, differential_order=0):
        """Savitzky-Golay data smoothing in place.

        """
        self._check_signal_dimension_equals_one()
        if (polynomial_order is not None and
            number_of_points is not None):
            for spectrum in self:
                spectrum.data[:] = spectrum_tools.sg(self(),
                                            number_of_points,
                                            polynomial_order,
                                            differential_order)
        else:
            smoother = SmoothingSavitzkyGolay(self)
            smoother.differential_order = differential_order
            if polynomial_order is not None:
                smoother.polynomial_order = polynomial_order
            if number_of_points is not None:
                smoother.number_of_points = number_of_points

            smoother.edit_traits()

    def smooth_lowess(self, smoothing_parameter=None,
        number_of_iterations=None, differential_order=0):
        """Lowess data smoothing in place.

        Raises
        ------
        SignalDimensionError if the signal dimension is not 1.

        """
        self._check_signal_dimension_equals_one()
        smoother = SmoothingLowess(self)
        smoother.differential_order = differential_order
        if smoothing_parameter is not None:
            smoother.smoothing_parameter = smoothing_parameter
        if number_of_iterations is not None:
            smoother.number_of_iterations = number_of_iterations
        if smoothing_parameter is None or smoothing_parameter is None:
            smoother.edit_traits()
        else:
            smoother.apply()

    def smooth_tv(self, smoothing_parameter=None, differential_order=0):
        """Total variation data smoothing in place.

        Raises
        ------
        SignalDimensionError if the signal dimension is not 1.

        """
        self._check_signal_dimension_equals_one()
        smoother = SmoothingTV(self)
        smoother.differential_order = differential_order
        if smoothing_parameter is not None:
            smoother.smoothing_parameter = smoothing_parameter
        if smoothing_parameter is None:
            smoother.edit_traits()
        else:
            smoother.apply()

    def filter_butterworth(self,
                           cutoff_frequency_ratio=None,
                           type='low',
                           order=2):
        """Butterworth filter in place.

        Raises
        ------
        SignalDimensionError if the signal dimension is not 1.

        """
        self._check_signal_dimension_equals_one()
        smoother = ButterworthFilter(self)
        if cutoff_frequency_ratio is not None:
            smoother.cutoff_frequency_ratio = cutoff_frequency_ratio
            smoother.apply()
        else:
            smoother.edit_traits()

    def _remove_background_cli(self, signal_range, background_estimator):
        spectra = self.deepcopy()
        maxval = self.axes_manager.navigation_size
        pbar = progressbar(maxval=maxval)
        for index, spectrum in enumerate(spectra):
            background_estimator.estimate_parameters(
                    spectrum,
                    signal_range[0],
                    signal_range[1],
                    only_current=True)
            spectrum.data -= background_estimator.function(
                    spectrum.axes_manager.signal_axes[0].axis).astype(spectra.data.dtype)
            pbar.update(index)
        pbar.finish()
        return(spectra)

    def remove_background(
            self,
            signal_range='interactive',
            background_type='PowerLaw',
            polynomial_order = 2):
        """Remove the background, either in place using a gui or returned as a new
        spectrum using the command line.

        Parameters
        ----------
        signal_range : tuple, optional
            If this argument is not specified, the signal range has to be selected
            using a GUI. And the original spectrum will be replaced.
            If tuple is given, the a spectrum will be returned.
        background_type : string
            The type of component which should be used to fit the background.
            Possible components: PowerLaw, Gaussian, Offset, Polynomial
            If Polynomial is used, the polynomial order can be specified
        polynomial_order : int, default 2
            Specify the polynomial order if a Polynomial background is used.

        Examples
        --------
        >>>> s.remove_background() # Using gui, replaces spectrum s
        >>>> s2 = s.remove_background(signal_range=(400,450), background_type='PowerLaw') #Using cli, returns a spectrum

        Raises
        ------
        SignalDimensionError if the signal dimension is not 1.

        """
        self._check_signal_dimension_equals_one()
        if signal_range == 'interactive':
            br = BackgroundRemoval(self)
            br.edit_traits()
        else:
            if background_type == 'PowerLaw':
                background_estimator = components.PowerLaw()
            elif background_type == 'Gaussian':
                background_estimator = components.Gaussian()
            elif background_type == 'Offset':
                background_estimator = components.Offset()
            elif background_type == 'Polynomial':
                background_estimator = components.Polynomial(polynomial_order)
            else:
                raise ValueError("Background type: " + background_type + " not recognized")

            spectra = self._remove_background_cli(
                    signal_range, background_estimator)
            return(spectra)

    @interactive_range_selector
    def crop_spectrum(self, left_value=None, right_value=None,):
        """Crop in place the spectral dimension.

        Parameters
        ----------
        left_value, righ_value: {int | float | None}
            If int the values are taken as indices. If float they are
            converted to indices using the spectral axis calibration.
            If left_value is None crops from the beginning of the axis.
            If right_value is None crops up to the end of the axis. If
            both are
            None the interactive cropping interface is activated
            enabling
            cropping the spectrum using a span selector in the signal
            plot.

        Raises
        ------
        SignalDimensionError if the signal dimension is not 1.

        """
        self._check_signal_dimension_equals_one()
        self.crop(
            axis=self.axes_manager.signal_axes[0].index_in_axes_manager,
            start=left_value, end=right_value)

    @auto_replot
    def gaussian_filter(self, FWHM):
        """Applies a Gaussian filter in the spectral dimension in place.

        Parameters
        ----------
        FWHM : float
            The Full Width at Half Maximum of the gaussian in the
            spectral axis units

        Raises
        ------
        ValueError if FWHM is equal or less than zero.

        SignalDimensionError if the signal dimension is not 1.

        """
        self._check_signal_dimension_equals_one()
        if FWHM <= 0:
            raise ValueError(
                "FWHM must be greater than zero")
        axis = self.axes_manager.signal_axes[0]
        FWHM *= 1/axis.scale
        self.data = gaussian_filter1d(
            self.data,
            axis=axis.index_in_array,
            sigma=FWHM/2.35482)

    @auto_replot
    def hanning_taper(self, side='both', channels=None, offset=0):
        """Apply a hanning taper to the data in place.

        Parameters
        ----------
        side : {'left', 'right', 'both'}
        channels : {None, int}
            The number of channels to taper. If None 5% of the total
            number of channels are tapered.
        offset : int

        Returns
        -------
        channels

        Raises
        ------
        SignalDimensionError if the signal dimension is not 1.

        """
        # TODO: generalize it
        self._check_signal_dimension_equals_one()
        if channels is None:
            channels = int(round(len(self()) * 0.02))
            if channels < 20:
                channels = 20
        dc = self.data
        if side == 'left' or side == 'both':
            dc[..., offset:channels+offset] *= (
                np.hanning(2*channels)[:channels])
            dc[...,:offset] *= 0.
        if side== 'right' or side == 'both':
            if offset == 0:
                rl = None
            else:
                rl = -offset
            dc[..., -channels-offset:rl] *= (
                np.hanning(2*channels)[-channels:])
            if offset != 0:
                dc[..., -offset:] *= 0.
        return channels

    def find_peaks1D_ohaver(self, xdim=None,slope_thresh=0, amp_thresh=None,
                    subchannel=True, medfilt_radius=5, maxpeakn=30000,
                    peakgroup=10):
        """Find peaks along a 1D line (peaks in spectrum/spectra).

        Function to locate the positive peaks in a noisy x-y data set.

        Detects peaks by looking for downward zero-crossings in the
        first
        derivative that exceed 'slope_thresh'.

        Returns an array containing position, height, and width of each
        peak.

        'slope_thresh' and 'amp_thresh', control sensitivity: higher
        values will
        neglect smaller features.


        peakgroup is the number of points around the top peak to search
        around

        Parameters
        ---------


        slope_thresh : float (optional)
                       1st derivative threshold to count the peak
                       default is set to 0.5
                       higher values will neglect smaller features.

        amp_thresh : float (optional)
                     intensity threshold above which
                     default is set to 10% of max(y)
                     higher values will neglect smaller features.

        medfilt_radius : int (optional)
                     median filter window to apply to smooth the data
                     (see scipy.signal.medfilt)
                     if 0, no filter will be applied.
                     default is set to 5

        peakgroup : int (optional)
                    number of points around the "top part" of the peak
                    default is set to 10

        maxpeakn : int (optional)
                   number of maximum detectable peaks
                   default is set to 5000

        subpix : bool (optional)
                 default is set to True

        Returns
        -------
        peaks : structured array of shape _navigation_shape_in_array in which
        each cell contains an array that contains as many structured arrays as
        peaks where found at that location and which fields: position, width,
        height contains position, height, and width of each peak.

        Raises
        ------
        SignalDimensionError if the signal dimension is not 1.

        """
        # TODO: add scipy.signal.find_peaks_cwt
        self._check_signal_dimension_equals_one()
        axis = self.axes_manager.signal_axes[0].axis
        arr_shape = (self.axes_manager._navigation_shape_in_array
                 if self.axes_manager.navigation_size > 0
                 else [1,])
        peaks = np.zeros(arr_shape, dtype=object)
        for y, indices in zip(self._iterate_signal(),
                              self.axes_manager._array_indices_generator()):
            peaks[indices] = find_peaks_ohaver(
                                                y,
                                                axis,
                                                slope_thresh=slope_thresh,
                                                amp_thresh=amp_thresh,
                                                medfilt_radius=medfilt_radius,
                                                maxpeakn=maxpeakn,
                                                peakgroup=peakgroup,
                                                subchannel=subchannel)
        return peaks

    def estimate_peak_width(self,
            factor=0.5,
            window=None,
            return_interval=False):
        """Estimate the width of the highest intensity of peak
        of the spectra at a given fraction of its maximum.

        It can be used with asymmetric peaks. For accurate results any
        background must be previously substracted.
        The estimation is performed by interpolation using cubic splines.

        Parameters
        ----------
        factor : 0 < float < 1
            The default, 0.5, estimates the FWHM.
        window : None, float
            The size of the window centred at the peak maximum
            used to perform the estimation.
            The window size must be chosen with care: if it is narrower
            than the width of the peak at some positions or if it is
            so wide that it includes other more intense peaks this
            method cannot compute the width and a NaN is stored instead.
        return_interval: bool
            If True, returns 2 extra signals with the positions of the
            desired height fraction at the left and right of the
            peak.

        Returns
        -------
        width or [width, left, right], depending on the value of
        `return_interval`.

        """
        self._check_signal_dimension_equals_one()
        if not 0 < factor < 1:
            raise ValueError("factor must be between 0 and 1.")

        left, right = (self._get_navigation_signal(),
                       self._get_navigation_signal())
        # The signals must be of dtype float to contain np.nan
        left.change_dtype('float')
        right.change_dtype('float')
        axis = self.axes_manager.signal_axes[0]
        x = axis.axis
        maxval = self.axes_manager.navigation_size
        if maxval > 0:
            pbar = progressbar(maxval=maxval)
        for i, spectrum in enumerate(self):
            if window is not None:
                vmax = axis.index2value(spectrum.data.argmax())
                spectrum = spectrum[vmax - window / 2.:vmax + window / 2.]
                x = spectrum.axes_manager[0].axis
            spline = scipy.interpolate.UnivariateSpline(
                    x,
                    spectrum.data - factor * spectrum.data.max(),
                    s=0)
            roots = spline.roots()
            if len(roots) == 2:
                left[self.axes_manager.indices] = roots[0]
                right[self.axes_manager.indices] = roots[1]
            else:
                left[self.axes_manager.indices] = np.nan
                right[self.axes_manager.indices] = np.nan
            if maxval > 0:
                pbar.update(i)
        if maxval > 0:
            pbar.finish()
        width = right - left
        if factor == 0.5:
            width.mapped_parameters.title = (
                    self.mapped_parameters.title + " FWHM")
            left.mapped_parameters.title = (
                    self.mapped_parameters.title + " FWHM left position")

            right.mapped_parameters.title = (
                    self.mapped_parameters.title + " FWHM right position")
        else:
            width.mapped_parameters.title = (
                    self.mapped_parameters.title +
                    " full-width at %.1f maximum" % factor)
            left.mapped_parameters.title = (
                    self.mapped_parameters.title +
                    " full-width at %.1f maximum left position" % factor)
            right.mapped_parameters.title = (
                    self.mapped_parameters.title +
                    " full-width at %.1f maximum right position" % factor)
        if return_interval is True:
            return [width, left, right]
        else:
            return width


class MVATools(object):
    # TODO: All of the plotting methods here should move to drawing
    def _plot_factors_or_pchars(self, factors, comp_ids=None,
                                calibrate=True, avg_char=False,
                                same_window=None, comp_label='PC',
                                img_data=None,
                                plot_shifts=True, plot_char=4,
                                cmap=plt.cm.gray, quiver_color='white',
                                vector_scale=1,
                                per_row=3,ax=None):
        """Plot components from PCA or ICA, or peak characteristics

        Parameters
        ----------

        comp_ids : None, int, or list of ints
            if None, returns maps of all components.
            if int, returns maps of components with ids from 0 to given
            int.
            if list of ints, returns maps of components with ids in
            given list.
        calibrate : bool
            if True, plots are calibrated according to the data in the
            axes
            manager.
        same_window : bool
            if True, plots each factor to the same window.  They are
            not scaled.
        comp_label : string, the label that is either the plot title
        (if plotting in
            separate windows) or the label in the legend (if plotting
            in the
            same window)
        cmap : a matplotlib colormap
            The colormap used for factor images or
            any peak characteristic scatter map
            overlay.

        Parameters only valid for peak characteristics (or pk char factors):
        --------------------------------------------------------------------

        img_data - 2D numpy array,
            The array to overlay peak characteristics onto.  If None,
            defaults to the average image of your stack.

        plot_shifts - bool, default is True
            If true, plots a quiver (arrow) plot showing the shifts for
            each
            peak present in the component being plotted.

        plot_char - None or int
            If int, the id of the characteristic to plot as the colored
            scatter plot.
            Possible components are:
               4: peak height
               5: peak orientation
               6: peak eccentricity

       quiver_color : any color recognized by matplotlib
           Determines the color of vectors drawn for
           plotting peak shifts.

       vector_scale : integer or None
           Scales the quiver plot arrows.  The vector
           is defined as one data unit along the X axis.
           If shifts are small, set vector_scale so
           that when they are multiplied by vector_scale,
           they are on the scale of the image plot.
           If None, uses matplotlib's autoscaling.

        """
        if same_window is None:
            same_window = preferences.MachineLearning.same_window
        if comp_ids is None:
            comp_ids=xrange(factors.shape[1])

        elif not hasattr(comp_ids,'__iter__'):
            comp_ids=xrange(comp_ids)

        n=len(comp_ids)
        if same_window:
            rows=int(np.ceil(n/float(per_row)))

        fig_list=[]

        if n<per_row: per_row=n

        if same_window and self.axes_manager.signal_dimension==2:
            f=plt.figure(figsize=(4*per_row,3*rows))
        else:
            f=plt.figure()
        for i in xrange(len(comp_ids)):
            if self.axes_manager.signal_dimension==1:
                if same_window:
                    ax=plt.gca()
                else:
                    if i>0:
                        f=plt.figure()
                    ax=f.add_subplot(111)
                ax=sigdraw._plot_1D_component(factors=factors,
                        idx=comp_ids[i],axes_manager=self.axes_manager,
                        ax=ax, calibrate=calibrate,
                        comp_label=comp_label,
                        same_window=same_window)
                if same_window:
                    plt.legend(ncol=factors.shape[1]//2, loc='best')
            elif self.axes_manager.signal_dimension==2:
                if same_window:
                    ax=f.add_subplot(rows,per_row,i+1)
                else:
                    if i>0:
                        f=plt.figure()
                    ax=f.add_subplot(111)

                sigdraw._plot_2D_component(factors=factors,
                    idx=comp_ids[i],
                    axes_manager=self.axes_manager,
                    calibrate=calibrate,ax=ax,
                    cmap=cmap,comp_label=comp_label)
            if not same_window:
                fig_list.append(f)
        try:
            plt.tight_layout()
        except:
            pass
        if not same_window:
            return fig_list
        else:
            return f

    def _plot_loadings(self, loadings, comp_ids=None, calibrate=True,
                     same_window=None, comp_label=None,
                     with_factors=False, factors=None,
                     cmap=plt.cm.gray, no_nans=False, per_row=3):
        if same_window is None:
            same_window = preferences.MachineLearning.same_window
        if comp_ids is None:
            comp_ids=xrange(loadings.shape[0])

        elif not hasattr(comp_ids,'__iter__'):
            comp_ids=xrange(comp_ids)

        n=len(comp_ids)
        if same_window:
            rows=int(np.ceil(n/float(per_row)))

        fig_list=[]

        if n<per_row: per_row=n

        if same_window and self.axes_manager.signal_dimension==2:
            f=plt.figure(figsize=(4*per_row,3*rows))
        else:
            f=plt.figure()

        for i in xrange(n):
            if self.axes_manager.navigation_dimension==1:
                if same_window:
                    ax=plt.gca()
                else:
                    if i>0:
                        f=plt.figure()
                    ax=f.add_subplot(111)
            elif self.axes_manager.navigation_dimension==2:
                if same_window:
                    ax=f.add_subplot(rows,per_row,i+1)
                else:
                    if i>0:
                        f=plt.figure()
                    ax=f.add_subplot(111)
            sigdraw._plot_loading(loadings,idx=comp_ids[i],
                                axes_manager=self.axes_manager,
                                no_nans=no_nans, calibrate=calibrate,
                                cmap=cmap,comp_label=comp_label,ax=ax,
                                same_window=same_window)
            if not same_window:
                fig_list.append(f)
        try:
            plt.tight_layout()
        except:
            pass
        if not same_window:
            if with_factors:
                return fig_list, self._plot_factors_or_pchars(factors,
                                            comp_ids=comp_ids,
                                            calibrate=calibrate,
                                            same_window=same_window,
                                            comp_label=comp_label,
                                            per_row=per_row)
            else:
                return fig_list
        else:
            if self.axes_manager.navigation_dimension==1:
                plt.legend(ncol=loadings.shape[0]//2, loc='best')
            if with_factors:
                return f, self._plot_factors_or_pchars(factors,
                                            comp_ids=comp_ids,
                                            calibrate=calibrate,
                                            same_window=same_window,
                                            comp_label=comp_label,
                                            per_row=per_row)
            else:
                return f

    def _export_factors(self,
                        factors,
                        folder=None,
                        comp_ids=None,
                        multiple_files=None,
                        save_figures=False,
                        save_figures_format='png',
                        factor_prefix=None,
                        factor_format=None,
                        comp_label=None,
                        cmap=plt.cm.gray,
                        plot_shifts=True,
                        plot_char=4,
                        img_data=None,
                        same_window=False,
                        calibrate=True,
                        quiver_color='white',
                        vector_scale=1,
                        no_nans=True, per_row=3):

        from hyperspy._signals.image import Image
        from hyperspy._signals.spectrum import Spectrum

        if multiple_files is None:
            multiple_files = preferences.MachineLearning.multiple_files

        if factor_format is None:
            factor_format = preferences.MachineLearning.\
                export_factors_default_file_format

        # Select the desired factors
        if comp_ids is None:
            comp_ids=xrange(factors.shape[1])
        elif not hasattr(comp_ids,'__iter__'):
            comp_ids=range(comp_ids)
        mask=np.zeros(factors.shape[1],dtype=np.bool)
        for idx in comp_ids:
            mask[idx]=1
        factors=factors[:,mask]

        if save_figures is True:
            plt.ioff()
            fac_plots=self._plot_factors_or_pchars(factors,
                                           comp_ids=comp_ids,
                                           same_window=same_window,
                                           comp_label=comp_label,
                                           img_data=img_data,
                                           plot_shifts=plot_shifts,
                                           plot_char=plot_char,
                                           cmap=cmap,
                                           per_row=per_row,
                                           quiver_color=quiver_color,
                                           vector_scale=vector_scale)
            for idx in xrange(len(comp_ids)):
                filename = '%s_%02i.%s' % (factor_prefix, comp_ids[idx],
                save_figures_format)
                if folder is not None:
                    filename = os.path.join(folder, filename)
                ensure_directory(filename)
                fac_plots[idx].savefig(filename, save_figures_format,
                    dpi=600)
            plt.ion()

        elif multiple_files is False:
            if self.axes_manager.signal_dimension==2:
                # factor images
                axes_dicts=[]
                axes=self.axes_manager.signal_axes[::-1]
                shape=(axes[1].size,axes[0].size)
                factor_data=np.rollaxis(
                        factors.reshape((shape[0],shape[1],-1)),2)
                axes_dicts.append(axes[0].get_axis_dictionary())
                axes_dicts.append(axes[1].get_axis_dictionary())
                axes_dicts.append({'name': 'factor_index',
                        'scale': 1.,
                        'offset': 0.,
                        'size': int(factors.shape[1]),
                        'units': 'factor',
                        'index_in_array': 0, })
                s=Image(factor_data,
                        axes=axes_dicts,
                        mapped_parameters = {
                            'title' : '%s from %s' % (
                                factor_prefix,
                                self.mapped_parameters.title),
                        })
            elif self.axes_manager.signal_dimension==1:
                axes=[]
                axes.append(
                self.axes_manager.signal_axes[0].get_axis_dictionary())
                axes[0]['index_in_array']=1

                axes.append({
                    'name': 'factor_index',
                    'scale': 1.,
                    'offset': 0.,
                    'size': int(factors.shape[1]),
                    'units': 'factor',
                    'index_in_array': 0,
                        })
                s=Spectrum(factors.T,
                           axes=axes,
                           mapped_parameters = {
                               'title':'%s from %s' % (
                                   factor_prefix, self.mapped_parameters.title),
                           })
            filename = '%ss.%s' % (factor_prefix, factor_format)
            if folder is not None:
                filename = os.path.join(folder, filename)
            s.save(filename)
        else: # Separate files
            if self.axes_manager.signal_dimension == 1:

                axis_dict = self.axes_manager.signal_axes[0].\
                    get_axis_dictionary()
                axis_dict['index_in_array']=0
                for dim,index in zip(comp_ids,range(len(comp_ids))):
                    s=Spectrum(factors[:,index],
                               axes=[axis_dict,],
                               mapped_parameters = {
                                   'title':'%s from %s'%(
                                       factor_prefix,
                                       self.mapped_parameters.title),
                               })
                    filename = '%s-%i.%s' % (factor_prefix,
                                             dim,
                                             factor_format)
                    if folder is not None:
                        filename = os.path.join(folder, filename)
                    s.save(filename)

            if self.axes_manager.signal_dimension == 2:
                axes = self.axes_manager.signal_axes
                axes_dicts=[]
                axes_dicts.append(axes[0].get_axis_dictionary())
                axes_dicts.append(axes[1].get_axis_dictionary())
                axes_dicts[0]['index_in_array'] = 0
                axes_dicts[1]['index_in_array'] = 1

                factor_data = factors.reshape(
                    self.axes_manager._signal_shape_in_array + [-1,])

                for dim,index in zip(comp_ids,range(len(comp_ids))):
                    im = Image(factor_data[...,index],
                               axes=axes_dicts,
                               mapped_parameters = {
                                   'title' : '%s from %s' % (
                                       factor_prefix,
                                       self.mapped_parameters.title),
                               })
                    filename = '%s-%i.%s' % (factor_prefix,
                                             dim,
                                             factor_format)
                    if folder is not None:
                        filename = os.path.join(folder, filename)
                    im.save(filename)

    def _export_loadings(self,
                         loadings,
                         folder=None,
                         comp_ids=None,
                         multiple_files=None,
                         loading_prefix=None,
                         loading_format=None,
                         save_figures_format = 'png',
                         comp_label=None,
                         cmap=plt.cm.gray,
                         save_figures = False,
                         same_window=False,
                         calibrate=True,
                         no_nans=True,
                         per_row=3):

        from hyperspy._signals.image import Image
        from hyperspy._signals.spectrum import Spectrum

        if multiple_files is None:
            multiple_files = preferences.MachineLearning.multiple_files

        if loading_format is None:
            loading_format = preferences.MachineLearning.\
                export_loadings_default_file_format

        if comp_ids is None:
            comp_ids=range(loadings.shape[0])
        elif not hasattr(comp_ids,'__iter__'):
            comp_ids=range(comp_ids)
        mask=np.zeros(loadings.shape[0],dtype=np.bool)
        for idx in comp_ids:
            mask[idx]=1
        loadings=loadings[mask]

        if save_figures is True:
            plt.ioff()
            sc_plots=self._plot_loadings(loadings, comp_ids=comp_ids,
                                       calibrate=calibrate,
                                       same_window=same_window,
                                       comp_label=comp_label,
                                       cmap=cmap, no_nans=no_nans,
                                       per_row=per_row)
            for idx in xrange(len(comp_ids)):
                filename = '%s_%02i.%s'%(loading_prefix, comp_ids[idx],
                                                  save_figures_format)
                if folder is not None:
                    filename = os.path.join(folder, filename)
                ensure_directory(filename)
                sc_plots[idx].savefig(filename, dpi=600)
            plt.ion()
        elif multiple_files is False:
            if self.axes_manager.navigation_dimension==2:
                axes_dicts=[]
                axes=self.axes_manager.navigation_axes[::-1]
                shape=(axes[1].size,axes[0].size)
                loading_data=loadings.reshape((-1,shape[0],shape[1]))
                axes_dicts.append(axes[0].get_axis_dictionary())
                axes_dicts[0]['index_in_array']=1
                axes_dicts.append(axes[1].get_axis_dictionary())
                axes_dicts[1]['index_in_array']=2
                axes_dicts.append({'name': 'loading_index',
                        'scale': 1.,
                        'offset': 0.,
                        'size': int(loadings.shape[0]),
                        'units': 'factor',
                        'index_in_array': 0, })
                s=Image(loading_data,
                        axes=axes_dicts,
                        mapped_parameters = {
                            'title' : '%s from %s' % (
                                loading_prefix,
                                self.mapped_parameters.title),
                        })
            elif self.axes_manager.navigation_dimension==1:
                cal_axis=self.axes_manager.navigation_axes[0].\
                    get_axis_dictionary()
                cal_axis['index_in_array']=1
                axes=[]
                axes.append({'name': 'loading_index',
                        'scale': 1.,
                        'offset': 0.,
                        'size': int(loadings.shape[0]),
                        'units': 'comp_id',
                        'index_in_array': 0, })
                axes.append(cal_axis)
                s=Image(loadings,
                        axes=axes,
                        mapped_parameters = {
                            'title' : '%s from %s' % (
                                loading_prefix,
                                self.mapped_parameters.title),
                        })
            filename = '%ss.%s' % (loading_prefix, loading_format)
            if folder is not None:
                filename = os.path.join(folder, filename)
            s.save(filename)
        else: # Separate files
            if self.axes_manager.navigation_dimension == 1:
                axis_dict = self.axes_manager.navigation_axes[0].\
                    get_axis_dictionary()
                axis_dict['index_in_array']=0
                for dim,index in zip(comp_ids,range(len(comp_ids))):
                    s=Spectrum(loadings[index],
                               axes = [axis_dict,])
                    filename = '%s-%i.%s' % (loading_prefix,
                                             dim,
                                             loading_format)
                    if folder is not None:
                        filename = os.path.join(folder, filename)
                    s.save(filename)
            elif self.axes_manager.navigation_dimension == 2:
                axes_dicts=[]
                axes=self.axes_manager.navigation_axes[::-1]
                shape=(axes[0].size, axes[1].size)
                loading_data=loadings.reshape((-1,shape[0],shape[1]))
                axes_dicts.append(axes[0].get_axis_dictionary())
                axes_dicts[0]['index_in_array']=0
                axes_dicts.append(axes[1].get_axis_dictionary())
                axes_dicts[1]['index_in_array']=1
                for dim,index in zip(comp_ids,range(len(comp_ids))):
                    s=Image(loading_data[index,...],
                            axes = axes_dicts,
                            mapped_parameters = {
                                'title' : '%s from %s' % (
                                    loading_prefix,
                                    self.mapped_parameters.title),
                            })
                    filename = '%s-%i.%s' % (loading_prefix,
                                             dim,
                                             loading_format)
                    if folder is not None:
                        filename = os.path.join(folder, filename)
                    s.save(filename)

    def plot_decomposition_factors(self,
                        comp_ids=None,
                        calibrate=True,
                        same_window=None,
                        comp_label='Decomposition factor',
                        per_row=3):
        """Plot factors from a decomposition.

        Parameters
        ----------

        comp_ids : None, int, or list of ints
            if None, returns maps of all components.
            if int, returns maps of components with ids from 0 to given
            int.
            if list of ints, returns maps of components with ids in
            given list.

        calibrate : bool
            if True, calibrates plots where calibration is available
            from
            the axes_manager.  If False, plots are in pixels/channels.

        same_window : bool
            if True, plots each factor to the same window.  They are
            not scaled.

        comp_label : string, the label that is either the plot title
        (if plotting in
            separate windows) or the label in the legend (if plotting
            in the
            same window)

        cmap : The colormap used for the factor image, or for peak
            characteristics, the colormap used for the scatter plot of
            some peak characteristic.

        per_row : int, the number of plots in each row, when the
        same_window
            parameter is True.

        See Also
        --------
        plot_decomposition_loadings, plot_decomposition_results.

        """
        if self.axes_manager.signal_dimension > 2:
            raise NotImplementedError("This method cannot plot factors of "
                                      "signals of dimension higher than 2."
                                      "You can use "
                                      "`plot_decomposition_results` instead.")
        if same_window is None:
            same_window = preferences.MachineLearning.same_window
        factors=self.learning_results.factors
        if comp_ids is None:
            comp_ids = self.learning_results.output_dimension

        return self._plot_factors_or_pchars(factors,
                                            comp_ids=comp_ids,
                                            calibrate=calibrate,
                                            same_window=same_window,
                                            comp_label=comp_label,
                                            per_row=per_row)

    def plot_bss_factors(self,comp_ids=None, calibrate=True,
                        same_window=None, comp_label='BSS factor',
                        per_row=3):
        """Plot factors from blind source separation results.

        Parameters
        ----------

        comp_ids : None, int, or list of ints
            if None, returns maps of all components.
            if int, returns maps of components with ids from 0 to
            given int.
            if list of ints, returns maps of components with ids in
            given list.

        calibrate : bool
            if True, calibrates plots where calibration is available
            from
            the axes_manager.  If False, plots are in pixels/channels.

        same_window : bool
            if True, plots each factor to the same window.  They are
            not scaled.

        comp_label : string, the label that is either the plot title
        (if plotting in
            separate windows) or the label in the legend (if plotting
            in the
            same window)

        cmap : The colormap used for the factor image, or for peak
            characteristics, the colormap used for the scatter plot of
            some peak characteristic.

        per_row : int, the number of plots in each row, when the
        same_window
            parameter is True.

        See Also
        --------
        plot_bss_loadings, plot_bss_results.

        """
        if self.axes_manager.signal_dimension > 2:
            raise NotImplementedError("This method cannot plot factors of "
                                      "signals of dimension higher than 2."
                                      "You can use "
                                      "`plot_decomposition_results` instead.")

        if same_window is None:
            same_window = preferences.MachineLearning.same_window
        factors=self.learning_results.bss_factors
        return self._plot_factors_or_pchars(factors,
                                            comp_ids=comp_ids,
                                            calibrate=calibrate,
                                            same_window=same_window,
                                            comp_label=comp_label,
                                            per_row=per_row)

    def plot_decomposition_loadings(self,
                       comp_ids=None,
                       calibrate=True,
                       same_window=None,
                       comp_label='Decomposition loading',
                       with_factors=False,
                       cmap=plt.cm.gray,
                       no_nans=False,
                       per_row=3):
        """Plot loadings from PCA.

        Parameters
        ----------

        comp_ids : None, int, or list of ints
            if None, returns maps of all components.
            if int, returns maps of components with ids from 0 to
            given int.
            if list of ints, returns maps of components with ids in
            given list.

        calibrate : bool
            if True, calibrates plots where calibration is available
            from
            the axes_manager.  If False, plots are in pixels/channels.

        same_window : bool
            if True, plots each factor to the same window.  They are
            not scaled.

        comp_label : string,
            The label that is either the plot title (if plotting in
            separate windows) or the label in the legend (if plotting
            in the
            same window)

        with_factors : bool
            If True, also returns figure(s) with the factors for the
            given comp_ids.

        cmap : matplotlib colormap
            The colormap used for the factor image, or for peak
            characteristics, the colormap used for the scatter plot of
            some peak characteristic.

        no_nans : bool
            If True, removes NaN's from the loading plots.

        per_row : int
            the number of plots in each row, when the same_window
            parameter is True.

        See Also
        --------
        plot_decomposition_factors, plot_decomposition_results.

        """
        if self.axes_manager.navigation_dimension > 2:
            raise NotImplementedError("This method cannot plot loadings of "
                                      "dimension higher than 2."
                                      "You can use "
                                      "`plot_decomposition_results` instead.")
        if same_window is None:
            same_window = preferences.MachineLearning.same_window
        loadings=self.learning_results.loadings.T
        if with_factors:
            factors=self.learning_results.factors
        else:
            factors=None

        if comp_ids is None:
            comp_ids = self.learning_results.output_dimension
        return self._plot_loadings(
                                 loadings,
                                 comp_ids=comp_ids,
                                 with_factors=with_factors,
                                 factors=factors,
                                 same_window=same_window,
                                 comp_label=comp_label,
                                 cmap=cmap,
                                 no_nans=no_nans,
                                 per_row=per_row)

    def plot_bss_loadings(self, comp_ids=None, calibrate=True,
                       same_window=None, comp_label='BSS loading',
                       with_factors=False, cmap=plt.cm.gray,
                       no_nans=False,per_row=3):
        """Plot loadings from ICA

        Parameters
        ----------

        comp_ids : None, int, or list of ints
            if None, returns maps of all components.
            if int, returns maps of components with ids from 0 to
            given int.
            if list of ints, returns maps of components with ids in
            given list.

        calibrate : bool
            if True, calibrates plots where calibration is available
            from
            the axes_manager.  If False, plots are in pixels/channels.

        same_window : bool
            if True, plots each factor to the same window.  They are
            not scaled.

        comp_label : string,
            The label that is either the plot title (if plotting in
            separate windows) or the label in the legend (if plotting
            in the
            same window)

        with_factors : bool
            If True, also returns figure(s) with the factors for the
            given comp_ids.

        cmap : matplotlib colormap
            The colormap used for the factor image, or for peak
            characteristics, the colormap used for the scatter plot of
            some peak characteristic.

        no_nans : bool
            If True, removes NaN's from the loading plots.

        per_row : int
            the number of plots in each row, when the same_window
            parameter is True.

        See Also
        --------
        plot_bss_factors, plot_bss_results.

        """
        if self.axes_manager.navigation_dimension > 2:
            raise NotImplementedError("This method cannot plot loadings of "
                                      "dimension higher than 2."
                                      "You can use "
                                      "`plot_bss_results` instead.")
        if same_window is None:
            same_window = preferences.MachineLearning.same_window
        loadings=self.learning_results.bss_loadings.T
        if with_factors:
            factors=self.learning_results.bss_factors
        else: factors=None
        return self._plot_loadings(
                                    loadings,
                                    comp_ids=comp_ids,
                                    with_factors=with_factors,
                                    factors=factors,
                                    same_window=same_window,
                                    comp_label=comp_label,
                                    cmap=cmap,
                                    no_nans=no_nans,
                                    per_row=per_row)

    def export_decomposition_results(sezalf, comp_ids=None,
                                     folder=None,
                                     calibrate=True,
                                     factor_prefix='factor',
                                     factor_format=None,
                                     loading_prefix='loading',
                                     loading_format=None,
                                     comp_label=None,
                                     cmap=plt.cm.gray,
                                     same_window=False,
                                     multiple_files=None,
                                     no_nans=True,
                                     per_row=3,
                                     save_figures=False,
                                     save_figures_format ='png'):
        """Export results from a decomposition to any of the supported
        formats.

        Parameters
        ----------
        comp_ids : None, int, or list of ints
            if None, returns all components/loadings.
            if int, returns components/loadings with ids from 0 to
            given int.
            if list of ints, returns components/loadings with ids in
            given list.
        folder : str or None
            The path to the folder where the file will be saved.
            If `None` the
            current folder is used by default.
        factor_prefix : string
            The prefix that any exported filenames for
            factors/components
            begin with
        factor_format : string
            The extension of the format that you wish to save to.
        loading_prefix : string
            The prefix that any exported filenames for
            factors/components
            begin with
        loading_format : string
            The extension of the format that you wish to save to.
            Determines
            the kind of output.
                - For image formats (tif, png, jpg, etc.), plots are
                created
                  using the plotting flags as below, and saved at
                  600 dpi.
                  One plot per loading is saved.
                - For multidimensional formats (rpl, hdf5), arrays are
                saved
                  in single files.  All loadings are contained in the
                  one
                  file.
                - For spectral formats (msa), each loading is saved to a
                  separate file.
        multiple_files : Bool
            If True, on exporting a file per factor and per loading will
             be
            created. Otherwise only two files will be created, one for
            the
            factors and another for the loadings. The default value can
            be
            chosen in the preferences.
        save_figures : Bool
            If True the same figures that are obtained when using the
            plot
            methods will be saved with 600 dpi resolution

        Plotting options (for save_figures = True ONLY)
        ----------------------------------------------

        calibrate : bool
            if True, calibrates plots where calibration is available
            from
            the axes_manager.  If False, plots are in pixels/channels.
        same_window : bool
            if True, plots each factor to the same window.
        comp_label : string, the label that is either the plot title
            (if plotting in separate windows) or the label in the legend
            (if plotting in the same window)
        cmap : The colormap used for the factor image, or for peak
            characteristics, the colormap used for the scatter plot of
            some peak characteristic.
        per_row : int, the number of plots in each row, when the
        same_window
            parameter is True.
        save_figures_format : str
            The image format extension.

        See Also
        --------
        get_decomposition_factors_as_signal,
        get_decomposition_loadings_as_signal.

        """

        factors=self.learning_results.factors
        loadings=self.learning_results.loadings.T
        self._export_factors(
                                factors,
                                folder=folder,
                                comp_ids=comp_ids,
                                calibrate=calibrate,
                                multiple_files=multiple_files,
                                factor_prefix=factor_prefix,
                                factor_format=factor_format,
                                comp_label=comp_label,
                                save_figures = save_figures,
                                cmap=cmap,
                                no_nans=no_nans,
                                same_window=same_window,
                                per_row=per_row,
                                save_figures_format=save_figures_format)
        self._export_loadings(
                                loadings,
                                comp_ids=comp_ids,folder=folder,
                                calibrate=calibrate,
                                multiple_files=multiple_files,
                                loading_prefix=loading_prefix,
                                loading_format=loading_format,
                                comp_label=comp_label,
                                cmap=cmap,
                                save_figures=save_figures,
                                same_window=same_window,
                                no_nans=no_nans,
                                per_row=per_row)

    def export_bss_results(self,
                           comp_ids=None,
                           folder=None,
                           calibrate=True,
                           multiple_files=None,
                           save_figures=False,
                           factor_prefix='bss_factor',
                           factor_format=None,
                           loading_prefix='bss_loading',
                           loading_format=None,
                           comp_label=None, cmap=plt.cm.gray,
                           same_window=False,
                           no_nans=True,
                           per_row=3,
                           save_figures_format='png'):
        """Export results from ICA to any of the supported formats.

        Parameters
        ----------
        comp_ids : None, int, or list of ints
            if None, returns all components/loadings.
            if int, returns components/loadings with ids from 0 to given
             int.
            if list of ints, returns components/loadings with ids in
            iven list.
        folder : str or None
            The path to the folder where the file will be saved. If
            `None` the
            current folder is used by default.
        factor_prefix : string
            The prefix that any exported filenames for
            factors/components
            begin with
        factor_format : string
            The extension of the format that you wish to save to.
            Determines
            the kind of output.
                - For image formats (tif, png, jpg, etc.), plots are
                created
                  using the plotting flags as below, and saved at
                  600 dpi.
                  One plot per factor is saved.
                - For multidimensional formats (rpl, hdf5), arrays are
                saved
                  in single files.  All factors are contained in the one
                  file.
                - For spectral formats (msa), each factor is saved to a
                  separate file.

        loading_prefix : string
            The prefix that any exported filenames for
            factors/components
            begin with
        loading_format : string
            The extension of the format that you wish to save to.
        multiple_files : Bool
            If True, on exporting a file per factor and per loading
            will be
            created. Otherwise only two files will be created, one
            for the
            factors and another for the loadings. The default value
            can be
            chosen in the preferences.
        save_figures : Bool
            If True the same figures that are obtained when using the
            plot
            methods will be saved with 600 dpi resolution

        Plotting options (for save_figures = True ONLY)
        ----------------------------------------------
        calibrate : bool
            if True, calibrates plots where calibration is available
            from
            the axes_manager.  If False, plots are in pixels/channels.
        same_window : bool
            if True, plots each factor to the same window.
        comp_label : string
            the label that is either the plot title (if plotting in
            separate windows) or the label in the legend (if plotting
            in the
            same window)
        cmap : The colormap used for the factor image, or for peak
            characteristics, the colormap used for the scatter plot of
            some peak characteristic.
        per_row : int, the number of plots in each row, when the
        same_window
            parameter is True.
        save_figures_format : str
            The image format extension.

        See Also
        --------
        get_bss_factors_as_signal,
        get_bss_loadings_as_signal.

        """

        factors=self.learning_results.bss_factors
        loadings=self.learning_results.bss_loadings.T
        self._export_factors(factors,
                             folder=folder,
                             comp_ids=comp_ids,
                             calibrate=calibrate,
                             multiple_files=multiple_files,
                             factor_prefix=factor_prefix,
                             factor_format=factor_format,
                             comp_label=comp_label,
                             save_figures=save_figures,
                             cmap=cmap,
                             no_nans=no_nans,
                             same_window=same_window,
                             per_row=per_row,
                             save_figures_format=save_figures_format)

        self._export_loadings(loadings,
                              comp_ids=comp_ids,
                              folder=folder,
                              calibrate=calibrate,
                              multiple_files=multiple_files,
                              loading_prefix=loading_prefix,
                              loading_format=loading_format,
                              comp_label=comp_label,
                              cmap=cmap,
                              save_figures=save_figures,
                              same_window=same_window,
                              no_nans=no_nans,
                              per_row=per_row,
                              save_figures_format=save_figures_format)

    def _get_loadings_as_signal(self, loadings):
        from hyperspy.hspy import signals
        data = loadings.T.reshape(
            (-1,) + self.axes_manager.navigation_shape[::-1])
        signal = signals.Signal(data,
                     axes=([{"size" : data.shape[0],
                             "navigate" : True}] +
                           self.axes_manager._get_navigation_axes_dicts()))
        signal.set_signal_origin(self.mapped_parameters.signal_origin)
        for axis in signal.axes_manager._axes[1:]:
            axis.navigate = False
        return signal

    def _get_factors_as_signal(self, factors):
        signal = self.__class__(factors.T.reshape((-1,) +
                                self.axes_manager.signal_shape[::-1]),
                                axes = [{"size" : factors.shape[-1],
                                         "navigate": True}] +
                                    self.axes_manager._get_signal_axes_dicts())
        signal.set_signal_origin(self.mapped_parameters.signal_origin)
        signal.set_signal_type(self.mapped_parameters.signal_type)
        for axis in signal.axes_manager._axes[1:]:
            axis.navigate = False
        return signal

    def get_decomposition_loadings_as_signal(self):
        """Return the decomposition loadings as a Signal.

        See Also
        -------
        get_decomposition_factors_as_signal, export_decomposition_results.

        """
        signal = self._get_loadings_as_signal(self.learning_results.loadings)
        signal.axes_manager._axes[0].name = "Decomposition component index"
        signal.mapped_parameters.title = "Decomposition loadings of " + \
                                       self.mapped_parameters.title
        return signal

    def get_decomposition_factors_as_signal(self):
        """Return the decomposition factors as a Signal.

        See Also
        -------
        get_decompoisition_loadings_as_signal, export_decomposition_results.

        """
        signal =  self._get_factors_as_signal(self.learning_results.factors)
        signal.axes_manager._axes[0].name = "Decomposition component index"
        signal.mapped_parameters.title = ("Decomposition factors of " +
                                       self.mapped_parameters.title)
        return signal

    def get_bss_loadings_as_signal(self):
        """Return the blind source separtion loadings as a Signal.

        See Also
        -------
        get_bss_factors_as_signal, export_bss_results.

        """
        signal = self._get_loadings_as_signal(
            self.learning_results.bss_loadings)
        signal.axes_manager[0].name = "BSS component index"
        signal.mapped_parameters.title = ("BSS loadings of " +
                                       self.mapped_parameters.title)
        return signal

    def get_bss_factors_as_signal(self):
        """Return the blind source separtion factors as a Signal.

        See Also
        -------
        get_bss_loadings_as_signal, export_bss_results.

        """
        signal = self._get_factors_as_signal(self.learning_results.bss_factors)
        signal.axes_manager[0].name = "BSS component index"
        signal.mapped_parameters.title = ("BSS factors of " +
                                       self.mapped_parameters.title)
        return signal

    def plot_bss_results(self,
                         factors_navigator="auto",
                         loadings_navigator="auto",
                         factors_dim=2,
                         loadings_dim=2,):
        """Plot the blind source separation factors and loadings.

        Unlike `plot_bss_factors` and `plot_bss_loadings`, this method displays
        one component at a time. Therefore it provides a more compact
        visualization than then other two methods.  The loadings and factors
        are displayed in different windows and each has its own
        navigator/sliders to navigate them if they are multidimensional. The
        component index axis is syncronize between the two.

        Parameters
        ----------
        factor_navigator, loadings_navigator : {"auto", None, "spectrum",
        Signal}
            See `plot` documentation for details.
        factors_dim, loadings_dim: int
            Currently Hyperspy cannot plot signals of dimension higher than
            two. Therefore, to visualize the BSS results when the
            factors or the loadings have signal dimension greater than 2
            we can view the data as spectra(images) by setting this parameter
            to 1(2). (Default 2)

        See Also
        --------
        plot_bss_factors, plot_bss_loadings, plot_decomposition_results.

        """
        factors = self.get_bss_factors_as_signal()
        loadings = self.get_bss_loadings_as_signal()
        factors.axes_manager._axes[0] = loadings.axes_manager._axes[0]
        if loadings.axes_manager.signal_dimension > 2:
            loadings.axes_manager.set_signal_dimension(loadings_dim)
        if factors.axes_manager.signal_dimension > 2:
            factors.axes_manager.set_signal_dimension(factors_dim)
        loadings.plot(navigator=loadings_navigator)
        factors.plot(navigator=factors_navigator)

    def plot_decomposition_results(self,
                                   factors_navigator="auto",
                                   loadings_navigator="auto",
                                   factors_dim=2,
                                   loadings_dim=2):
        """Plot the decompostion factors and loadings.

        Unlike `plot_factors` and `plot_loadings`, this method displays
        one component at a time. Therefore it provides a more compact
        visualization than then other two methods.  The loadings and factors
        are displayed in different windows and each has its own
        navigator/sliders to navigate them if they are multidimensional. The
        component index axis is syncronize between the two.

        Parameters
        ----------
        factor_navigator, loadings_navigator : {"auto", None, "spectrum",
        Signal}
            See `plot` documentation for details.
        factors_dim, loadings_dim : int
            Currently Hyperspy cannot plot signals of dimension higher than
            two. Therefore, to visualize the BSS results when the
            factors or the loadings have signal dimension greater than 2
            we can view the data as spectra(images) by setting this parameter
            to 1(2). (Default 2)

        See Also
        --------
        plot_factors, plot_loadings, plot_bss_results.

        """
        factors = self.get_decomposition_factors_as_signal()
        loadings = self.get_decomposition_loadings_as_signal()
        factors.axes_manager._axes[0] = loadings.axes_manager._axes[0]
        if loadings.axes_manager.signal_dimension > 2:
            loadings.axes_manager.set_signal_dimension(loadings_dim)
        if factors.axes_manager.signal_dimension > 2:
            factors.axes_manager.set_signal_dimension(factors_dim)
        loadings.plot(navigator=loadings_navigator)
        factors.plot(navigator=factors_navigator)


class Signal(MVA,
             MVATools,
             Signal1DTools,
             Signal2DTools,):

    _record_by = ""
    _signal_type = ""
    _signal_origin = ""

    def __init__(self, data, **kwds):
        """Create a Signal from a numpy array.

        Parameters
        ----------
        data : numpy array
           The signal data. It can be an array of any dimensions.
        axes : dictionary (optional)
            Dictionary to define the axes (see the
            documentation of the AxesManager class for more details).
        attributes : dictionary (optional)
            A dictionary whose items are stored as attributes.
        mapped_parameters : dictionary (optional)
            A dictionary containing a set of parameters
            that will to stores in the `mapped_parameters` attribute.
            Some parameters might be mandatory in some cases.
        original_parameters : dictionary (optional)
            A dictionary containing a set of parameters
            that will to stores in the `original_parameters` attribute. It
            typically contains all the parameters that has been
            imported from the original data file.

        """

        self._create_mapped_parameters()
        self.learning_results = LearningResults()
        self.peak_learning_results = LearningResults()
        kwds['data'] = data
        self._load_dictionary(kwds)
        self._plot = None
        self.auto_replot = True
        self.variance = None
        self.inav = SpecialSlicers(self, True)
        self.isig = SpecialSlicers(self, False)

    @property
    def navigation_indexer(self):
        warnings.warn(
            "`navigation_indexer` has been renamed to `inav` and"
            " it will be removed in the next version. ",
            DeprecationWarning)
        return self.inav

    @property
    def signal_indexer(self):
         warnings.warn(
            "`navigation_indexer` has been renamed to `isig` and"
            " it will be removed in the next version. ",
            DeprecationWarning)
         return self.isig

    def _create_mapped_parameters(self):
        self.mapped_parameters = DictionaryBrowser()
        mp = self.mapped_parameters
        mp.add_node("_internal_parameters")
        mp._internal_parameters.add_node("folding")
        folding = mp._internal_parameters.folding
        folding.unfolded = False
        folding.original_shape = None
        folding.original_axes_manager = None
        self.original_parameters = DictionaryBrowser()
        self.tmp_parameters = DictionaryBrowser()

    def __repr__(self):
        string = '<'
        string += self.__class__.__name__
        string+=", title: %s" % self.mapped_parameters.title
        string += ", dimensions: %s" % (
            self.axes_manager._get_dimension_str())
        string += '>'

        return string

    def __getitem__(self, slices, isNavigation=None):
        try:
            len(slices)
        except TypeError:
            slices = (slices,)
        _orig_slices = slices

        has_nav = True if isNavigation is None else isNavigation
        has_signal = True if isNavigation is None else not isNavigation

        # Create a deepcopy of self that contains a view of self.data
        _signal = self._deepcopy_with_new_data(self.data)

        nav_idx =  [el.index_in_array for el in
                    _signal.axes_manager.navigation_axes]
        signal_idx =  [el.index_in_array for el in
                       _signal.axes_manager.signal_axes]

        if not has_signal:
            idx =  nav_idx
        elif not has_nav:
            idx =  signal_idx
        else:
            idx =  nav_idx + signal_idx

        # Add support for Ellipsis
        if Ellipsis in _orig_slices:
            _orig_slices = list(_orig_slices)
            # Expand the first Ellipsis
            ellipsis_index = _orig_slices.index(Ellipsis)
            _orig_slices.remove(Ellipsis)
            _orig_slices = (_orig_slices[:ellipsis_index] +
                [slice(None),] * max(0, len(idx) - len(_orig_slices)) +
                _orig_slices[ellipsis_index:])
            # Replace all the following Ellipses by :
            while Ellipsis in _orig_slices:
                _orig_slices[_orig_slices.index(Ellipsis)] = slice(None)
            _orig_slices = tuple(_orig_slices)

        if len(_orig_slices) > len(idx):
            raise IndexError("too many indices")

        slices = np.array([slice(None,)] *
                           len(_signal.axes_manager._axes))

        slices[idx] = _orig_slices + (slice(None),) * max(
                            0, len(idx) - len(_orig_slices))

        array_slices = []
        for slice_, axis in zip(slices,_signal.axes_manager._axes):
            if (isinstance(slice_, slice) or
                len(_signal.axes_manager._axes) < 2):
                array_slices.append(axis._slice_me(slice_))
            else:
                if isinstance(slice_, float):
                    slice_ = axis.value2index(slice_)
                array_slices.append(slice_)
                _signal._remove_axis(axis.index_in_axes_manager)

        _signal.data = _signal.data[array_slices]
        _signal.get_dimensions_from_data()

        return _signal

    def __setitem__(self, i, j):
        """x.__setitem__(i, y) <==> x[i]=y

        """
        if isinstance(j, Signal):
            j = j.data
        self.__getitem__(i).data[:] = j

    def _binary_operator_ruler(self, other, op_name):
        exception_message = (
            "Invalid dimensions for this operation")
        if isinstance(other, Signal):
            if other.data.shape != self.data.shape:
                # Are they aligned?
                are_aligned = array_tools.are_aligned(self.data.shape,
                                       other.data.shape)
                if are_aligned is True:
                    sdata, odata = array_tools.homogenize_ndim(self.data,
                                                     other.data)
                else:
                    # Let's align them if possible
                    sig_and_nav = [s for s in [self, other] if
                        s.axes_manager.signal_size > 1 and
                        s.axes_manager.navigation_size > 1]

                    sig = [s for s in [self, other] if
                        s.axes_manager.signal_size > 1 and
                        s.axes_manager.navigation_size == 0]

                    if sig_and_nav and sig:
                        self = sig_and_nav[0]
                        other = sig[0]
                        if (self.axes_manager.signal_shape ==
                                    other.axes_manager.signal_shape):
                            sdata = self.data
                            other_new_shape = [
                                axis.size if axis.navigate is False
                                else 1
                                for axis in self.axes_manager._axes]
                            odata = other.data.reshape(
                                other_new_shape)
                        elif (self.axes_manager.navigation_shape ==
                                other.axes_manager.signal_shape):
                            sdata = self.data
                            other_new_shape = [
                                axis.size if axis.navigate is True
                                else 1
                                for axis in self.axes_manager._axes]
                            odata = other.data.reshape(
                                other_new_shape)
                        else:
                            raise ValueError(exception_message)
                    elif len(sig) == 2:
                        sdata = self.data.reshape(
                            (1,) * other.axes_manager.signal_dimension
                            + self.data.shape)
                        odata = other.data.reshape(
                            other.data.shape +
                            (1,) * self.axes_manager.signal_dimension)
                    else:
                        raise ValueError(exception_message)


                # The data are now aligned but the shapes are not the
                # same and therefore we have to calculate the resulting
                # axes
                ref_axes = self if (
                    len(self.axes_manager._axes) >
                    len(other.axes_manager._axes)) else other

                new_axes = []
                for i, (ssize, osize) in enumerate(
                                    zip(sdata.shape, odata.shape)):
                    if ssize > osize:
                        if are_aligned or len(sig) != 2:
                            new_axes.append(
                                self.axes_manager._axes[i].copy())
                        else:
                            new_axes.append(self.axes_manager._axes[
                                i - other.axes_manager.signal_dimension
                                ].copy())

                    elif ssize < osize:
                        new_axes.append(
                            other.axes_manager._axes[i].copy())

                    else:
                        new_axes.append(
                            ref_axes.axes_manager._axes[i].copy())

            else:
                sdata = self.data
                odata = other.data
                new_axes = [axis.copy()
                            for axis in self.axes_manager._axes]
            exec("result = sdata.%s(odata)" % op_name)
            new_signal = self._deepcopy_with_new_data(result)
            new_signal.axes_manager._axes = new_axes
            new_signal.axes_manager.set_signal_dimension(
                self.axes_manager.signal_dimension)
            return new_signal
        else:
            exec("result = self.data.%s(other)" %  op_name)
            return self._deepcopy_with_new_data(result)

    def _unary_operator_ruler(self, op_name):
        exec("result = self.data.%s()" % op_name)
        return self._deepcopy_with_new_data(result)

    def _check_signal_dimension_equals_one(self):
        if self.axes_manager.signal_dimension != 1:
            raise SignalDimensionError(self.axes_manager.signal_dimension, 1)

    def _check_signal_dimension_equals_two(self):
        if self.axes_manager.signal_dimension != 2:
            raise SignalDimensionError(self.axes_manager.signal_dimension, 2)

    def _deepcopy_with_new_data(self, data=None):
        """Returns a deepcopy of itself replacing the data.

        This method has the advantage over deepcopy that it does not
        copy the data what can save precious memory

        Parameters
        ---------
        data : {None | np.array}

        Returns
        -------
        ns : Signal

        """
        try:
            old_data = self.data
            self.data = None
            old_plot = self._plot
            self._plot = None
            ns = self.deepcopy()
            ns.data = data
            return ns
        finally:
            self.data = old_data
            self._plot = old_plot

    def _print_summary(self):
        string = "\n\tTitle: "
        string += self.mapped_parameters.title.decode('utf8')
        if hasattr(self.mapped_parameters,'signal_type'):
            string += "\n\tSignal type: "
            string += self.mapped_parameters.signal_type
        string += "\n\tData dimensions: "
        string += str(self.axes_manager.shape)
        if hasattr(self.mapped_parameters, 'record_by'):
            string += "\n\tData representation: "
            string += self.mapped_parameters.record_by
            string += "\n\tData type: "
            string += str(self.data.dtype)
        print string

    def _load_dictionary(self, file_data_dict):
        """Load data from dictionary.

        Parameters
        ----------
        file_data_dict : dictionary
            A dictionary containing at least a 'data' keyword with an array of
            arbitrary dimensions. Additionally the dictionary can contain the
            following items:
            data : numpy array
               The signal data. It can be an array of any dimensions.
            axes : dictionary (optional)
                Dictionary to define the axes (see the
                documentation of the AxesManager class for more details).
            attributes : dictionary (optional)
                A dictionary whose items are stored as attributes.
            mapped_parameters : dictionary (optional)
                A dictionary containing a set of parameters
                that will to stores in the `mapped_parameters` attribute.
                Some parameters might be mandatory in some cases.
            original_parameters : dictionary (optional)
                A dictionary containing a set of parameters
                that will to stores in the `original_parameters` attribute. It
                typically contains all the parameters that has been
                imported from the original data file.

        """

        self.data = np.asanyarray(file_data_dict['data'])
        if 'axes' not in file_data_dict:
            file_data_dict['axes'] = self._get_undefined_axes_list()
        self.axes_manager = AxesManager(
            file_data_dict['axes'])
        if not 'mapped_parameters' in file_data_dict:
            file_data_dict['mapped_parameters'] = {}
        if not 'original_parameters' in file_data_dict:
            file_data_dict['original_parameters'] = {}
        if 'attributes' in file_data_dict:
            for key, value in file_data_dict['attributes'].iteritems():
                if hasattr(self,key):
                    if isinstance(value,dict):
                        for k,v in value.iteritems():
                            eval('self.%s.__setattr__(k,v)'%key)
                    else:
                        self.__setattr__(key, value)
        self.original_parameters.add_dictionary(
            file_data_dict['original_parameters'])
        self.mapped_parameters.add_dictionary(
            file_data_dict['mapped_parameters'])
        if "title" not in self.mapped_parameters:
            self.mapped_parameters.title = ''
        if (self._record_by or
                "record_by" not in self.mapped_parameters):
            self.mapped_parameters.record_by = self._record_by
        if (self._signal_origin or
                "signal_origin" not in self.mapped_parameters):
            self.mapped_parameters.signal_origin = self._signal_origin
        if (self._signal_type or
                "signal_type" not in self.mapped_parameters):
            self.mapped_parameters.signal_type = self._signal_type

    def squeeze(self):
        """Remove single-dimensional entries from the shape of an array
        and the axes.

        """
        # We deepcopy everything but data
        self = self._deepcopy_with_new_data(self.data)
        for axis in self.axes_manager._axes:
            if axis.size == 1:
                self._remove_axis(axis.index_in_axes_manager)
        self.data = self.data.squeeze()
        return self

    def _to_dictionary(self, add_learning_results=True):
        """Returns a dictionary that can be used to recreate the signal.

        All items but `data` are copies.

        Parameters
        ----------
        add_learning_results : bool

        Returns
        -------
        dic : dictionary

        """
        dic = {}
        dic['data'] = self.data
        dic['axes'] = self.axes_manager._get_axes_dicts()
        dic['mapped_parameters'] = \
        self.mapped_parameters.deepcopy().as_dictionary()
        dic['original_parameters'] = \
        self.original_parameters.deepcopy().as_dictionary()
        dic['tmp_parameters'] = \
                        self.tmp_parameters.deepcopy().as_dictionary()
        if add_learning_results and hasattr(self,'learning_results'):
            dic['learning_results'] = copy.deepcopy(
                                                self.learning_results.__dict__)
        return dic

    def _get_undefined_axes_list(self):
        axes = []
        for i in xrange(len(self.data.shape)):
            axes.append({'size': int(self.data.shape[i]),})
        return axes

    def __call__(self, axes_manager=None):
        if axes_manager is None:
            axes_manager = self.axes_manager
        return np.atleast_1d(
            self.data.__getitem__(axes_manager._getitem_tuple))

    def plot(self, navigator="auto", axes_manager=None):
        """Plot the signal at the current coordinates.

        For multidimensional datasets an optional figure,
        the "navigator", with a cursor to navigate that data is
        raised. In any case it is possible to navigate the data using
        the sliders. Currently only signals with signal_dimension equal to
        0, 1 and 2 can be plotted.

        Parameters
        ----------
        navigator : {"auto", None, "slider", "spectrum", Signal}
            If "auto", if navigation_dimension > 0, a navigator is
            provided to explore the data.
            If navigation_dimension is 1 and the signal is an image
            the navigator is a spectrum obtained by integrating
            over the signal axes (the image).
            If navigation_dimension is 1 and the signal is a spectrum
            the navigator is an image obtained by stacking horizontally
            all the spectra in the dataset.
            If navigation_dimension is > 1, the navigator is an image
            obtained by integrating the data over the signal axes.
            Additionaly, if navigation_dimension > 2 a window
            with one slider per axis is raised to navigate the data.
            For example,
            if the dataset consists of 3 navigation axes X, Y, Z and one
            signal axis, E, the default navigator will be an image
            obtained by integrating the data over E at the current Z
            index and a window with sliders for the X, Y and Z axes
            will be raised. Notice that changing the Z-axis index
            changes the navigator in this case.
            If "slider" and the navigation dimension > 0 a window
            with one slider per axis is raised to navigate the data.
            If "spectrum" and navigation_dimension > 0 the navigator
            is always a spectrum obtained by integrating the data
            over all other axes.
            If None, no navigator will be provided.
            Alternatively a Signal instance can be provided. The signal
            dimension must be 1 (for a spectrum navigator) or 2 (for a
            image navigator) and navigation_shape must be 0 (for a static
            navigator) or navigation_shape + signal_shape must be equal
            to the navigator_shape of the current object (for a dynamic
            navigator).

        axes_manager : {None, axes_manager}
            If None `axes_manager` is used.

        """
        if self._plot is not None:
            try:
                self._plot.close()
            except:
                # If it was already closed it will raise an exception,
                # but we want to carry on...
                pass

        if axes_manager is None:
            axes_manager = self.axes_manager
        if axes_manager.signal_dimension == 0:
            self._plot = mpl_he.MPL_HyperExplorer()
        elif axes_manager.signal_dimension == 1:
            # Hyperspectrum
            self._plot = mpl_hse.MPL_HyperSpectrum_Explorer()
        elif axes_manager.signal_dimension == 2:
            self._plot = mpl_hie.MPL_HyperImage_Explorer()
        else:
            raise ValueError('Plotting is not supported for this view')

        self._plot.axes_manager = axes_manager
        self._plot.signal_data_function = self.__call__
        if self.mapped_parameters.title:
            self._plot.signal_title = self.mapped_parameters.title
        elif self.tmp_parameters.has_item('filename'):
            self._plot.signal_title = self.tmp_parameters.filename

        def get_static_explorer_wrapper(*args, **kwargs):
            return navigator()

        def get_1D_sum_explorer_wrapper(*args, **kwargs):
            navigator = self
            # Sum over all but the first navigation axis.
            while len(navigator.axes_manager.shape) > 1:
                    navigator = navigator.sum(-1)
            return np.nan_to_num(navigator.data).squeeze()

        def get_dynamic_explorer_wrapper(*args, **kwargs):
            navigator.axes_manager.indices = self.axes_manager.indices[
                    navigator.axes_manager.signal_dimension:]
            return navigator()

        if not isinstance(navigator, Signal) and navigator == "auto":
            if (self.axes_manager.navigation_dimension == 1 and
                self.axes_manager.signal_dimension == 1):
                    navigator = "data"
            elif self.axes_manager.navigation_dimension > 0:
                if self.axes_manager.signal_dimension == 0:
                    navigator = self.deepcopy()
                else:
                    navigator = self
                    while navigator.axes_manager.signal_dimension > 0:
                        navigator = navigator.sum(-1)
                if navigator.axes_manager.navigation_dimension == 1:
                    navigator = navigator.as_spectrum(0)
                else:
                    navigator = navigator.as_image((0,1))
            else:
                navigator = None
        # Navigator properties
        if axes_manager.navigation_axes:
            if navigator is "slider":
                self._plot.navigator_data_function = "slider"
            elif navigator is None:
                self._plot.navigator_data_function = None
            elif isinstance(navigator, Signal):
                # Dynamic navigator
                if (axes_manager.navigation_shape ==
                      navigator.axes_manager.signal_shape +
                      navigator.axes_manager.navigation_shape):
                    self._plot.navigator_data_function = \
                        get_dynamic_explorer_wrapper

                elif (axes_manager.navigation_shape ==
                        navigator.axes_manager.signal_shape or
                        axes_manager.navigation_shape[:2] ==
                        navigator.axes_manager.signal_shape or
                        (axes_manager.navigation_shape[0],) ==
                        navigator.axes_manager.signal_shape):
                    self._plot.navigator_data_function = \
                        get_static_explorer_wrapper
                else:
                    raise ValueError(
                            "The navigator dimensions are not compatible with "
                            "those of self.")
            elif navigator == "data":
                self._plot.navigator_data_function = lambda : self.data
            elif navigator == "spectrum":
                self._plot.navigator_data_function = \
                    get_1D_sum_explorer_wrapper
            else:
                raise ValueError(
                    "navigator must be one of \"spectrum\",\"auto\","
                        " \"slider\", None, a Signal instance")

        self._plot.plot()

    def save(self, filename=None, overwrite=None, extension=None,
             **kwds):
        """Saves the signal in the specified format.

        The function gets the format from the extension.:
            - hdf5 for HDF5
            - rpl for Ripple (useful to export to Digital Micrograph)
            - msa for EMSA/MSA single spectrum saving.
            - Many image formats such as png, tiff, jpeg...

        If no extension is provided the default file format as defined
        in the `preferences` is used.
        Please note that not all the formats supports saving datasets of
        arbitrary dimensions, e.g. msa only suports 1D data.

        Each format accepts a different set of parameters. For details
        see the specific format documentation.

        Parameters
        ----------
        filename : str or None
            If None (default) and tmp_parameters.filename and
            `tmp_paramters.folder` are defined, the
            filename and path will be taken from there. A valid
            extension can be provided e.g. "my_file.rpl", see `extension`.
        overwrite : None, bool
            If None, if the file exists it will query the user. If
            True(False) it (does not) overwrites the file if it exists.
        extension : {None, 'hdf5', 'rpl', 'msa',common image extensions e.g. 'tiff', 'png'}
            The extension of the file that defines the file format.
            If None, the extesion is taken from the first not None in the follwoing list:
            i) the filename
            ii)  `tmp_parameters.extension`
            iii) `preferences.General.default_file_format` in this order.

        """
        if filename is None:
            if (self.tmp_parameters.has_item('filename') and
                self.tmp_parameters.has_item('folder')):
                filename = os.path.join(
                    self.tmp_parameters.folder,
                    self.tmp_parameters.filename)
                extesion = (self.tmp_parameters.extension
                            if not extension
                            else extension)
            elif self.mapped_parameters.has_item('original_filename'):
                filename = self.mapped_parameters.original_filename
            else:
                raise ValueError('File name not defined')
        if extension is not None:
            basename, ext = os.path.splitext(filename)
            filename = basename + '.' + extension
        io.save(filename, self, overwrite=overwrite, **kwds)

    def _replot(self):
        if self._plot is not None:
            if self._plot.is_active() is True:
                self.plot()

    @auto_replot
    def get_dimensions_from_data(self):
        """Get the dimension parameters from the data_cube. Useful when
        the data_cube was externally modified, or when the SI was not
        loaded from a file

        """
        dc = self.data
        for axis in self.axes_manager._axes:
            axis.size = int(dc.shape[axis.index_in_array])

    def crop(self, axis, start=None, end=None):
        """Crops the data in a given axis. The range is given in pixels

        Parameters
        ----------
        axis : {int | string}
            Specify the data axis in which to perform the cropping
            operation. The axis can be specified using the index of the
            axis in `axes_manager` or the axis name.
        start, end : {int | float | None}
            The beginning and end of the cropping interval. If int
            the value is taken as the axis index. If float the index
            is calculated using the axis calibration. If start/end is
            None crop from/to the low/high end of the axis.

        """
        axis = self.axes_manager[axis]
        i1, i2 = axis._get_index(start), axis._get_index(end)
        if i1 is not None:
            new_offset = axis.axis[i1]
        # We take a copy to guarantee the continuity of the data
        self.data = self.data[
            (slice(None),) * axis.index_in_array + (slice(i1, i2),
            Ellipsis)]

        if i1 is not None:
            axis.offset = new_offset
        self.get_dimensions_from_data()
        self.squeeze()

    @auto_replot
    def roll_xy(self, n_x, n_y = 1):
        """Roll over the x axis n_x positions and n_y positions the
        former rows.

        This method has the purpose of "fixing" a bug in the acquisition
         of the Orsay's microscopes and probably it does not have
         general interest.

        Parameters
        ----------
        n_x : int
        n_y : int

        Notes
        -----
        Useful to correct the SI column storing bug in Marcel's
        acquisition routines.

        """
        self.data = np.roll(self.data, n_x, 0)
        self.data[:n_x, ...] = np.roll(self.data[:n_x, ...], n_y, 1)

    def swap_axes(self, axis1, axis2):
        """Swaps the axes.

        Parameters
        ----------
        axis1, axis2 : {int | str}
            Specify the data axes in which to perform the operation.
            The axis can be specified using the index of the
            axis in `axes_manager` or the axis name.

        Returns
        -------
        s : a copy of the object with the axes swapped.

        """
        axis1 = self.axes_manager[axis1].index_in_array
        axis2 = self.axes_manager[axis2].index_in_array
        s = self._deepcopy_with_new_data(self.data.swapaxes(axis1, axis2))
        c1 = s.axes_manager._axes[axis1]
        c2 = s.axes_manager._axes[axis2]
        s.axes_manager._axes[axis1] = c2
        s.axes_manager._axes[axis2] = c1
        s.axes_manager._update_attributes()
        s._make_sure_data_is_contiguous()
        return s

    def rollaxis(self, axis, to_axis):
        """Roll the specified axis backwards, until it lies in a given position.

        Parameters
        ----------
        axis : {int, str}
            The axis to roll backwards.  The positions of the other axes do not
            change relative to one another.
        to_axis : {int, str}
            The axis is rolled until it lies before this other axis.

        Returns
        -------
        s : Signal or subclass
            Output signal.

        See Also
        --------
        roll : swap_axes

        Examples
        --------
        >>> s = signals.Spectrum(np.ones((5,4,3,6)))
        >>> s
        <Spectrum, title: , dimensions: (3, 4, 5, 6)>
        >>> s.rollaxis(3, 1)
        <Spectrum, title: , dimensions: (3, 4, 5, 6)>
        >>> s.rollaxis(2,0)
        <Spectrum, title: , dimensions: (5, 3, 4, 6)>

        """
        axis = self.axes_manager[axis].index_in_array
        to_index = self.axes_manager[to_axis].index_in_array
        if axis == to_index:
            return self.deepcopy()
        new_axes_indices = hyperspy.misc.utils.rollelem(
                [axis_.index_in_array for axis_ in self.axes_manager._axes],
                index=axis,
                to_index=to_index)


        s = self._deepcopy_with_new_data(self.data.transpose(new_axes_indices))
        s.axes_manager._axes = hyperspy.misc.utils.rollelem(
                                                    s.axes_manager._axes,
                                                    index=axis,
                                                    to_index=to_index)
        s.axes_manager._update_attributes()
        s._make_sure_data_is_contiguous()
        return s

    def rebin(self, new_shape):
        """Returns the object with the data rebinned.

        Parameters
        ----------
        new_shape: tuple of ints
            The new shape must be a divisor of the original shape

        Returns
        -------
        s : Signal subclass

        """
        if len(new_shape) != len(self.data.shape):
            raise ValueError("Wrong shape size")
        new_shape_in_array = []
        for axis in self.axes_manager._axes:
            new_shape_in_array.append(
                new_shape[axis.index_in_axes_manager])
        factors = (np.array(self.data.shape) /
                           np.array(new_shape_in_array))
        s = self._deepcopy_with_new_data(
            array_tools.rebin(self.data, new_shape_in_array))
        for axis in s.axes_manager._axes:
            axis.scale *= factors[axis.index_in_array]
        s.get_dimensions_from_data()
        return s

    def split(self, axis=None, number_of_parts=None, step_sizes=None):
        """Splits the data into several signals.

        The split can be defined either by giving either
        the number_of_parts for homogenous splitting or a list
        of customized step sizes. If number_of_pars and step_sizes are
        not defined (None) the default values are read from
        mapped_parameters.splitting in they are defined there.

        Parameters
        ----------

        axis : {int, string, None}
            Specify the data axis in which to perform the splitting
            operation. The axis can be specified using the index of the
            axis in `axes_manager` or the axis name. It can only be None
            when the value is defined in mapped_parameters.splitting
        number_of_parts : {int | None}
            Number of parts in which the SI will be splitted. The
            splitting is homegenous. When the axis size is not divisible
            by the number_of_parts the reminder data is lost without
            warning.
        step_sizes : {list of ints | None}
            Size of the splitted parts.


        Returns
        -------
        tuple with the splitted signals

        """

        shape = self.data.shape
        signal_dict = self._to_dictionary(add_learning_results=False)
        if axis is None:
            if self.mapped_parameters.has_item("splitting.axis"):
                axis = self.mapped_parameters.splitting.axis
            else:
                raise ValueError(
                    "Please specify the axis over which I should "
                    "perform the operation")
        else:
            axis = self.axes_manager[axis].index_in_array

        if number_of_parts is None and step_sizes is None:
            if not self.mapped_parameters.has_item(
                                                "splitting.step_sizes"):
                raise ValueError(
                    "Please provide either number_of_parts "
                    "or a step_sizes list.")
            else:
                step_sizes = self.mapped_parameters.splitting.step_sizes
                # Remove the splitting subsection of mapped_parameters
                # because it must not be inherited by the splitted
                # signals.
                del signal_dict['mapped_parameters']['splitting']
                messages.information(
                    "Automatically splitting in %s step sizes"  %
                                     step_sizes)
        elif number_of_parts is not None and step_sizes is not None:
            raise ValueError(
                "Print define step_sizes or number_of_part "
                "but not both.")
        elif step_sizes is None:
            if number_of_parts > shape[axis]:
                raise ValueError(
                    "The number of parts is greater than "
                    "the axis size.")
            else:
                step_sizes = ([shape[axis] // number_of_parts,] *
                              number_of_parts)
        splitted = ()
        cut_index = np.array([0] + step_sizes).cumsum()

        axes_dict = signal_dict['axes']
        for i in xrange(len(cut_index)-1):
            axes_dict[axis]['offset'] = \
                self.axes_manager._axes[axis].index2value(cut_index[i])
            axes_dict[axis]['size'] = cut_index[i + 1] - cut_index[i]
            data = self.data[
                (slice(None), ) * axis +
                (slice(cut_index[i], cut_index[i + 1]), Ellipsis)]
            signal_dict['data'] = data
            splitted += self.__class__(**signal_dict),
        return splitted

    def unfold_if_multidim(self):
        """Unfold the datacube if it is >2D

        Returns
        -------

        Boolean. True if the data was unfolded by the function.
        """
        if len(self.axes_manager._axes)>2:
            print "Automatically unfolding the data"
            self.unfold()
            return True
        else:
            return False

    @auto_replot
    def _unfold(self, steady_axes, unfolded_axis):
        """Modify the shape of the data by specifying the axes the axes which
        dimension do not change and the axis over which the remaining axes will
        be unfolded

        Parameters
        ----------
        steady_axes : list
            The indices of the axes which dimensions do not change
        unfolded_axis : int
            The index of the axis over which all the rest of the axes (except
            the steady axes) will be unfolded

        See also
        --------
        fold
        """

        # It doesn't make sense unfolding when dim < 3
        if len(self.data.squeeze().shape) < 3:
            return False

        # We need to store the original shape and coordinates to be used
        # by
        # the fold function only if it has not been already stored by a
        # previous unfold
        folding = self.mapped_parameters._internal_parameters.folding
        if folding.unfolded is False:
            folding.original_shape = self.data.shape
            folding.original_axes_manager = self.axes_manager
            folding.unfolded = True

        new_shape = [1] * len(self.data.shape)
        for index in steady_axes:
            new_shape[index] = self.data.shape[index]
        new_shape[unfolded_axis] = -1
        self.data = self.data.reshape(new_shape)
        self.axes_manager = self.axes_manager.deepcopy()
        uname = ''
        uunits = ''
        to_remove = []
        for axis, dim in zip(self.axes_manager._axes, new_shape):
            if dim == 1:
                uname += ',' + unicode(axis)
                uunits = ',' + unicode(axis.units)
                to_remove.append(axis)
        ua = self.axes_manager._axes[unfolded_axis]
        ua.name = unicode(ua) + uname
        ua.units = unicode(ua.units) + uunits
        ua.size = self.data.shape[unfolded_axis]
        for axis in to_remove:
            self.axes_manager.remove(axis.index_in_axes_manager)
        self.data = self.data.squeeze()

    def unfold(self):
        """Modifies the shape of the data by unfolding the signal and
        navigation dimensions separaterly

        """
        self.unfold_navigation_space()
        self.unfold_signal_space()

    def unfold_navigation_space(self):
        """Modify the shape of the data to obtain a navigation space of
        dimension 1
        """

        if self.axes_manager.navigation_dimension < 2:
            return False
        steady_axes = [
                        axis.index_in_array for axis in
                        self.axes_manager.signal_axes]
        unfolded_axis = (
                    self.axes_manager.navigation_axes[0].index_in_array)
        self._unfold(steady_axes, unfolded_axis)

    def unfold_signal_space(self):
        """Modify the shape of the data to obtain a signal space of
        dimension 1
        """
        if self.axes_manager.signal_dimension < 2:
            return False
        steady_axes = [
                        axis.index_in_array for axis in
                        self.axes_manager.navigation_axes]
        unfolded_axis = self.axes_manager.signal_axes[0].index_in_array
        self._unfold(steady_axes, unfolded_axis)

    @auto_replot
    def fold(self):
        """If the signal was previously unfolded, folds it back"""
        folding = self.mapped_parameters._internal_parameters.folding
        # Note that == must be used instead of is True because
        # if the value was loaded from a file its type can be np.bool_
        if folding.unfolded == True:
            self.data = self.data.reshape(folding.original_shape)
            self.axes_manager = folding.original_axes_manager
            folding.original_shape = None
            folding.original_axes_manager = None
            folding.unfolded = False

    def _make_sure_data_is_contiguous(self):
        if self.data.flags['C_CONTIGUOUS'] is False:
            self.data = np.ascontiguousarray(self.data)

    def _iterate_signal(self):
        """Iterates over the signal data.

        It is faster than using the signal iterator.

        """
        if self.axes_manager.navigation_size < 2:
            yield self()
            return
        self._make_sure_data_is_contiguous()
        axes = [axis.index_in_array for
                axis in self.axes_manager.signal_axes]
        unfolded_axis = (
                self.axes_manager.navigation_axes[0].index_in_array)
        new_shape = [1] * len(self.data.shape)
        for axis in axes:
            new_shape[axis] = self.data.shape[axis]
        new_shape[unfolded_axis] = -1
        # Warning! if the data is not contigous it will make a copy!!
        data = self.data.reshape(new_shape)
        for i in xrange(data.shape[unfolded_axis]):
            getitem = [0] * len(data.shape)
            for axis in axes:
                getitem[axis] = slice(None)
            getitem[unfolded_axis] = i
            yield(data[getitem])

    def _remove_axis(self, axis):
        axis = self.axes_manager[axis]
        self.axes_manager.remove(axis.index_in_axes_manager)
        if axis.navigate is False: # The removed axis is a signal axis
            if self.axes_manager.signal_dimension == 2:
                self._record_by = "image"
            elif self.axes_manager.signal_dimension == 1:
                self._record_by = "spectrum"
            elif self.axes_manager.signal_dimension == 0:
                self._record_by = ""
            else:
                return
            self.mapped_parameters.record_by = self._record_by
            self._assign_subclass()

    def _apply_function_on_data_and_remove_axis(self, function, axis):
        s = self._deepcopy_with_new_data(
            function(self.data,
                     axis=self.axes_manager[axis].index_in_array))
        s._remove_axis(axis)
        return s

    def sum(self, axis):
        """Sum the data over the given axis.

        Parameters
        ----------
        axis : {int, string}
           The axis can be specified using the index of the axis in
           `axes_manager` or the axis name.

        Returns
        -------
        s : Signal

        See also
        --------
        sum_in_mask, mean

        Examples
        --------
        >>> import numpy as np
        >>> s = Signal(np.random.random((64,64,1024)))
        >>> s.data.shape
        (64,64,1024)
        >>> s.sum(-1).data.shape
        (64,64)
        # If we just want to plot the result of the operation
        s.sum(-1, True).plot()

        """
        return self._apply_function_on_data_and_remove_axis(np.sum, axis)

    def max(self, axis, return_signal=False):
        """Returns a signal with the maximum of the signal along an axis.

        Parameters
        ----------
        axis : {int | string}
           The axis can be specified using the index of the axis in
           `axes_manager` or the axis name.

        Returns
        -------
        s : Signal

        See also
        --------
        sum, mean, min

        Examples
        --------
        >>> import numpy as np
        >>> s = Signal(np.random.random((64,64,1024)))
        >>> s.data.shape
        (64,64,1024)
        >>> s.max(-1).data.shape
        (64,64)

        """
        return self._apply_function_on_data_and_remove_axis(np.max, axis)

    def min(self, axis):
        """Returns a signal with the minimum of the signal along an axis.

        Parameters
        ----------
        axis : {int | string}
           The axis can be specified using the index of the axis in
           `axes_manager` or the axis name.

        Returns
        -------
        s : Signal

        See also
        --------
        sum, mean, max, std, var

        Examples
        --------
        >>> import numpy as np
        >>> s = Signal(np.random.random((64,64,1024)))
        >>> s.data.shape
        (64,64,1024)
        >>> s.min(-1).data.shape
        (64,64)

        """

        return self._apply_function_on_data_and_remove_axis(np.min, axis)

    def mean(self, axis):
        """Returns a signal with the average of the signal along an axis.

        Parameters
        ----------
        axis : {int | string}
           The axis can be specified using the index of the axis in
           `axes_manager` or the axis name.

        Returns
        -------
        s : Signal

        See also
        --------
        sum_in_mask, mean

        Examples
        --------
        >>> import numpy as np
        >>> s = Signal(np.random.random((64,64,1024)))
        >>> s.data.shape
        (64,64,1024)
        >>> s.mean(-1).data.shape
        (64,64)

        """
        return self._apply_function_on_data_and_remove_axis(np.mean,
                                                            axis)

    def std(self, axis):
        """Returns a signal with the standard deviation of the signal along
        an axis.

        Parameters
        ----------
        axis : {int | string}
           The axis can be specified using the index of the axis in
           `axes_manager` or the axis name.

        Returns
        -------
        s : Signal

        See also
        --------
        sum_in_mask, mean

        Examples
        --------
        >>> import numpy as np
        >>> s = Signal(np.random.random((64,64,1024)))
        >>> s.data.shape
        (64,64,1024)
        >>> s.std(-1).data.shape
        (64,64)

        """
        return self._apply_function_on_data_and_remove_axis(np.std, axis)

    def var(self, axis):
        """Returns a signal with the variances of the signal along an axis.

        Parameters
        ----------
        axis : {int | string}
           The axis can be specified using the index of the axis in
           `axes_manager` or the axis name.

        Returns
        -------
        s : Signal

        See also
        --------
        sum_in_mask, mean

        Examples
        --------
        >>> import numpy as np
        >>> s = Signal(np.random.random((64,64,1024)))
        >>> s.data.shape
        (64,64,1024)
        >>> s.var(-1).data.shape
        (64,64)

        """
        return self._apply_function_on_data_and_remove_axis(np.var, axis)

    def diff(self, axis, order=1):
        """Returns a signal with the n-th order discrete difference along
        given axis.

        Parameters
        ----------
        axis : {int | string}
           The axis can be specified using the index of the axis in
           `axes_manager` or the axis name.
        order: the order of the derivative

        See also
        --------
        mean, sum

        Examples
        --------
        >>> import numpy as np
        >>> s = Signal(np.random.random((64,64,1024)))
        >>> s.data.shape
        (64,64,1024)
        >>> s.diff(-1).data.shape
        (64,64,1023)

        """

        s = self._deepcopy_with_new_data(
            np.diff(self.data,order,axis))
        axis = s.axes_manager._axes[axis]
        axis.offset += (axis.scale / 2)
        s.get_dimensions_from_data()
        return s

    def integrate_simpson(self, axis):
        """Returns a signal with the result of calculating the integral
        of the signal along an axis using Simpson's rule.

        Parameters
        ----------
        axis : {int | string}
           The axis can be specified using the index of the axis in
           `axes_manager` or the axis name.

        Returns
        -------
        s : Signal

        See also
        --------
        sum_in_mask, mean

        Examples
        --------
        >>> import numpy as np
        >>> s = Signal(np.random.random((64,64,1024)))
        >>> s.data.shape
        (64,64,1024)
        >>> s.var(-1).data.shape
        (64,64)

        """
        axis = self.axes_manager[axis]
        s = self._deepcopy_with_new_data(
            sp.integrate.simps(y=self.data,
                               x=axis.axis,
                               axis=axis.index_in_array))
        s._remove_axis(axis.index_in_axes_manager)
        return s   

    def fft(self, s=None, axes=None):
        """Compute the discrete Fourier Transform.

        This function computes the discrete Fourier Transform over
        any number of axes in an *M*-dimensional array by means of the Fast Fourier
        Transform (FFT).

        Parameters
        ----------
        s : int or sequence of ints, optional
            Shape (length of each transformed axis) of the output
            (`s[0]` refers to axis 0, `s[1]` to axis 1, etc.).
            This corresponds to `n` for `fft(x, n)`.
            Along any axis, if the given shape is smaller than that of the input,
            the input is cropped.  If it is larger, the input is padded with zeros.
            if `s` is not given, the shape of the input (along the axes specified
            by `axes`) is used.
        axes : int or sequence of ints, optional
            Axes over which to compute the FFT.  If not given, the last ``len(s)``
            axes are used, or all axes if `s` is also not specified.
            Repeated indices in `axes` means that the transform over that axis is
            performed multiple times.
            
        Return
        ------        
        signals.FourierTransformSignal
        
        Notes
        -----        
        For further information see the documentation of numpy.fft.fft, 
        numpy.fft.fft2 or numpy.fft.fftn
        """
        #from hyperspy.signal import FourierTransformSignal
        from hyperspy._signals.fourier_transform_signal import FourierTransformSignal
        
        dim=len(self.axes_manager.shape)
        if dim==1:
            if axes==None:
                axis=-1
            im_fft=Signal(np.fft.fft(self.data,n=s,axis=axis))
        elif dim==2:
            if axes==None:
                axes=(-2,-1)
            im_fft=Signal(np.fft.fft2(self.data,s=s,axes=axes))
        else:
            im_fft=Signal(np.fft.fftn(self.data,s=s,axes=axes))

        #im_fft.set_signal_origin('fourier_transform')   
        im_fft=FourierTransformSignal(im_fft.data) 
        if self.axes_manager.signal_dimension==2:
            im_fft.axes_manager.set_signal_dimension(2)
        #scale, to be verified
        for i in range(dim):
            im_fft.axes_manager[i].scale=1/self.axes_manager[i].scale
            
        return im_fft     

    def indexmax(self, axis):
        """Returns a signal with the index of the maximum along an axis.

        Parameters
        ----------
        axis : {int | string}
           The axis can be specified using the index of the axis in
           `axes_manager` or the axis name.

        Returns
        -------
        s : Signal
            The data dtype is always int.

        See also
        --------
        sum, mean, min

        Usage
        -----
        >>> import numpy as np
        >>> s = Signal(np.random.random((64,64,1024)))
        >>> s.data.shape
        (64,64,1024)
        >>> s.indexmax(-1).data.shape
        (64,64)

        """
        return self._apply_function_on_data_and_remove_axis(np.argmax, axis)

    def valuemax(self, axis):
        """Returns a signal with the value of the maximum along an axis.

        Parameters
        ----------
        axis : {int | string}
           The axis can be specified using the index of the axis in
           `axes_manager` or the axis name.

        Returns
        -------
        s : Signal
            The data dtype is always int.

        See also
        --------
        sum, mean, min

        Usage
        -----
        >>> import numpy as np
        >>> s = Signal(np.random.random((64,64,1024)))
        >>> s.data.shape
        (64,64,1024)
        >>> s.valuemax(-1).data.shape
        (64,64)

        """
        s = self.indexmax(axis)
        s.data = self.axes_manager[axis].index2value(s.data)
        return s

<<<<<<< HEAD

=======
>>>>>>> 841f7f70
    def get_histogram(img, bins='freedman', range_bins=None, **kwargs):
        """Return a histogram of the signal data.

        More sophisticated algorithms for determining bins can be used.
        Aside from the `bins` argument allowing a string specified how bins
        are computed, the parameters are the same as numpy.histogram().

        Parameters
        ----------

        bins : int or list or str (optional)
            If bins is a string, then it must be one of:
            'knuth' : use Knuth's rule to determine bins
            'scotts' : use Scott's rule to determine bins
            'freedman' : use the Freedman-diaconis rule to determine bins
            'blocks' : use bayesian blocks for dynamic bin widths

        range_bins : tuple or None (optional)
            the minimum and maximum range for the histogram. If not specified,
            it will be (x.min(), x.max())
        
        **kwargs
            other keyword arguments (weight and density) are described in 
            np.histogram().

        Returns
        -------
        hist_spec : An 1D spectrum instance containing the histogram.

        See Also
        --------
        print_summary_statistics
        astroML.density_estimation.histogram, numpy.histogram : these are the
            functions that hyperspy uses to compute the histogram.

        Notes
        -----
        The number of bins estimators are taken from AstroML. Read
        their documentation for more info.

        Examples
        --------
        >>> s = signals.Spectrum(np.random.normal(size=(10, 100)))
        Plot the data histogram
        >>> s.get_histogram().plot()
        Plot the histogram of the signal at the current coordinates
        >>> s.get_current_signal().get_histogram().plot()

        """
        from hyperspy import signals

        hist, bin_edges = histogram(img.data.flatten(),
                                    bins=bins,
                                    range=range_bins,
                                    **kwargs)
        hist_spec = signals.Spectrum(hist)
        if bins == 'blocks':
            hist_spec.axes_manager.signal_axes[0].axis=bin_edges[:-1]
            warnings.warn(
            "The options `bins = 'blocks'` is not fully supported in this "
            "versions of hyperspy. It should be used for plotting purpose"
            "only.")
        else:
            hist_spec.axes_manager[0].scale = bin_edges[1] - bin_edges[0]
            hist_spec.axes_manager[0].offset = bin_edges[0]

        hist_spec.axes_manager[0].name = 'value'
        hist_spec.mapped_parameters.title = (img.mapped_parameters.title +
                                             " histogram")
        return hist_spec

    def apply_function(self, function, **kwargs):
        """Apply a function to the signal data at all the coordinates.

        The function must operate on numpy arrays and the output *must have the
        same dimensions as the input*. The function is applied to the data at
        each coordinate and the result is stored in the current signal i.e.
        this method operates *in-place*.  Any extra keyword argument is passed
        to the function. The keywords can take different values at different
        coordinates. If the function takes an `axis` or `axes` argument, the
        function is assumed to be vectorial and the signal axes are assigned to
        `axis` or `axes`.  Otherwise, the signal is iterated over the
        navigation axes and a progress bar is displayed to monitor the
        progress.

        Parameters
        ----------

        function : function
            A function that can be applied to the signal.
        keyword arguments : any valid keyword argument
            All extra keyword arguments are passed to the

        Examples
        --------
        Apply a gaussian filter to all the images in the dataset. The sigma
        parameter is constant.

        >>> import scipy.ndimage
        >>> im = signals.Image(np.random.random((10, 64, 64)))
        >>> im.apply_function(scipy.ndimage.gaussian_filter, sigma=2.5)

        Apply a gaussian filter to all the images in the dataset. The sigmal
        parameter is variable.

        >>> im = signals.Image(np.random.random((10, 64, 64)))
        >>> sigmas = signals.Signal(np.linspace(2,5,10))
        >>> sigmas.axes_manager.set_signal_dimension(0)
        >>> im.apply_function(scipy.ndimage.gaussian_filter, sigma=sigmas)

        """
        # Sepate ndkwargs
        ndkwargs = ()
        for key, value in kwargs.iteritems():
            if isinstance(value, Signal):
                ndkwargs += ((key, value),)

        # Check if the signal axes have inhomogenous scales and/or units and
        # display in warning if yes.
        scale = set()
        units = set()
        for i in range(len(self.axes_manager.signal_axes)):
            scale.add(self.axes_manager[i].scale)
            units.add(self.axes_manager[i].units)
        if len(units) != 1 or len(scale) != 1:
            warnings.warn("The function you applied does not take into "
            "account the difference of units and of scales in-between"
            " axes.")
        # If the function has an axis argument and the signal dimension is 1,
        # we suppose that it can operate on the full array and we don't
        # interate over the coordinates.
        fargs = inspect.getargspec(function).args
        if not ndkwargs and (self.axes_manager.signal_dimension == 1 and
            "axis" in fargs):
            kwargs['axis'] = \
                self.axes_manager.signal_axes[-1].index_in_array

            self.data = function(self.data, **kwargs)
        # If the function has an axes argument
        # we suppose that it can operate on the full array and we don't
        # interate over the coordinates.
        elif not ndkwargs and  "axes" in fargs:
            kwargs['axes'] = tuple([axis.index_in_array for axis in
                                    self.axes_manager.signal_axes])
            self.data = function(self.data, **kwargs)
        else:
            # Iteration over coordinates.
            pbar = progressbar(
                    maxval=self.axes_manager.navigation_size)
            iterators = [signal[1]._iterate_signal() for signal in ndkwargs]
            iterators = tuple([self._iterate_signal()] + iterators)
            for data in zip(*iterators):
                for (key, value), datum in zip(ndkwargs, data[1:]):
                    kwargs[key] = datum[0]
                data[0][:] = function(data[0], **kwargs)
                pbar.next()
            pbar.finish()

    def copy(self):
        try:
            backup_plot = self._plot
            self._plot = None
            return copy.copy(self)
        finally:
            self._plot = backup_plot

    def __deepcopy__(self, memo):
        dc = type(self)(**self._to_dictionary())
        if dc.data is not None:
            dc.data = dc.data.copy()
        # The Signal subclasses might change the view on init
        # The following code just copies the original view
        for oaxis, caxis in zip(self.axes_manager._axes,
                                dc.axes_manager._axes):
            caxis.navigate = oaxis.navigate
        return dc

    def deepcopy(self):
        return copy.deepcopy(self)

    def change_dtype(self, dtype):
        """Change the data type

        Parameters
        ----------

        dtype : str or dtype
            Typecode or data-type to which the array is cast.

        Examples
        --------
        >>> import numpy as np
        >>> from hyperspy.signals import Spectrum
        >>> s = signals.Spectrum(np.array([1,2,3,4,5]))
        >>> s.data
        array([1, 2, 3, 4, 5])
        >>> s.change_dtype('float')
        >>> s.data
        array([ 1.,  2.,  3.,  4.,  5.])

        """

        self.data = self.data.astype(dtype)

    def estimate_poissonian_noise_variance(self,
            dc=None, gaussian_noise_var=None):
        """Variance estimation supposing Poissonian noise.

        Parameters
        ----------
        dc : None or numpy array
            If None the SI is used to estimate its variance.
            Otherwise, the
            provided array will be used.
        Note
        ----
        The gain_factor and gain_offset from the aquisition parameters
        are used

        """
        gain_factor = 1
        gain_offset = 0
        correlation_factor = 1
        if not self.mapped_parameters.has_item("Variance_estimation"):
            print("No Variance estimation parameters found in mapped "
                  "parameters. The variance will be estimated supposing"
                  " perfect poissonian noise")
        if self.mapped_parameters.has_item(
            'Variance_estimation.gain_factor'):
            gain_factor = self.mapped_parameters.\
                Variance_estimation.gain_factor
        if self.mapped_parameters.has_item(
            'Variance_estimation.gain_offset'):
            gain_offset = self.mapped_parameters.Variance_estimation.\
                gain_offset
        if self.mapped_parameters.has_item(
            'Variance_estimation.correlation_factor'):
            correlation_factor = \
                self.mapped_parameters.Variance_estimation.\
                    correlation_factor
        print "Gain factor = ", gain_factor
        print "Gain offset = ", gain_offset
        print "Correlation factor = ", correlation_factor
        if dc is None:
            dc = self.data
        self.variance = dc * gain_factor + gain_offset
        if self.variance.min() < 0:
            if gain_offset == 0 and gaussian_noise_var is None:
                raise ValueError("The variance estimation results"
                       "in negative values"
                       "Maybe the gain_offset is wrong?")
                self.variance = None
                return
            elif gaussian_noise_var is None:
                print "Clipping the variance to the gain_offset value"
                minimum = 0 if gain_offset < 0 else gain_offset
                self.variance = np.clip(self.variance, minimum,
                np.Inf)
            else:
                print "Clipping the variance to the gaussian_noise_var"
                self.variance = np.clip(self.variance,
                                        gaussian_noise_var,
                                        np.Inf)

    def get_current_signal(self, auto_title=True, auto_filename=True):
        """Returns the data at the current coordinates as a Signal subclass.

        The signal subclass is the same as that of the current object. All the
        axes navigation attribute are set to False.

        Parameters
        ----------
        auto_title : bool
            If True an space followed by the current indices in parenthesis
            are appended to the title.
        auto_filename : bool
            If True and `tmp_parameters.filename` is defined
            (what is always the case when the Signal has been read from a file),
            the filename is modified by appending an underscore and a parenthesis
            containing the current indices.

        Returns
        -------
        cs : Signal subclass instance.

        Examples
        --------
        >>> im = signals.Image(np.zeros((2,3, 32,32)))
        >>> im
        <Image, title: , dimensions: (3, 2, 32, 32)>
        >>> im.axes_manager.indices = 2,1
        >>> im.get_current_signal()
        <Image, title:  (2, 1), dimensions: (32, 32)>

        """
        cs = self.__class__(
                    self(),
                    axes=self.axes_manager._get_signal_axes_dicts(),
                    mapped_parameters=self.mapped_parameters.as_dictionary(),)

        if auto_filename is True and self.tmp_parameters.has_item('filename'):
            cs.tmp_parameters.filename = (self.tmp_parameters.filename +
                                          '_' +
                                          str(self.axes_manager.indices))
            cs.tmp_parameters.extension = self.tmp_parameters.extension
            cs.tmp_parameters.folder = self.tmp_parameters.folder
        if auto_title is True:
            cs.mapped_parameters.title = (cs.mapped_parameters.title +
                    ' ' + str(self.axes_manager.indices))
        cs.axes_manager._set_axis_attribute_values("navigate", False)
        return cs

    def _get_navigation_signal(self):
        if self.axes_manager.navigation_dimension == 0:
            return self.__class__(np.array([0,]).astype(self.data.dtype))
        elif self.axes_manager.navigation_dimension == 1:
            from hyperspy._signals.spectrum import Spectrum
            s = Spectrum(
                    np.zeros(self.axes_manager._navigation_shape_in_array,
                             dtype=self.data.dtype),
                         axes=self.axes_manager._get_navigation_axes_dicts())
        elif self.axes_manager.navigation_dimension == 2:
            from hyperspy._signals.image import Image
            s = Image(np.zeros(self.axes_manager._navigation_shape_in_array,
                               dtype=self.data.dtype),
                      axes=self.axes_manager._get_navigation_axes_dicts())
        else:
            s = Signal(np.zeros(self.axes_manager._navigation_shape_in_array,
                                dtype=self.data.dtype),
                       axes=self.axes_manager._get_navigation_axes_dicts())
        return s

    def __iter__(self):
        # Reset AxesManager iteration index
        self.axes_manager.__iter__()
        return self

    def next(self):
        self.axes_manager.next()
        return self.get_current_signal()

    def __len__(self):
        nitem = int(self.axes_manager.navigation_size)
        nitem = nitem if nitem > 0 else 1
        return nitem

    def as_spectrum(self, spectral_axis):
        """Return the Signal as a spectrum.

        The chosen spectral axis is moved to the last index in the
        array and the data is made contiguous for effecient
        iteration over spectra.


        Parameters
        ----------
        spectral_axis : {int, complex, str}
            Select the spectral axis to-be using its index or name.

        Examples
        --------
        >>> img = signals.Image(np.ones((3,4,5,6)))
        >>> img
        <Image, title: , dimensions: (4, 3, 6, 5)>
        >>> img.to_spectrum(-1+1j)
        <Spectrum, title: , dimensions: (6, 5, 4, 3)>
        >>> img.to_spectrum(0)
        <Spectrum, title: , dimensions: (6, 5, 3, 4)>

        """
        # Roll the spectral axis to-be to the latex index in the array
        sp = self.rollaxis(spectral_axis, -1 + 3j)
        sp.mapped_parameters.record_by = "spectrum"
        sp._assign_subclass()
        return sp

    def as_image(self, image_axes):
        """Convert signal to image.

        The chosen image axes are moved to the last indices in the
        array and the data is made contiguous for effecient
        iteration over images.

        Parameters
        ----------
        image_axes : tuple of {int, complex, str}
            Select the image axes. Note that the order of the axes matters
            and it is given in the "natural" i.e. X, Y, Z... order.

        Examples
        --------
        >>> s = signals.Spectrum(np.ones((2,3,4,5)))
        >>> s
        <Spectrum, title: , dimensions: (4, 3, 2, 5)>
        >>> s.as_image((0,1))
        <Image, title: , dimensions: (5, 2, 4, 3)>

        >>> s.to_image((1,2))
        <Image, title: , dimensions: (4, 5, 3, 2)>

        Raises
        ------
        DataDimensionError : when data.ndim < 2

        """
        if self.data.ndim < 2:
            raise DataDimensionError(
                "A Signal dimension must be >= 2 to be converted to an Image")
        axes = (self.axes_manager[image_axes[0]],
                self.axes_manager[image_axes[1]])
        iaxes = [axis.index_in_array for axis in axes]
        im = self.rollaxis(iaxes[0] + 3j, -1+3j).rollaxis(
                           iaxes[1] - np.argmax(iaxes) + 3j, -2 + 3j)
        im.mapped_parameters.record_by = "image"
        im._assign_subclass()
        return im

    def _assign_subclass(self):
        mp = self.mapped_parameters
        current_class = self.__class__
        self.__class__ = hyperspy.io.assign_signal_subclass(
            record_by = mp.record_by if "record_by" in mp
                                     else self._record_by,
            signal_type = mp.signal_type if "signal_type" in mp
                                     else self._signal_type,
            signal_origin = mp.signal_origin if "signal_origin" in mp
                                             else self._signal_origin)
        self.__init__(**self._to_dictionary())

    def set_signal_type(self, signal_type):
        """Set the signal type and change the current class
        accordingly if pertinent.

        The signal_type attribute specifies the kind of data that the signal
        containts e.g. "EELS" for electron energy-loss spectroscopy,
        "PES" for photoemission spectroscopy. There are some methods that are
        only available for certain kind of signals, so setting this
        parameter can enable/disable features.

        Parameters
        ----------
        signal_type : {"EELS", "EDS_TEM", "EDS_SEM", str}
            Currently there are special features for "EELS" (electron
            energy-loss spectroscopy), "EDS_TEM" (energy dispersive X-rays of
            thin samples, normally obtained in a transmission electron
            microscope) and "EDS_SEM" (energy dispersive X-rays of
            thick samples, normally obtained in a scanning electron
            microscope) so setting the signal_type to the correct acronym
            is highly advisable when analyzing any signal for which Hyperspy
            provides extra features. Even if Hyperspy does not provide extra
            features for the signal that you are analyzing, it is good practice
            to set signal_type to a value that best describes the data signal
            type.

        """
        self.mapped_parameters.signal_type = signal_type
        self._assign_subclass()

    def set_signal_origin(self, origin):
        """Set the origin of the signal and change the current class
        accordingly if pertinent.

        The signal_origin attribute specifies if the data was obtained
        through experiment or simulation. There are some methods that are
        only available for experimental or simulated data, so setting this
        parameter can enable/disable features.


        Parameters
        ----------
        origin : {'experiment', 'simulation', 'fourier_transform', None, ""}
            None an the empty string mean that the signal origin is uknown.

        Raises
        ------
        ValueError if origin is not 'experiment' or 'simulation'

        """
        if origin not in ['experiment', 'simulation', 'fourier_transform', "", None]:
            raise ValueError("`origin` must be one of: experiment, simulation" )
        if origin is None:
            origin = ""
        self.mapped_parameters.signal_origin = origin
        self._assign_subclass()

    def print_summary_statistics(self, formatter="%.3f"):
        """Prints the five-number summary statistics of the data, the mean and
        the standard deviation.

        Prints the mean, standandard deviation (std), maximum (max), minimum
        (min), first quartile (Q1), median and third quartile. nans are
        removed from the calculations.

        Parameters
        ----------
        formatter : bool
           Number formatter.

        See Also
        --------
        get_histogram

        """
        data = self.data
        # To make it work with nans
        data = data[~np.isnan(data)]
        print(underline("Summary statistics"))
        print("mean:\t" + formatter % data.mean())
        print("std:\t" + formatter  % data.std())
        print
        print("min:\t" + formatter % data.min())
        print("Q1:\t" + formatter % np.percentile(data,
                                                                    25))
        print("median:\t" + formatter % np.median(data))
        print("Q3:\t" + formatter % np.percentile(data,
                                                                     75))
        print("max:\t" + formatter  % data.max())

# Implement binary operators
for name in (
    # Arithmetic operators
    "__add__",
    "__sub__",
    "__mul__",
    "__floordiv__",
    "__mod__",
    "__divmod__",
    "__pow__",
    "__lshift__",
    "__rshift__",
    "__and__",
    "__xor__",
    "__or__",
    "__div__",
    "__truediv__",
    # Comparison operators
    "__lt__",
    "__le__",
    "__eq__",
    "__ne__",
    "__ge__",
    "__gt__",
    ):
    exec(
        ("def %s(self, other):\n" % name) +
        ("   return self._binary_operator_ruler(other, \'%s\')\n" %
                                                                name))
    exec("%s.__doc__ = int.%s.__doc__" % (name, name))
    exec("setattr(Signal, \'%s\', %s)" % (name, name))
    # The following commented line enables the operators with swapped
    # operands. They should be defined only for commutative operators
    # but for simplicity we don't support this at all atm.
    #~exec("setattr(Signal, \'%s\', %s)" % (name[:2] + "r" + name[2:],
                                          #~name))

# Implement unary arithmetic operations
for name in (
    "__neg__",
    "__pos__",
    "__abs__",
    "__invert__",):
    exec(
        ("def %s(self):" % name) +
        ("   return self._unary_operator_ruler(\'%s\')" % name))
    exec("%s.__doc__ = int.%s.__doc__" % (name, name))
    exec("setattr(Signal, \'%s\', %s)" % (name, name))


class SpecialSlicers:
    def __init__(self, signal, isNavigation):
        self.isNavigation = isNavigation
        self.signal = signal

    def __getitem__(self, slices):
        return self.signal.__getitem__(slices, self.isNavigation)

    def __setitem__(self, i, j):
        """x.__setitem__(i, y) <==> x[i]=y

        """
        if isinstance(j, Signal):
            j = j.data
        self.signal.__getitem__(i, self.isNavigation).data[:] = j

    def __len__(self):
        return self.signal.axes_manager.signal_shape[0]<|MERGE_RESOLUTION|>--- conflicted
+++ resolved
@@ -3781,10 +3781,6 @@
         s.data = self.axes_manager[axis].index2value(s.data)
         return s
 
-<<<<<<< HEAD
-
-=======
->>>>>>> 841f7f70
     def get_histogram(img, bins='freedman', range_bins=None, **kwargs):
         """Return a histogram of the signal data.
 
