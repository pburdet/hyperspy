# Copyright 2007-2011 The HyperSpy developers
#
# This file is part of  HyperSpy.
#
#  HyperSpy is free software: you can redistribute it and/or modify
# it under the terms of the GNU General Public License as published by
# the Free Software Foundation, either version 3 of the License, or
# (at your option) any later version.
#
#  HyperSpy is distributed in the hope that it will be useful,
# but WITHOUT ANY WARRANTY; without even the implied warranty of
# MERCHANTABILITY or FITNESS FOR A PARTICULAR PURPOSE.  See the
# GNU General Public License for more details.
#
# You should have received a copy of the GNU General Public License
# along with  HyperSpy.  If not, see <http://www.gnu.org/licenses/>.


import numpy as np
from nose.tools import assert_true, assert_equal

from hyperspy.signals import EDSTEMSpectrum, Simulation
from hyperspy.defaults_parser import preferences
<<<<<<< HEAD
from hyperspy.misc.eds import database
from hyperspy.components import Gaussian
=======
>>>>>>> 3f57bb74
from hyperspy.misc.eds import utils as utils_eds


class Test_metadata:

    def setUp(self):
        # Create an empty spectrum
        s = EDSTEMSpectrum(np.ones((4, 2, 1024)))
        s.metadata.Acquisition_instrument.TEM.Detector.EDS.live_time = 3.1
        s.metadata.Acquisition_instrument.TEM.beam_energy = 15.0
        self.signal = s

    def test_sum_live_time(self):
        s = self.signal
        sSum = s.sum(0)
        assert_equal(
            sSum.metadata.Acquisition_instrument.TEM.Detector.EDS.live_time,
            3.1 *
            2)

    def test_rebin_live_time(self):
        s = self.signal
        dim = s.axes_manager.shape
        s = s.rebin([dim[0] / 2, dim[1] / 2, dim[2]])
        assert_equal(
            s.metadata.Acquisition_instrument.TEM.Detector.EDS.live_time,
            3.1 *
            2 *
            2)

    def test_add_elements(self):
        s = self.signal
        s.add_elements(['Al', 'Ni'])
        assert_equal(s.metadata.Sample.elements, ['Al', 'Ni'])
        s.add_elements(['Al', 'Ni'])
        assert_equal(s.metadata.Sample.elements, ['Al', 'Ni'])
        s.add_elements(["Fe", ])
        assert_equal(s.metadata.Sample.elements, ['Al', "Fe", 'Ni'])
        s.set_elements(['Al', 'Ni'])
        assert_equal(s.metadata.Sample.elements, ['Al', 'Ni'])

    def test_default_param(self):
        s = self.signal
        mp = s.metadata
        assert_equal(mp.Acquisition_instrument.TEM.Detector.EDS.energy_resolution_MnKa,
                     preferences.EDS.eds_mn_ka)

    def test_SEM_to_TEM(self):
        s = self.signal[0, 0]
        signal_type = 'EDS_SEM'
        mp = s.metadata
        mp.Acquisition_instrument.TEM.Detector.EDS.energy_resolution_MnKa = 125.3
        sSEM = s.deepcopy()
        sSEM.set_signal_type(signal_type)
        mpSEM = sSEM.metadata
        results = [
            mp.Acquisition_instrument.TEM.Detector.EDS.energy_resolution_MnKa]
        results.append(signal_type)
        resultsSEM = [
            mpSEM.Acquisition_instrument.SEM.Detector.EDS.energy_resolution_MnKa]
        resultsSEM.append(mpSEM.Signal.signal_type)
        assert_equal(results, resultsSEM)

    def test_get_calibration_from(self):
        s = self.signal
        scalib = EDSTEMSpectrum(np.ones((1024)))
        energy_axis = scalib.axes_manager.signal_axes[0]
        energy_axis.scale = 0.01
        energy_axis.offset = -0.10
        s.get_calibration_from(scalib)
        assert_equal(s.axes_manager.signal_axes[0].scale,
                     energy_axis.scale)


<<<<<<< HEAD
class Test_quantification:

    def setUp(self):
        s = EDSTEMSpectrum(np.ones([2, 1024]))
        energy_axis = s.axes_manager.signal_axes[0]
        energy_axis.scale = 1e-2
        energy_axis.units = 'keV'
        energy_axis.name = "Energy"
        s.set_microscope_parameters(beam_energy=200,
                                    live_time=3.1, tilt_stage=0.0,
                                    azimuth_angle=None, elevation_angle=35,
                                    energy_resolution_MnKa=130)
        elements = ['Al', 'Zn']
        xray_lines = ['Al_Ka', 'Zn_Ka']
        intensities = [300, 500]
        for i, xray_line in enumerate(xray_lines):
            gauss = Gaussian()
            line_energy, FWHM = s._get_line_energy(xray_line, FWHM_MnKa='auto')
            gauss.centre.value = line_energy
            gauss.A.value = intensities[i]
            gauss.sigma.value = FWHM
            s.data[:] += gauss.function(energy_axis.axis)

        s.set_elements(elements)
        s.add_lines(xray_lines)
        self.signal = s

    def test_quant_lorimer(self):
        s = self.signal
        kfactors = [1, 2.0009344042484134]
        intensities = s.get_lines_intensity()
        res = s.quantification_cliff_lorimer(intensities, kfactors)
        assert_true(np.allclose(res[0].data, np.array(
                    [22.70779, 22.70779]), atol=1e-3))

    def test_quant_zeros(self):
        intens = np.array([[0.5, 0.5, 0.5],
                           [0., 0.5, 0.5],
                           [0.5, 0.0, 0.5],
                           [0.5, 0.5, 0.0],
                           [0.5, 0.0, 0.0]]).T
        assert_true(np.allclose(
            utils_eds.quantification_cliff_lorimer(
                intens, [1, 1, 3]).T,
                np.array([[0.2,  0.2,  0.6],
                          [0.,  0.25,  0.75],
                          [0.25,  0.,  0.75],
                          [0.5,  0.5,  0.],
                          [1.,  0.,  0.]])))


class Test_vacum_mask:

    def setUp(self):
        s = Simulation(np.array([np.linspace(0.001, 0.5, 20)]*100).T)
        s.add_poissonian_noise()
        s = EDSTEMSpectrum(s.data)
        self.signal = s

    def test_vacuum_mask(self):
        s = self.signal
        assert_equal(s.vacuum_mask().data[0], True)
        assert_equal(s.vacuum_mask().data[-1], False)
=======
class Test_simple_model:

    def setUp(self):
        s = utils_eds.xray_lines_model()
        self.signal = s

    def test_intensity(self):
        s = self.signal
        assert_true(np.allclose(
            [i.data for i in s.get_lines_intensity(
                integration_window_factor=5.0)], [0.5, 0.5], atol=1e-1))
>>>>>>> 3f57bb74


# class Test_get_lines_intentisity:
#    def setUp(self):
# Create an empty spectrum
#        s = EDSTEMSpectrum(np.ones((4,2,1024)))
#        energy_axis = s.axes_manager.signal_axes[0]
#        energy_axis.scale = 0.01
#        energy_axis.offset = -0.10
#        energy_axis.units = 'keV'
#        self.signal = s
#
#    def test(self):
#        s = self.signal
#        s.set_elements(['Al','Ni'],['Ka','La'])
#        sAl = s.get_lines_intensity(plot_result=True)[0]
#        assert_true(np.allclose(s[...,0].data*15.0, sAl.data))<|MERGE_RESOLUTION|>--- conflicted
+++ resolved
@@ -21,11 +21,8 @@
 
 from hyperspy.signals import EDSTEMSpectrum, Simulation
 from hyperspy.defaults_parser import preferences
-<<<<<<< HEAD
-from hyperspy.misc.eds import database
+# from hyperspy.misc.eds import database
 from hyperspy.components import Gaussian
-=======
->>>>>>> 3f57bb74
 from hyperspy.misc.eds import utils as utils_eds
 
 
@@ -100,7 +97,6 @@
                      energy_axis.scale)
 
 
-<<<<<<< HEAD
 class Test_quantification:
 
     def setUp(self):
@@ -164,7 +160,8 @@
         s = self.signal
         assert_equal(s.vacuum_mask().data[0], True)
         assert_equal(s.vacuum_mask().data[-1], False)
-=======
+
+
 class Test_simple_model:
 
     def setUp(self):
@@ -176,7 +173,6 @@
         assert_true(np.allclose(
             [i.data for i in s.get_lines_intensity(
                 integration_window_factor=5.0)], [0.5, 0.5], atol=1e-1))
->>>>>>> 3f57bb74
 
 
 # class Test_get_lines_intentisity:
