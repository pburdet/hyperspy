# -*- coding: utf-8 -*-
# Copyright 2007-2011 The Hyperspy developers
#
# This file is part of  Hyperspy.
#
#  Hyperspy is free software: you can redistribute it and/or modify
# it under the terms of the GNU General Public License as published by
# the Free Software Foundation, either version 3 of the License, or
# (at your option) any later version.
#
#  Hyperspy is distributed in the hope that it will be useful,
# but WITHOUT ANY WARRANTY; without even the implied warranty of
# MERCHANTABILITY or FITNESS FOR A PARTICULAR PURPOSE.  See the
# GNU General Public License for more details.
#
# You should have received a copy of the GNU General Public License
# along with  Hyperspy.  If not, see <http://www.gnu.org/licenses/>.
from __future__ import division

import traits.api as t

from hyperspy.signals.eds import EDSSpectrum
from hyperspy.gui.eds import SEMParametersUI
from hyperspy.defaults_parser import preferences
import hyperspy.gui.messages as messagesui
from hyperspy.decorators import only_interactive
<<<<<<< HEAD
from hyperspy.io import load
from hyperspy.misc.eds.FWHM import FWHM_eds
from hyperspy.misc.eds.TOA import TOA
import hyperspy.components as components
from hyperspy.misc.eds import utils as utils_eds

=======
>>>>>>> 83733e9d


class EDSSEMSpectrum(EDSSpectrum):
    _signal_type = "EDS_SEM"
    
    def __init__(self, *args, **kwards):
        EDSSpectrum.__init__(self, *args, **kwards)
        # Attributes defaults        
        if hasattr(self.mapped_parameters, 'SEM.EDS') == False: 
            self._load_from_TEM_param()
        self._set_default_param()
        

    def get_calibration_from(self, ref, nb_pix=1):
        """Copy the calibration and all metadata of a reference.

        Primary use: To add a calibration to ripple file from INCA 
        software
                
        Parameters
        ----------
        ref : signal
            The reference contains the calibration in its 
            mapped_parameters 
        nb_pix : int
            The live time (real time corrected from the "dead time")
            is divided by the number of pixel (spectrums), giving an 
            average live time.          
        """
        
        
        self.original_parameters = ref.original_parameters.deepcopy()
        # Setup the axes_manager
        ax_m = self.axes_manager.signal_axes[0]
        ax_ref = ref.axes_manager.signal_axes[0]
        ax_m.scale = ax_ref.scale
        ax_m.units = ax_ref.units 
        ax_m.offset = ax_ref.offset
 
        
        # Setup mapped_parameters
        if hasattr(ref.mapped_parameters, 'SEM'):
            mp_ref = ref.mapped_parameters.SEM 
        elif hasattr(ref.mapped_parameters, 'TEM'):
            mp_ref = ref.mapped_parameters.TEM
        else:
            raise ValueError("The reference has no mapped_parameters.TEM"
            "\n nor mapped_parameters.SEM ")
            
        mp = self.mapped_parameters
        
        mp.SEM = mp_ref.deepcopy()
        
        if hasattr(mp_ref.EDS, 'live_time'):
            mp.SEM.EDS.live_time = mp_ref.EDS.live_time / nb_pix
                 

    
            
    def _load_from_TEM_param(self): 
        """Transfer mapped_parameters.TEM to mapped_parameters.SEM
        
        """      
         
        mp = self.mapped_parameters                     
        if mp.has_item('SEM') is False:
            mp.add_node('SEM')
        if mp.has_item('SEM.EDS') is False:
            mp.SEM.add_node('EDS') 
        mp.signal_type = 'EDS_SEM'
        
        #Transfer    
        if hasattr(mp,'TEM'):
            mp.SEM = mp.TEM
            del mp.__dict__['TEM']
        
    def _set_default_param(self): 
        """Set to value to default (defined in preferences)
        
        """  
        mp = self.mapped_parameters         
        if hasattr(mp.SEM, 'tilt_stage') is False:
            mp.SEM.tilt_stage = preferences.EDS.eds_tilt_stage
        if hasattr(mp.SEM.EDS, 'elevation_angle') is False:
            mp.SEM.EDS.elevation_angle = preferences.EDS.eds_detector_elevation
        if hasattr(mp.SEM.EDS, 'energy_resolution_MnKa') is False:
            mp.SEM.EDS.energy_resolution_MnKa = preferences.EDS.eds_mn_ka
        if hasattr(mp.SEM.EDS, 'azimuth_angle') is False:
            mp.SEM.EDS.azimuth_angle = preferences.EDS.eds_detector_azimuth 
                
               
    def set_microscope_parameters(self, beam_energy=None, live_time=None,
     tilt_stage=None, azimuth_angle=None, elevation_angle=None,
     energy_resolution_MnKa=None):
        """Set the microscope parameters that are necessary to quantify
        the spectrum.
        
        If not all of them are defined, raises in interactive mode 
        raises an UI item to fill the values
        
        Parameters
        ----------------
        beam_energy: float
            The energy of the electron beam in keV
            
        live_time : float
            In second
            
        tilt_stage : float
            In degree
            
        azimuth_angle : float
            In degree
            
        elevation_angle : float
            In degree  
            
        energy_resolution_MnKa : float
            In eV
                      
        """       
        mp_mic = self.mapped_parameters.SEM   
        
        if beam_energy is not None:
            mp_mic.beam_energy = beam_energy
        if live_time is not None:
            mp_mic.EDS.live_time = live_time
        if tilt_stage is not None:
            mp_mic.tilt_stage = tilt_stage
        if azimuth_angle is not None:
            mp_mic.EDS.azimuth_angle = azimuth_angle
        if tilt_stage is not None:
            mp_mic.EDS.elevation_angle = elevation_angle
        if energy_resolution_MnKa is not None:
            mp_mic.EDS.energy_resolution_MnKa  = energy_resolution_MnKa
            
        self._set_microscope_parameters()
            
    @only_interactive            
    def _set_microscope_parameters(self):    
        
        tem_par = SEMParametersUI()            
        mapping = {
        'SEM.beam_energy' : 'tem_par.beam_energy',        
        'SEM.tilt_stage' : 'tem_par.tilt_stage',
        'SEM.EDS.live_time' : 'tem_par.live_time',
        'SEM.EDS.azimuth_angle' : 'tem_par.azimuth_angle',
        'SEM.EDS.elevation_angle' : 'tem_par.elevation_angle',
        'SEM.EDS.energy_resolution_MnKa' : 'tem_par.energy_resolution_MnKa',}
       
        for key, value in mapping.iteritems():
            if self.mapped_parameters.has_item(key):
                exec('%s = self.mapped_parameters.%s' % (value, key))
        tem_par.edit_traits()
                  
        mapping = {
        'SEM.beam_energy' : tem_par.beam_energy,        
        'SEM.tilt_stage' : tem_par.tilt_stage,
        'SEM.EDS.live_time' : tem_par.live_time,
        'SEM.EDS.azimuth_angle' : tem_par.azimuth_angle,
        'SEM.EDS.elevation_angle' : tem_par.elevation_angle,
        'SEM.EDS.energy_resolution_MnKa' : tem_par.energy_resolution_MnKa,}
        
        
        for key, value in mapping.iteritems():
            if value != t.Undefined:
                exec('self.mapped_parameters.%s = %s' % (key, value))
        self._are_microscope_parameters_missing()
     
    def _are_microscope_parameters_missing(self):
        """Check if the EDS parameters necessary for quantification
        are defined in mapped_parameters. If not, in interactive mode 
        raises an UI item to fill the values
        
        """       
        
        must_exist = (
            'SEM.beam_energy',            
            'SEM.EDS.live_time', )

        
        missing_parameters = []
        for item in must_exist:
            exists = self.mapped_parameters.has_item(item)
            if exists is False:
                missing_parameters.append(item)
        if missing_parameters: 
            if preferences.General.interactive is True:
                par_str = "The following parameters are missing:\n"
                for par in missing_parameters:
                    par_str += '%s\n' % par
                par_str += 'Please set them in the following wizard'
                is_ok = messagesui.information(par_str)
                if is_ok:
                    self._set_microscope_parameters()                
                else:
                    return True
            else:
                return True
        else:
<<<<<<< HEAD
            return False
            
            
    def link_standard(self, std_folder, std_file_extension='msa'):
        """
        Seek for standard spectra (spectrum recorded on known composition
        sample) in the std_file folder and link them to the analyzed 
        elements of 'mapped_parameters.Sample.elements'. A standard 
        spectrum is linked if its file name contains the elements name. 
        "C.msa", "Co.msa" but not "Co4.msa".
        
        Store the standard spectra in 'mapped_parameters.Sample.standard_spec'

        
        Parameters
        ----------------
        std_folder: path name
            The path of the folder containing the standard file.
            
        std_file_extension: extension name
            The name of the standard file extension.
            
        See also
        --------
        set_elements, add_elements
        
        """
        
        if not hasattr(self.mapped_parameters, 'Sample') :
            raise ValueError("Add elements first, see 'set_elements'")
        if not hasattr(self.mapped_parameters.Sample, 'elements'):
            raise ValueError("Add elements first, see 'set_elements'")
        

        std_tot = load(std_folder+"//*."+std_file_extension,signal_type 
          = 'EDS_SEM')
        mp = self.mapped_parameters        
        mp.Sample.standard_spec = []
        #for element in mp.Sample.elements:
        for Xray_line in mp.Sample.Xray_lines:
            element, line = utils_eds._get_element_and_line(Xray_line)  
            test_file_exist=False           
            for std in std_tot:    
                mp_std = std.mapped_parameters
                if element + "." in mp_std.original_filename:
                    test_file_exist=True
                    print("Standard file for %s : %s" % (element, 
                      mp_std.original_filename))
                    mp_std.title = element+"_std"
                    mp.Sample.standard_spec.append(std)
            if test_file_exist == False:
                print("\nStandard file for %s not found\n" % element)
        
    def top_hat(self, line_energy, width_windows = 1.):
        """
        Substact the background with a top hat filter. The width of the
        lobs are defined with the width of the peak at the line_energy.
        
        Parameters
        ----------------
        line_energy: float
            The energy in keV used to set the lob width calculate with
            FHWM_eds.
            
        width_windows: float or list(min,max)
            The width of the windows on which is applied the top_hat. 
            By default set to 1, which is equivalent to the size of the 
            filtering object. 
                       
        Notes
        -----
        See the textbook of Goldstein et al., Plenum publisher, 
        third edition p 399
        
        """
        offset = np.copy(self.axes_manager.signal_axes[0].offset)
        scale_s = np.copy(self.axes_manager.signal_axes[0].scale)
        FWHM_MnKa = self.mapped_parameters.SEM.EDS.energy_resolution_MnKa
        line_FWHM = FWHM_eds(FWHM_MnKa, line_energy) 
        if np.ndim(width_windows) == 0:            
            det = [width_windows*line_FWHM,width_windows*line_FWHM]
        else :
            det = width_windows
        
        olob = int(round(line_FWHM/scale_s/2)*2)
        g = []
        for lob in range(-olob,olob):
            if abs(lob) > olob/2:
                g.append(-1./olob)
            else:
                g.append(1./(olob+1))    
        g = np.array(g)
   
        bornA = [int(round((line_energy-det[0]-offset)/scale_s)),\
        int(round((line_energy+det[1]-offset)/scale_s))]
  
        data_s = []
        for i in range(bornA[0],bornA[1]):
            data_s.append(self.data[...,i-olob:i+olob].dot(g))
            #data_s.append(self.data[...,i-olob:i+olob])
        data_s = np.array(data_s)
 
        dim = len(self.data.shape)
        #spec_th = EDSSEMSpectrum(np.rollaxis(data_s.dot(g),0,dim))
        spec_th = EDSSEMSpectrum(np.rollaxis(data_s,0,dim))

        return spec_th
        
    def _get_kratio(self,Xray_lines,plot_result):
        """
        Calculate the k-ratio without deconvolution
        """
        from hyperspy.hspy import create_model        
        width_windows=0.75 
        mp = self.mapped_parameters  
        
        for Xray_line in Xray_lines :
            element, line = utils_eds._get_element_and_line(Xray_line)  
            std = self.get_result(element,'standard_spec') 
            mp_std = std.mapped_parameters
            line_energy = elements_db[element]['Xray_energy'][line]
            diff_ltime = mp.SEM.EDS.live_time/mp_std.SEM.EDS.live_time
            #Fit with least square
            m = create_model(self.top_hat(line_energy,width_windows))
            fp = components.ScalableFixedPattern(std.top_hat(line_energy, 
              width_windows))
            fp.set_parameters_not_free(['offset','xscale','shift'])
            m.append(fp)          
            m.multifit(fitter='leastsq') 
            #store k-ratio
            if (self.axes_manager.navigation_dimension == 0):
                self._set_result( Xray_line, 'kratios',\
                    fp.yscale.value/diff_ltime, plot_result)
            else:
                self._set_result( Xray_line, 'kratios',\
                    fp.yscale.as_signal().data/diff_ltime, plot_result)
                    
               
    
        
    def get_kratio(self,deconvolution=None,plot_result=True):
        
        """
        Calculate the k-ratios by least-square fitting of the standard 
        sepectrum after background substraction with a top hat filtering
        
        Return a display of the resutls and store them in 
        'mapped_parameters.Sample.k_ratios'
        
        Parameters
        ----------
        plot_result : bool
            If True (default option), plot the k-ratio map.
        
        See also
        --------
        set_elements, link_standard, top_hat 
        
        """
        
        if not hasattr(self.mapped_parameters, 'Sample') :
            raise ValueError("Add elements first, see 'set_elements'")
        if not hasattr(self.mapped_parameters.Sample, 'elements'):
            raise ValueError("Add elements first, see 'set_elements'")
        if not hasattr(self.mapped_parameters.Sample, 'standard_spec') :
            raise ValueError("Add Standard, see 'link_standard'")

        mp = self.mapped_parameters         
        mp.Sample.kratios = list(np.zeros(len(mp.Sample.Xray_lines)))
        Xray_lines = list(mp.Sample.Xray_lines)
        
        if deconvolution is not None: 
            for deconvo in deconvolution:
                self._deconvolve_kratio(deconvo[0],deconvo[1],deconvo[2],
                  plot_result)
                for Xray_line in deconvo[0]:
                    Xray_lines.remove(Xray_line)
        if len(Xray_lines) > 0:     
            self._get_kratio(Xray_lines,plot_result)
    
    def _deconvolve_kratio(self,Xray_lines,elements,width_energy,\
        plot_result=True):
        """
        Calculate the k-ratio, applying a fit on a larger region with 
        selected X-ray lines
        """
        
        from hyperspy.hspy import create_model 
        line_energy = np.mean(width_energy)
        width_windows=[line_energy-width_energy[0],width_energy[1]-line_energy]
        
        m = create_model(self.top_hat(line_energy, width_windows))
        mp = self.mapped_parameters 
      
        diff_ltime =[]
        fps = []
        for element in elements:
            std = self.get_result(element,'standard_spec')
            fp = components.ScalableFixedPattern(std.top_hat(line_energy,
              width_windows))
            fp.set_parameters_not_free(['offset','xscale','shift'])
            fps.append(fp)    
            m.append(fps[-1])
            diff_ltime.append(mp.SEM.EDS.live_time/
              std.mapped_parameters.SEM.EDS.live_time)
        m.multifit(fitter='leastsq')
        i=0
        for Xray_line in Xray_lines:
            if (self.axes_manager.navigation_dimension == 0):
                self._set_result( Xray_line, 'kratios',\
                    fps[i].yscale.value/diff_ltime[i], plot_result)
            else:
                self._set_result( Xray_line, 'kratios',\
                    fps[i].yscale.as_signal().data/diff_ltime[i], 
                      plot_result)
            i += 1

    def deconvolve_intensity(self,width_windows='all',plot_result=True):
        """
        Calculate the intensity by fitting standard spectra to the spectrum.
        
        Deconvoluted intensity is thus obtained compared to 
        get_intensity_map
        
        Needs standard to be set
        
        Parameters
        ----------
        
        width_windows: 'all' | [min energy, max energy]
            Set the energy windows in which the fit is done. If 'all'
            (default option), the whole energy range is used.
            
        plot_result : bool
            If True (default option), plot the intensity maps.
            
        See also
        --------
        
        set_elements, link_standard, get_intensity_map
        
        
        """
        from hyperspy.hspy import create_model 
        m = create_model(self)
        mp = self.mapped_parameters 
                
        elements = mp.Sample.elements
       
        fps = []
        for element in elements:
            std = self.get_result(element,'standard_spec')
            fp = components.ScalableFixedPattern(std)
            fp.set_parameters_not_free(['offset','xscale','shift'])
            fps.append(fp)    
            m.append(fps[-1])
        if width_windows != 'all':
            m.set_signal_range(width_windows[0],width_windows[1])
        m.multifit(fitter='leastsq')
        mp.Sample.intensities = list(np.zeros(len(elements)))
        i=0
        for element in elements:
            if (self.axes_manager.navigation_dimension == 0):
                self._set_result( element, 'intensities',\
                    fps[i].yscale.value, plot_result)
                if plot_result and i == 0:
                    m.plot()
                    plt.title('Fitted standard') 
            else:
                self._set_result( element, 'intensities',\
                    fps[i].yscale.as_signal().data, plot_result)
            i += 1
            

        
    
            
        
            
    def check_kratio(self,Xray_lines,width_energy='auto',
      top_hat_applied=False, plot_all_standard=False):
        """
        Compare the spectrum to the sum of the standard spectra scaled 
        in y with the k-ratios. The residual is ploted as well.
       
        Works only for spectrum.
        
        Parameters
        ----------        
        
        Xray_lines: list of string
            the X-ray lines to display.
        
        width_windows: 'auto' | [min energy, max energy]
            Set the width of the display windows If 'auto'
            (default option), the display is adjusted to the higest/lowest
            energy line.
            
        top_hat_applied: boolean
            If True, apply the top hat to all spectra
            
        plot_all_standard: boolean
            If True, plot all standard spectra
        
        
        """
        if width_energy=='auto':
            line_energy =[]
            for Xray_line in Xray_lines:
                element, line = utils_eds._get_element_and_line(Xray_line)  
                line_energy.append(elements_db[element]['Xray_energy'][line])
            width_energy = [0,0]
            width_energy[0] = np.min(line_energy)-FWHM_eds(130,np.min(
              line_energy))*2
            width_energy[1] = np.max(line_energy)+FWHM_eds(130,np.max(
              line_energy))*2
                
        line_energy = np.mean(width_energy)
        width_windows=[line_energy-width_energy[0],width_energy[1]\
            -line_energy]
            
        mp = self.mapped_parameters
        fig = plt.figure()
        if top_hat_applied:
            self_data = self.top_hat(line_energy, width_windows).data
        else:
            self_data = self[width_energy[0]:width_energy[1]].data
        plt.plot(self_data)
        leg_plot = ["Spec"]
        line_energies =[]
        intensities = []
        spec_sum = np.zeros(len(self.top_hat(line_energy, 
          width_windows).data))
        for Xray_line in Xray_lines:
            element, line = utils_eds._get_element_and_line(Xray_line)   
            line_energy = elements_db[element]['Xray_energy'][line]
            width_windows=[line_energy-width_energy[0],width_energy[1]-\
              line_energy]
            
            std_spec = self.get_result(element,'standard_spec')
            kratio = self.get_result(Xray_line,'kratios').data[0]
            diff_ltime = mp.SEM.EDS.live_time/\
              std_spec.mapped_parameters.SEM.EDS.live_time
            if top_hat_applied:
                std_data = std_spec.top_hat(line_energy,
                width_windows).data*kratio*diff_ltime
            else:
                std_data = std_spec[width_energy[0]:width_energy[1]].data\
                        *kratio*diff_ltime
            if plot_all_standard:
                plt.plot(std_data)
                leg_plot.append(Xray_line)
            line_energies.append((line_energy-width_energy[0])/
              self.axes_manager[0].scale-self.axes_manager[0].offset)
            intensities.append(std_data[int(line_energies[-1])])
            spec_sum = spec_sum + std_data
        plt.plot(spec_sum)
        plt.plot(self_data-spec_sum)
        leg_plot.append("Sum")
        leg_plot.append("Residual")
        plt.legend(leg_plot)
        print("Tot residual: %s" % np.abs(self_data-spec_sum).sum())
        for i in range(len(line_energies)):
                plt.annotate(Xray_lines[i],xy = (line_energies[i],
                  intensities[i]))
        fig.show()
        
    def save_result(self, result, filename, Xray_lines='all',
      extension='hdf5'):
        """
        Save the result in a file (results stored in 
        'mapped_parameters.Sample')
        
        Parameters
        ----------
        result : string {'kratios'|'quant'|'intensities'}
            The result to save
            
        filename:
            the file path + the file name. The result and the Xray-lines
            is added at the end.
        
        Xray_lines: list of string
            the X-ray lines to save. If 'all' (default), save all X-ray lines
        
        Extension: 
            the extension in which the result is saved.
            
        See also
        -------        
        get_kratio, deconvolove_intensity, quant
        
        
        """
        
        mp = self.mapped_parameters 
        if Xray_lines is 'all':
            if result == 'intensities':
                 Xray_lines = mp.Sample.elements
            else:
                Xray_lines = mp.Sample.Xray_lines
        for Xray_line in Xray_lines:
            if result == 'intensitiesS':
                res = self.intensity_map([Xray_line],plot_result=False)[0]
            else:
                res = self.get_result(Xray_line, result)
            if res.data.dtype == 'float64':
                a = 1
                res.change_dtype('float32')
                #res.change_dtype('uint32')
            res.save(filename=filename+"_"+result+"_"+Xray_line,
              extension = extension, overwrite = True)
        
    def get_result(self, Xray_line, result):
        """
        get the result of one X-ray line (result stored in 
        'mapped_parameters.Sample'):
        
         Parameters
        ----------        
        result : string {'kratios'|'quant'|'intensities'}
            The result to get
            
        Xray_lines: string
            the X-ray line to get.
        
        """
        mp = self.mapped_parameters 
        for res in mp.Sample[result]:
            if Xray_line in res.mapped_parameters.title:
                return res
        print("Didn't find it")
        
    def _set_result(self, Xray_line, result, data_res, plot_result):
        """
        Transform data_res (a result) into an image or a spectrum and
        stored it in 'mapped_parameters.Sample'
        """
        
        mp = self.mapped_parameters
        if len(Xray_line) < 3 :
            Xray_lines = mp.Sample.elements
        else:
            Xray_lines = mp.Sample.Xray_lines
                
        for j in range(len(Xray_lines)):
            if Xray_line == Xray_lines[j]:
                break         
    
        if (self.axes_manager.navigation_dimension >= 2):
            axes_res = self.as_image([0,1])[1].axes_manager  
        else:              
            axes_res = self[...,0].axes_manager
        
                
        if self.axes_manager.navigation_dimension == 0:
            res_img = Spectrum(np.array([data_res]))
        else:
            res_img = Image(data_res)
        res_img.axes_manager = axes_res
        res_img.mapped_parameters.title = result + ' ' + Xray_line
        if plot_result:                
            if self.axes_manager.navigation_dimension == 0:
                #to be changed with new version
                print("%s of %s : %s" % (result, Xray_line, data_res))
            else:
                res_img.plot(None)
        else:
            print("%s of %s calculated" % (result, Xray_line))
        mp.Sample[result][j] = res_img   
    
    
    def quant(self,plot_result=True):        
        """
        Quantify using stratagem, a commercial software. A licence is 
        needed.
        
        k-ratios needs to be calculated before. Return a display of the 
        results and store them in 'mapped_parameters.Sample.quants'
        
        Parameters
        ----------   
        plot_result: bool
            If true (default option), plot the result.
        
        See also
        --------
        set_elements, link_standard, top_hat, get_kratio
        
        """
        
        foldername = os.path.realpath("")+"//algo//v1_6Quant//"
        self._write_nbData_tsv(foldername + 'essai')
        self._write_donnee_tsv(foldername + 'essai')
        p = subprocess.Popen(foldername + 'Debug//essai.exe')
        p.wait()
        self._read_result_tsv(foldername + 'essai',plot_result)
        
    def _read_result_tsv(self,foldername,plot_result):
        encoding = 'latin-1'
        mp=self.mapped_parameters
        
        f = codecs.open(foldername+'//result.tsv', encoding = encoding,
          errors = 'replace') 
        dim = list(self.data.shape)
        a = []
        for Xray_line in mp.Sample.Xray_lines:
            a.append([])        
        for line in f.readlines():
            for i in range(len(mp.Sample.Xray_lines)):
                a[i].append(float(line.split()[3+i]))            
        f.close()
        i=0
        mp.Sample.quant = list(np.zeros(len(mp.Sample.Xray_lines)))
        for Xray_line in mp.Sample.Xray_lines:  
            if (self.axes_manager.navigation_dimension == 0):
                    data_quant=a[i][0]
            else:
                if (self.axes_manager.navigation_dimension == 3):                    
                    data_quant=np.array(a[i]).reshape((dim[2],dim[1],
                      dim[0])).T
                else:
                    data_quant=np.array(a[i]).reshape((dim[1],dim[0])).T
            self._set_result( Xray_line, 'quant',data_quant, plot_result)        
            i += 1
        
    def _write_donnee_tsv(self, foldername):
        encoding = 'latin-1'
        mp=self.mapped_parameters
        Xray_lines = mp.Sample.Xray_lines
        f = codecs.open(foldername+'//donnee.tsv', 'w', 
          encoding = encoding,errors = 'ignore') 
        dim = np.copy(self.axes_manager.navigation_shape).tolist()
        dim.reverse()
        if self.axes_manager.navigation_dimension == 0:
            f.write("1_1\r\n")
            for i in range(len(mp.Sample.Xray_lines)):
                f.write("%s\t" % mp.Sample.kratios[i])
        elif self.axes_manager.navigation_dimension == 2:
            for x in range(dim[1]):
                for y in range(dim[0]):
                    f.write("%s_%s\r\n" % (x+1,y+1))
                    for Xray_line in Xray_lines:
                        f.write("%s\t" % self.get_result(Xray_line,
                          'kratios').data[y,x])
                    f.write('\r\n')
        elif self.axes_manager.navigation_dimension == 3:
            for x in range(dim[2]):
                for y in range(dim[1]):
                    f.write("%s_%s\r\n" % (x+1,y+1))
                    for z in range(dim[0]):
                        for Xray_line in Xray_lines:
                            f.write("%s\t" % self.get_result(Xray_line,
                              'kratios').data[z,y,x])
                        f.write('\r\n')
        f.close()       
        
    
    def _write_nbData_tsv(self, foldername):
        encoding = 'latin-1'
        mp=self.mapped_parameters
        f = codecs.open(foldername+'//nbData.tsv', 'w', 
          encoding = encoding,errors = 'ignore') 
        dim = np.copy(self.axes_manager.navigation_shape).tolist()
        #dim.reverse()
        dim.append(1)
        dim.append(1)
        if dim[0] == 0:
            dim[0] =1
        f.write("nbpixel_x\t%s\r\n" % dim[0])
        f.write('nbpixel_y\t%s\r\n' % dim[1])
        f.write('nbpixel_z\t%s\r\n' % dim[2])
        #f.write('pixelsize_z\t%s' % self.axes_manager[0].scale*1000)
        f.write('pixelsize_z\t100\r\n')
        f.write('nblayermax\t5\r\n')
        f.write('Limitkratio0\t0.001\r\n')
        f.write('Limitcompsame\t0.01\r\n')
        f.write('Itermax\t49\r\n')
        f.write('\r\n')
        f.write('HV\t%s\r\n'% mp.SEM.beam_energy)
        f.write('TOA\t%s\r\n'% TOA(self))
        f.write('azimuth\t%s\r\n'% mp.SEM.EDS.azimuth_angle)
        f.write('tilt\t%s\r\n'% mp.SEM.tilt_stage)
        f.write('\r\n')
        f.write('nbelement\t%s\r\n'% mp.Sample.Xray_lines.shape[0])
        elements = 'Element'
        z_el = 'Z'
        line_el = 'line'
        for Xray_line in mp.Sample.Xray_lines:
            el, line = utils_eds._get_element_and_line(Xray_line)  
            elements = elements + '\t' + el
            z_el = z_el + '\t' + str(elements_db[el]['Z'])
            if line == 'Ka':
                line_el = line_el + '\t0'
            if line== 'La':
                line_el = line_el + '\t1'
            if line == 'Ma':
                line_el = line_el + '\t2'    
        f.write('%s\r\n'% elements)
        f.write('%s\r\n'% z_el)
        f.write('%s\r\n'% line_el)
        f.close()
        
    #def check_total(self):
        #img_0 = self.get_result(Xray_lines[0],'kratios')
        
        #data_total = np.zeros_like(img_0.data) 
        #for Xray_line in Xray_lines:
            #data_total += self.get_result(Xray_line,'kratios').data
            
        #img_total = img_0.deepcopy
        #img_total.data = data_total
        #return img_total 
            
    
        
   
=======
            return False
>>>>>>> 83733e9d
<|MERGE_RESOLUTION|>--- conflicted
+++ resolved
@@ -24,15 +24,11 @@
 from hyperspy.defaults_parser import preferences
 import hyperspy.gui.messages as messagesui
 from hyperspy.decorators import only_interactive
-<<<<<<< HEAD
 from hyperspy.io import load
 from hyperspy.misc.eds.FWHM import FWHM_eds
 from hyperspy.misc.eds.TOA import TOA
 import hyperspy.components as components
 from hyperspy.misc.eds import utils as utils_eds
-
-=======
->>>>>>> 83733e9d
 
 
 class EDSSEMSpectrum(EDSSpectrum):
@@ -233,9 +229,8 @@
             else:
                 return True
         else:
-<<<<<<< HEAD
             return False
-            
+
             
     def link_standard(self, std_folder, std_file_extension='msa'):
         """
@@ -846,11 +841,4 @@
             
         #img_total = img_0.deepcopy
         #img_total.data = data_total
-        #return img_total 
-            
-    
-        
-   
-=======
-            return False
->>>>>>> 83733e9d
+        #return img_total 