import textwrap
import matplotlib.pyplot as plt

from hyperspy.events import Event, Events


class BlittedFigure(object):

    def __init__(self):
        self._background = None
        self.events = Events()
        self.events.closed = Event("""
            Event that triggers when the figure window is closed.

            Arguments:
                obj:  SpectrumFigure instances
                    The instance that triggered the event.
            """, arguments=["obj"])

    def _on_draw(self, *args):
        if self.figure:
            canvas = self.figure.canvas
            if canvas.supports_blit:
                self._background = canvas.copy_from_bbox(self.figure.bbox)
                self._draw_animated()
            else:
                canvas.draw_idle()

    def _draw_animated(self):
<<<<<<< HEAD
        if self.ax.figure and self.figure.axes:
=======
        if self.ax.figure and self._background:
>>>>>>> 26fbce53
            canvas = self.ax.figure.canvas
            if canvas.supports_blit:
                canvas.restore_region(self._background)
            for ax in self.figure.axes:
                artists = []
                artists.extend(ax.images)
                artists.extend(ax.collections)
                artists.extend(ax.patches)
                artists.extend(ax.lines)
                artists.extend(ax.texts)
                artists.extend(ax.artists)
                artists.append(ax.get_yaxis())
                artists.append(ax.get_xaxis())
                [ax.draw_artist(a) for a in artists if
                 a.get_animated() is True]
            if canvas.supports_blit:
                canvas.blit(self.figure.bbox)

    def add_marker(self, marker):
        marker.ax = self.ax
        if marker.axes_manager is None:
            marker.axes_manager = self.axes_manager
        self.ax_markers.append(marker)
        marker.events.closed.connect(lambda obj: self.ax_markers.remove(obj))

    def _on_close(self):
        if self.figure is None:
            return  # Already closed
        for marker in self.ax_markers:
            marker.close(update_plot=False)
        self.events.closed.trigger(obj=self)
        for f in self.events.closed.connected:
            self.events.closed.disconnect(f)
        self.figure = None

    def close(self):
        figure = self.figure
        self._on_close()   # Needs to trigger serially for a well defined state
        plt.close(figure)

    @property
    def title(self):
        return self._title

    @title.setter
    def title(self, value):
        # Wrap the title so that each line is not longer than 60 characters.
        self._title = textwrap.fill(value, 60)<|MERGE_RESOLUTION|>--- conflicted
+++ resolved
@@ -27,11 +27,7 @@
                 canvas.draw_idle()
 
     def _draw_animated(self):
-<<<<<<< HEAD
         if self.ax.figure and self.figure.axes:
-=======
-        if self.ax.figure and self._background:
->>>>>>> 26fbce53
             canvas = self.ax.figure.canvas
             if canvas.supports_blit:
                 canvas.restore_region(self._background)
