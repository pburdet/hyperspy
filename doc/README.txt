<<<<<<< HEAD
To build the documentation you need to install sphinx and numpydoc and to run the make command in this folder, for example 'make html' to build the whole documentation in html format. See the make command documentation for more details.
=======
1. To build the documentation you need the following libraries to be installed:
- sphinx
- numpydoc
- sphinxcontrib-napoleon
- sphinx_rtd_theme
2. Run the make command in this folder, for example 'make html' to build the whole documentation in html format. See the make command documentation for more details.
>>>>>>> 137cfdad
<|MERGE_RESOLUTION|>--- conflicted
+++ resolved
@@ -1,10 +1,6 @@
-<<<<<<< HEAD
-To build the documentation you need to install sphinx and numpydoc and to run the make command in this folder, for example 'make html' to build the whole documentation in html format. See the make command documentation for more details.
-=======
 1. To build the documentation you need the following libraries to be installed:
 - sphinx
 - numpydoc
 - sphinxcontrib-napoleon
 - sphinx_rtd_theme
-2. Run the make command in this folder, for example 'make html' to build the whole documentation in html format. See the make command documentation for more details.
->>>>>>> 137cfdad
+2. Run the make command in this folder, for example 'make html' to build the whole documentation in html format. See the make command documentation for more details.