# -*- coding: utf-8 -*-
# Copyright 2007-2011 The HyperSpy developers
#
# This file is part of  HyperSpy.
#
#  HyperSpy is free software: you can redistribute it and/or modify
# it under the terms of the GNU General Public License as published by
# the Free Software Foundation, either version 3 of the License, or
# (at your option) any later version.
#
#  HyperSpy is distributed in the hope that it will be useful,
# but WITHOUT ANY WARRANTY; without even the implied warranty of
# MERCHANTABILITY or FITNESS FOR A PARTICULAR PURPOSE.  See the
# GNU General Public License for more details.
#
# You should have received a copy of the GNU General Public License
# along with  HyperSpy.  If not, see <http://www.gnu.org/licenses/>.
from __future__ import division

import traits.api as t
import numpy as np

from hyperspy._signals.eds import EDSSpectrum
from hyperspy.decorators import only_interactive
from hyperspy.gui.eds import TEMParametersUI
from hyperspy.defaults_parser import preferences
import hyperspy.gui.messages as messagesui
from hyperspy.misc.eds import utils as utils_eds
<<<<<<< HEAD
from hyperspy import utils
=======
>>>>>>> 61c7addd

# TEM spectrum is just a copy of the basic function of SEM spectrum.


class EDSTEMSpectrum(EDSSpectrum):
    _signal_type = "EDS_TEM"

    def __init__(self, *args, **kwards):
        EDSSpectrum.__init__(self, *args, **kwards)
        # Attributes defaults
        if 'Acquisition_instrument.TEM.Detector.EDS' not in self.metadata:
            if 'Acquisition_instrument.SEM.Detector.EDS' in self.metadata:
                self.metadata.set_item("Acquisition_instrument.TEM",
                                       self.metadata.Acquisition_instrument.SEM)
                del self.metadata.Acquisition_instrument.SEM
        self._set_default_param()

    def _set_default_param(self):
        """Set to value to default (defined in preferences)
        """

        mp = self.metadata
        mp.Signal.signal_type = 'EDS_TEM'

        mp = self.metadata
        if "mp.Acquisition_instrument.TEM.tilt_stage" not in mp:
            mp.set_item(
                "Acquisition_instrument.TEM.tilt_stage",
                preferences.EDS.eds_tilt_stage)
        if "Acquisition_instrument.TEM.Detector.EDS.elevation_angle" not in mp:
            mp.set_item("Acquisition_instrument.TEM.Detector.EDS.elevation_angle",
                        preferences.EDS.eds_detector_elevation)
        if "Acquisition_instrument.TEM.Detector.EDS.energy_resolution_MnKa" not in mp:
            mp.set_item("Acquisition_instrument.TEM.Detector.EDS.energy_resolution_MnKa",
                        preferences.EDS.eds_mn_ka)
        if "Acquisition_instrument.TEM.Detector.EDS.azimuth_angle" not in mp:
            mp.set_item("Acquisition_instrument.TEM.Detector.EDS.azimuth_angle",
                        preferences.EDS.eds_detector_azimuth)

    def set_microscope_parameters(self,
                                  beam_energy=None,
                                  live_time=None,
                                  tilt_stage=None,
                                  azimuth_angle=None,
                                  elevation_angle=None,
                                  energy_resolution_MnKa=None):
        """Set the microscope parameters.

        If no arguments are given, raises an interactive mode to fill
        the values.

        Parameters
        ----------
        beam_energy: float
            The energy of the electron beam in keV

        live_time : float
            In second

        tilt_stage : float
            In degree

        azimuth_angle : float
            In degree

        elevation_angle : float
            In degree

        energy_resolution_MnKa : float
            In eV

        """
        md = self.metadata

        if beam_energy is not None:
            md.set_item("Acquisition_instrument.TEM.beam_energy ", beam_energy)
        if live_time is not None:
            md.set_item(
                "Acquisition_instrument.TEM.Detector.EDS.live_time",
                live_time)
        if tilt_stage is not None:
            md.set_item("Acquisition_instrument.TEM.tilt_stage", tilt_stage)
        if azimuth_angle is not None:
            md.set_item(
                "Acquisition_instrument.TEM.Detector.EDS.azimuth_angle",
                azimuth_angle)
        if elevation_angle is not None:
            md.set_item(
                "Acquisition_instrument.TEM.Detector.EDS.elevation_angle",
                elevation_angle)
        if energy_resolution_MnKa is not None:
            md.set_item(
                "Acquisition_instrument.TEM.Detector.EDS.energy_resolution_MnKa",
                energy_resolution_MnKa)

        if set([beam_energy, live_time, tilt_stage, azimuth_angle,
               elevation_angle, energy_resolution_MnKa]) == {None}:
            self._are_microscope_parameters_missing()

    @only_interactive
    def _set_microscope_parameters(self):
        tem_par = TEMParametersUI()
        mapping = {
            'Acquisition_instrument.TEM.beam_energy': 'tem_par.beam_energy',
            'Acquisition_instrument.TEM.tilt_stage': 'tem_par.tilt_stage',
            'Acquisition_instrument.TEM.Detector.EDS.live_time': 'tem_par.live_time',
            'Acquisition_instrument.TEM.Detector.EDS.azimuth_angle': 'tem_par.azimuth_angle',
            'Acquisition_instrument.TEM.Detector.EDS.elevation_angle': 'tem_par.elevation_angle',
            'Acquisition_instrument.TEM.Detector.EDS.energy_resolution_MnKa': 'tem_par.energy_resolution_MnKa', }
        for key, value in mapping.iteritems():
            if self.metadata.has_item(key):
                exec('%s = self.metadata.%s' % (value, key))
        tem_par.edit_traits()

        mapping = {
            'Acquisition_instrument.TEM.beam_energy': tem_par.beam_energy,
            'Acquisition_instrument.TEM.tilt_stage': tem_par.tilt_stage,
            'Acquisition_instrument.TEM.Detector.EDS.live_time': tem_par.live_time,
            'Acquisition_instrument.TEM.Detector.EDS.azimuth_angle': tem_par.azimuth_angle,
            'Acquisition_instrument.TEM.Detector.EDS.elevation_angle': tem_par.elevation_angle,
            'Acquisition_instrument.TEM.Detector.EDS.energy_resolution_MnKa': tem_par.energy_resolution_MnKa, }

        for key, value in mapping.iteritems():
            if value != t.Undefined:
                self.metadata.set_item(key, value)
        self._are_microscope_parameters_missing()

    def _are_microscope_parameters_missing(self):
        """Check if the EDS parameters necessary for quantification
        are defined in metadata. Raise in interactive mode
         an UI item to fill or cahnge the values"""
        must_exist = (
            'Acquisition_instrument.TEM.beam_energy',
            'Acquisition_instrument.TEM.Detector.EDS.live_time',)

        missing_parameters = []
        for item in must_exist:
            exists = self.metadata.has_item(item)
            if exists is False:
                missing_parameters.append(item)
        if missing_parameters:
            if preferences.General.interactive is True:
                par_str = "The following parameters are missing:\n"
                for par in missing_parameters:
                    par_str += '%s\n' % par
                par_str += 'Please set them in the following wizard'
                is_ok = messagesui.information(par_str)
                if is_ok:
                    self._set_microscope_parameters()
                else:
                    return True
            else:
                return True
        else:
            return False

    def get_calibration_from(self, ref, nb_pix=1):
        """Copy the calibration and all metadata of a reference.

        Primary use: To add a calibration to ripple file from INCA
        software

        Parameters
        ----------
        ref : signal
            The reference contains the calibration in its
            metadata
        nb_pix : int
            The live time (real time corrected from the "dead time")
            is divided by the number of pixel (spectrums), giving an
            average live time.
        """

        self.original_metadata = ref.original_metadata.deepcopy()
        # Setup the axes_manager
        ax_m = self.axes_manager.signal_axes[0]
        ax_ref = ref.axes_manager.signal_axes[0]
        ax_m.scale = ax_ref.scale
        ax_m.units = ax_ref.units
        ax_m.offset = ax_ref.offset

        # if hasattr(self.original_metadata, 'CHOFFSET'):
            #ax_m.scale = ref.original_metadata.CHOFFSET
        # if hasattr(self.original_metadata, 'OFFSET'):
            #ax_m.offset = ref.original_metadata.OFFSET
        # if hasattr(self.original_metadata, 'XUNITS'):
            #ax_m.units = ref.original_metadata.XUNITS
            # if hasattr(self.original_metadata, 'CHOFFSET'):
                # if self.original_metadata.XUNITS == 'keV':
                    #ax_m.scale = ref.original_metadata.CHOFFSET / 1000

        # Setup metadata
        if 'Acquisition_instrument.TEM' in ref.metadata:
            mp_ref = ref.metadata.Acquisition_instrument.TEM
        elif 'Acquisition_instrument.SEM' in ref.metadata:
            mp_ref = ref.metadata.Acquisition_instrument.SEM
        else:
            raise ValueError("The reference has no metadata.Acquisition_instrument.TEM"
                             "\n nor metadata.Acquisition_instrument.SEM ")

        mp = self.metadata

        mp.Acquisition_instrument.TEM = mp_ref.deepcopy()

        # if hasattr(mp_ref, 'tilt_stage'):
            #mp.Acquisition_instrument.SEM.tilt_stage = mp_ref.tilt_stage
        # if hasattr(mp_ref, 'beam_energy'):
            #mp.Acquisition_instrument.SEM.beam_energy = mp_ref.beam_energy
        # if hasattr(mp_ref.EDS, 'energy_resolution_MnKa'):
            #mp.Acquisition_instrument.SEM.Detector.EDS.energy_resolution_MnKa = mp_ref.EDS.energy_resolution_MnKa
        # if hasattr(mp_ref.EDS, 'azimuth_angle'):
            #mp.Acquisition_instrument.SEM.Detector.EDS.azimuth_angle = mp_ref.EDS.azimuth_angle
        # if hasattr(mp_ref.EDS, 'elevation_angle'):
            #mp.Acquisition_instrument.SEM.Detector.EDS.elevation_angle = mp_ref.EDS.elevation_angle

        if mp_ref.has_item("Detector.EDS.live_time"):
            mp.Acquisition_instrument.TEM.Detector.EDS.live_time = \
                mp_ref.Detector.EDS.live_time / nb_pix

    def simulate_two_elements_standard(self,
                                       common_xray='Si_Ka',
                                       nTraj=10000,
                                       dose=100,
                                       density='auto',
                                       thickness=20,
                                       detector='SDD',
                                       gateway='auto'):
        """
        Simulate the mixed standard using DTSA-II (NIST-Monte)

        For each element of the spectrum (self.metadata.Sample.elements),
        simulate a spectrum with 50wt% of the element and 50wt% of the common
        element. Store the list of spectra in metadata.

        Parameters
        ----------

        common_xray: str
            The Xray line use as the common element for each standard.
        nTraj: int
            number of electron trajectories
        dose: float
            Electron current time the live time in nA*sec
        density: list of float
            Set the density. If 'auto', obtain from the compo_at.
        thickness: float
            Set the thickness.
        detector: str
            Give the detector name defined in DTSA-II
        gateway: execnet Gateway
            If 'auto', generate automatically the connection to jython.

        Examples
        ---------
        >>> s = database.spec3D('TEM')
        >>> s.set_elements(["Ni", "Cr",'Al'])
        >>> s.set_lines(["Ni_Ka", "Cr_Ka", "Al_Ka"])
        >>> s.set_microscope_parameters(live_time=30)
        >>> s.simulate_two_elements_standard(nTraj=100)
        """
        std_met = self.deepcopy()
        std_met.metadata.Sample.thickness = thickness
        common_element, line = utils_eds._get_element_and_line(common_xray)
        std = []
        if gateway == 'auto':
            gateway = utils_eds.get_link_to_jython()
        for el, xray in zip(self.metadata.Sample.elements,
                            self.metadata.Sample.xray_lines):
            el_binary = [el] + [common_element]
            xray_binary = [xray] + [common_xray]
            atomic_percent = np.array(utils.material.weight_to_atomic(
                el_binary, [0.5, 0.5]))
            std_met.set_elements(el_binary)
            std_met.set_lines(xray_binary)
            std.append(utils_eds.simulate_one_spectrum_TEM(nTraj,
                                                           dose=dose, mp=std_met.metadata,
                                                           detector=detector, compo_at=atomic_percent,
                                                           gateway=gateway))
            std[-1].metadata.General.title = el + '_'\
                + common_element + '_comon'
            std[-1].metadata.Sample.weight_percent = [0.5, 0.5]
        self.metadata.Sample.standard_spec = std

    def get_kfactors_from_standard(self,
                                   common_line='Ka',
                                   **kwargs):
        """
        Exctract the kfactor from two elements standard

        Store the kfactor in metadata.sample.kfactors

        Parameters
        ----------
        common_line: str
            The line for the common element to use.
        kwargs
        The extra keyword arguments for get_lines_intensity

        Examples
        ---------
        >>> s = database.spec3D('TEM')
        >>> s.set_elements(["Ni", "Cr",'Al'])
        >>> s.set_lines(["Ni_Ka", "Cr_Ka", "Al_Ka"])
        >>> s.set_microscope_parameters(live_time=30)
        >>> s.simulate_two_elements_standard(nTraj=100)
        >>> s.get_kfactors_from_standard()

        See also
        -------
        simulate_two_elements_standard, get_lines_intensity


        """
        std_title = self.metadata.Sample.standard_spec[0
                                                       ].metadata.General.title
        if 'comon' not in std_title:
            raise ValueError(
                "Two elements standard are needed. See " +
                "simulate_two_elements_standard")
        else:
            common_element = std_title[std_title.find('_') + 1:]
            common_element = common_element[:common_element.find('_')]
            common_xray = str(common_element + '_' + common_line)

        kfactors = []
        kfactors_name = []
        for i, (std, el, xray) in enumerate(zip(self.metadata.Sample.standard_spec,
                                                self.metadata.Sample.elements,
                                                self.metadata.Sample.xray_lines)):
            intens = std.get_lines_intensity([xray] + [common_xray], **kwargs)
            kfactor = intens[1].data / intens[0].data
            if i == 0:
                kfactor0 = kfactor[0]
                kfactor0_name = xray
            else:
                kfactors.append(kfactor[0] / kfactor0)
                kfactors_name.append(xray + '/' + kfactor0_name)
        self.metadata.Sample.kfactors = kfactors
        self.metadata.Sample.kfactors_name = kfactors_name   

    def quant_cliff_lorimer(self,
                            intensities='integrate',
                            kfactors='auto',
                            plot_result=True,
                            store_in_mp=True,
                            **kwargs):
        """        
        Quantification using Cliff-Lorimer
        
        Store the result in metadata.Sample.quant

        Parameters
        ----------
        intensities: {'integrate','model',list of signal}
            If 'integrate', integrate unde the peak using get_lines_intensity
            if 'model', generate a model and fit it
            Else a list of intensities (signal or image or spectrum)
        kfactors: {list of float | 'auto'}
            the list of kfactor, compared to the first
            elements. eg. kfactors = [1.2, 2.5]
            for kfactors_name = ['Al_Ka/Cu_Ka', 'Al_Ka/Nb_Ka']
            if 'auto', take the kfactors stored in metadata
        plot_result: bool
          If true (default option), plot the result.
        kwargs
            The extra keyword arguments for get_lines_intensity

        Examples
        ---------
        >>> s = database.spec3D('TEM')
        >>> s.set_elements(["Ni", "Cr",'Al'])
        >>> s.set_lines(["Ni_Ka", "Cr_Ka", "Al_Ka"])
        >>> kfactors = [s.metadata.Sample.kfactors[2],
        >>>         s.metadata.Sample.kfactors[6]]
        >>> s.quant_cliff_lorimer(kfactors=kfactors)


        See also
        --------
        get_kfactors_from_standard, simulate_two_elements_standard,
            get_lines_intensity

        """
        from hyperspy import signals

        xrays = self.metadata.Sample.xray_lines
        beam_energy = self._get_beam_energy()
        if intensities == 'integrate':
            intensities = self.get_lines_intensity(**kwargs)
        elif intensities == 'model':
            from hyperspy.hspy import create_model
            m = create_model(self)
            m.multifit()
            intensities = m.get_line_intensities(plot_result=False,
                                                 store_in_mp=False)
        if kfactors == 'auto':
            kfactors = self.metadata.Sample.kfactors
        ab = []
        for i, kba in enumerate(kfactors):
            # ab = Ia/Ib / kab
            if isinstance(kba, signals.Signal):
                ab.append(intensities[0].data /
                          intensities[i + 1].data / kba.data)
            else:
                ab.append(intensities[0].data /
                          intensities[i + 1].data / kba)
        # Ca = ab /(1 + ab + ab/ac + ab/ad + ...)
        composition = np.ones(ab[0].shape)
        for i, ab1 in enumerate(ab):
            if i == 0:
                composition += ab[0]
            else:
                composition += (ab[0] / ab1)
        composition = ab[0] / composition
        # Cb = Ca / ab
        res = []
        for i, xray in enumerate(xrays):
            if i == 0:
                res.append(self._set_result(xray_line=xray, result='quant',
                                            data_res=np.nan_to_num(
                                                composition),
                                            plot_result=plot_result,
                                            store_in_mp=store_in_mp))
            else:
                res.append(self._set_result(xray_line=xray, result='quant',
                                            data_res=np.nan_to_num(
                                                composition / ab[i - 1]),
                                            plot_result=plot_result,
                                            store_in_mp=store_in_mp))
        if store_in_mp is False:
            return res

    def get_kfactors_from_first_principles(self,
                                           detector_efficiency=None,
                                           gateway='auto'):
        """
        Get the kfactors from first principles

        Save them in metadata.Sample.kfactors

        Parameters
        ----------
        detector_efficiency: signals.Spectrum

        gateway: execnet Gateway
            If 'auto', generate automatically the connection to jython.


        Examples
        --------
        >>> s = database.spec3D('TEM')
        >>> s.get_kfactors_from_first_principles()
        >>> s.metadata.Sample

        See also
        --------
        utils_eds.get_detector_properties, simulate_two_elements_standard,
        get_link_to_jython

        """
        xrays = self.metadata.Sample.xray_lines
        beam_energy = self._get_beam_energy()
        kfactors = []
        kfactors_name = []
        if gateway == 'auto':
            gateway = utils_eds.get_link_to_jython()
        for i, xray in enumerate(xrays):
            if i != 0:
                kfactors.append(utils_eds.get_kfactors([xray, xrays[0]],
                                                       beam_energy=beam_energy,
                                                       detector_efficiency=detector_efficiency,
                                                       gateway=gateway))
                kfactors_name.append(xray + '/' + xrays[0])
        self.metadata.Sample.kfactors = kfactors
        self.metadata.Sample.kfactors_name = kfactors_name

    def get_two_windows_intensities(self, bck_position):
        """
        Quantified for giorgio, 21.05.2014

        Parameters
        ----------
        bck_position: list
            The position of the bck to substract eg [[1.2,1.4],[2.5,2.6]]

        Examples
        --------
        >>> s = database.spec3D('TEM')
        >>> s.set_elements(["Ni", "Cr",'Al'])
        >>> s.set_lines(["Ni_Ka", "Cr_Ka", "Al_Ka"])
        >>> intensities = s.get_two_windows_intensities(
        >>>      bck_position=[[1.2,3.0],[5.0,5.7],[5.0,9.5]])
        """
        if 'Sample.xray_lines' in self.metadata:
            xray_lines = self.metadata.Sample.xray_lines
        else:
            print('Set the Xray lines with set_lines')
        intensities = []
        t = self.deepcopy()
        for i, Xray_line in enumerate(xray_lines):
            line_energy, line_FWHM = self._get_line_energy(Xray_line,
                                                           FWHM_MnKa='auto')
            det = line_FWHM
            img = self[..., line_energy - det:line_energy + det
                       ].integrate1D(-1)
            img1 = self[..., bck_position[i][0] - det:bck_position[i][0] + det
                        ].integrate1D(-1)
            img2 = self[..., bck_position[i][1] - det:bck_position[i][1] + det
                        ].integrate1D(-1)
            img = img - (img1 + img2) / 2
            img.metadata.General.title = (
                'Intensity of %s at %.2f %s from %s' %
                (Xray_line,
                 line_energy,
                 self.axes_manager.signal_axes[0].units,
                 self.metadata.General.title))
            intensities.append(img.as_image([0, 1]))

            t[..., line_energy - det:line_energy + det] = 10
            t[..., bck_position[i][0] - det:bck_position[i][0] + det] = 10
            t[..., bck_position[i][1] - det:bck_position[i][1] + det] = 10
        t.plot()
        return intensities

        # Examples
        #---------
        #>>> s = database.spec3D('TEM')
        #>>> s.set_elements(["Ni", "Cr",'Al'])
        #>>> s.set_lines(["Ni_Ka", "Cr_Ka", "Al_Ka"])
        #>>> kfactors = [s.metadata.Sample.kfactors[2],
        #>>>         s.metadata.Sample.kfactors[6]]
        #>>> intensities = s.get_two_windows_intensities(
        #>>>      bck_position=[[1.2,3.0],[5.0,5.7],[5.0,9.5]])
        #>>> res = s.quant_cliff_lorimer_simple(intensities,kfactors)
        #>>> utils.plot.plot_signals(res)

    def quantification_cliff_lorimer(self,
                                     intensities,
                                     kfactors):
        """
        Quantification using Cliff-Lorimer

        Parameters
        ----------
        kfactors: list of float
            the list of kfactor, compared to the first
            elements. eg. kfactors = [1.2, 2.5]
            for kfactors_name = ['Cu_Ka/Al_Ka', 'Nb_Ka/Al_Ka']
        intensities: list of signal.Signals
            the intensities for each X-ray lines.

        Examples
        ---------
        >>> #s is a signals.EDSTEMSpectrum
        >>> s.set_elements(["Ni", "Cr",'Al'])
        >>> s.set_lines(["Ni_Ka", "Cr_Ka", "Al_Ka"])
        >>> kfactors = [1.47,1.72]
        >>> intensities = s.get_lines_intensity()
        >>> res = s.quantification_cliff_lorimer(intensities,kfactors)
        >>> utils.plot.plot_signals(res)
        """

        xrays = self.metadata.Sample.xray_lines
        
        data_res = utils_eds.quantification_cliff_lorimer(
                        kfactors,intensities)
        for i, xray in enumerate(xrays):
            element, line = _get_element_and_line(xray)
            res_compo.append(intensities[i].deepcopy())
            res_compo[-1].data = data_res
<<<<<<< HEAD
            res_compo[-1].metadata.General.title = 'Composition ' + xray
        return res_compo
        
    def get_absorption_corrections(self,weight_fraction='auto', 
                 thickness='auto',density='auto'):
        """
        Compute the absoprtion corrections for each X-ray-lines
        
        Parameters
        ---------- 
        weight_fraction: {list of float or signals.Signal or 'auto'}
            Set the weight fraction
            If 'auto', take the weight fraction stored in metadata.Sample.quant
        thickness: {float or 'auto'}
            Set the thickness in nm
            If 'auto', take the thickness stored in metadata.Sample
        density: {float or signals.Signal or 'auto'}
            Set the density. If 'auto', obtain from the compo_at.
            If 'auto', calculate the density with the weight fraction. see
            get_sample_density        
        """
        if weight_fraction =='auto' and 'weight_fraction' in self.metadata.Sample:
            weight_fraction = self.metadata.Sample.quant
        else:
            raise ValueError("Weight fraction needed")
        if thickness=='auto'and 'thickness' in self.metadata.Sample:
            thickness = self.metadata.Sample.thickness
        else :
            raise ValueError("thickness needed")
        mac_sample = self.get_sample_mass_absorption_coefficient(
            weight_fraction=weight_fraction)
        TOA = self.get_take_off_angle()
        if density =='auto':
            density = self.get_sample_density(weight_fraction=weight_fraction)
        #thickness in cm
        rt =  density * thickness * 1e-7 / np.sin(np.radians(TOA))
        abs_corr=[]
        for mac in mac_sample:
            fact = mac.data*rt
            abs_corr.append(mac)  
            abs_corr[-1].data = np.nan_to_num((1-np.exp(-(fact)))/fact)
        return abs_corr
=======
            res_compo[-1].metadata.General.title = 'Weight fraction of ' + element
        return res_compo
>>>>>>> 61c7addd
<|MERGE_RESOLUTION|>--- conflicted
+++ resolved
@@ -26,10 +26,8 @@
 from hyperspy.defaults_parser import preferences
 import hyperspy.gui.messages as messagesui
 from hyperspy.misc.eds import utils as utils_eds
-<<<<<<< HEAD
 from hyperspy import utils
-=======
->>>>>>> 61c7addd
+
 
 # TEM spectrum is just a copy of the basic function of SEM spectrum.
 
@@ -406,7 +404,6 @@
         >>>         s.metadata.Sample.kfactors[6]]
         >>> s.quant_cliff_lorimer(kfactors=kfactors)
 
-
         See also
         --------
         get_kfactors_from_standard, simulate_two_elements_standard,
@@ -427,38 +424,14 @@
                                                  store_in_mp=False)
         if kfactors == 'auto':
             kfactors = self.metadata.Sample.kfactors
-        ab = []
-        for i, kba in enumerate(kfactors):
-            # ab = Ia/Ib / kab
-            if isinstance(kba, signals.Signal):
-                ab.append(intensities[0].data /
-                          intensities[i + 1].data / kba.data)
-            else:
-                ab.append(intensities[0].data /
-                          intensities[i + 1].data / kba)
-        # Ca = ab /(1 + ab + ab/ac + ab/ad + ...)
-        composition = np.ones(ab[0].shape)
-        for i, ab1 in enumerate(ab):
-            if i == 0:
-                composition += ab[0]
-            else:
-                composition += (ab[0] / ab1)
-        composition = ab[0] / composition
-        # Cb = Ca / ab
-        res = []
-        for i, xray in enumerate(xrays):
-            if i == 0:
-                res.append(self._set_result(xray_line=xray, result='quant',
-                                            data_res=np.nan_to_num(
-                                                composition),
-                                            plot_result=plot_result,
-                                            store_in_mp=store_in_mp))
-            else:
-                res.append(self._set_result(xray_line=xray, result='quant',
-                                            data_res=np.nan_to_num(
-                                                composition / ab[i - 1]),
-                                            plot_result=plot_result,
-                                            store_in_mp=store_in_mp))
+        data_res = utils_eds.quantification_cliff_lorimer(
+                        kfactors,intensities)
+        res=[]
+        for xray, data in zip(xrays,data_res): 
+            res.append(self._set_result(xray_line=xray, result='quant',
+                                        data_res=data,
+                                        plot_result=plot_result,
+                                        store_in_mp=store_in_mp))
         if store_in_mp is False:
             return res
 
@@ -592,17 +565,17 @@
         >>> utils.plot.plot_signals(res)
         """
 
-        xrays = self.metadata.Sample.xray_lines
-        
+        xray_lines = self.metadata.Sample.xray_lines        
         data_res = utils_eds.quantification_cliff_lorimer(
-                        kfactors,intensities)
-        for i, xray in enumerate(xrays):
-            element, line = _get_element_and_line(xray)
-            res_compo.append(intensities[i].deepcopy())
-            res_compo[-1].data = data_res
-<<<<<<< HEAD
-            res_compo[-1].metadata.General.title = 'Composition ' + xray
-        return res_compo
+                        kfactors=kfactors,intensities=intensities)
+        spec_res=[]
+        for xray_line, data, intensity in zip(
+                    xray_lines,data_res,intensities):
+            element, line = utils_eds._get_element_and_line(xray_line)
+            spec_res.append(intensity.deepcopy())
+            spec_res[-1].data = data
+            spec_res[-1].metadata.General.title = 'Weight fraction of ' + element
+        return spec_res
         
     def get_absorption_corrections(self,weight_fraction='auto', 
                  thickness='auto',density='auto'):
@@ -642,8 +615,4 @@
             fact = mac.data*rt
             abs_corr.append(mac)  
             abs_corr[-1].data = np.nan_to_num((1-np.exp(-(fact)))/fact)
-        return abs_corr
-=======
-            res_compo[-1].metadata.General.title = 'Weight fraction of ' + element
-        return res_compo
->>>>>>> 61c7addd
+        return abs_corr