--- conflicted
+++ resolved
@@ -193,52 +193,17 @@
         signal.save(save_path, overwrite=True)
 
 
-<<<<<<< HEAD
 def test_load_lazy():
     from dask.array import Array
-    s = hs.load(file2, lazy=True)
+    s = hs.load(FILE2, lazy=True)
     assert isinstance(s.data, Array)
 
 
 def test_load_to_memory():
-    s = hs.load(file2, lazy =False)
-=======
-def test_load_memmap():
-    s = hs.load(FILE2, load_to_memory=False)
-    assert isinstance(s.data, np.memmap)
-
-
-def test_load_to_memory():
-    s = hs.load(FILE2, load_to_memory=True)
->>>>>>> 8a2685b3
+    s = hs.load(FILE2, lazy=False)
     assert isinstance(s.data, np.ndarray)
     assert not isinstance(s.data, np.memmap)
 
-
-<<<<<<< HEAD
-=======
-def test_load_readonly():
-    s = hs.load(FILE2, load_to_memory=False, mmap_mode='r')
-    with pytest.raises(ValueError):
-        s.data[:] = 23
-
-
-def test_load_inplace(save_path):
-    sig_reload = None
-    signal = hs.signals.Signal2D((255 * np.random.rand(2, 3, 2, 2)
-                                  ).astype(np.uint8))
-    signal.save(save_path, overwrite=True)
-    del signal
-    sig_reload = hs.load(save_path, load_to_memory=False, mmap_mode='r+')
-    sig_reload.data[:] = 23
-    # Flush and close memmap:
-    del sig_reload
-    gc.collect()
-    # Check if values were written to disk
-    sig_reload = hs.load(save_path, load_to_memory=False, mmap_mode='r')
-    assert np.all(sig_reload.data == 23)
-
->>>>>>> 8a2685b3
 
 def test_write_fresh(save_path):
     signal = hs.signals.Signal2D((255 * np.random.rand(10, 3, 5, 5)
