--- conflicted
+++ resolved
@@ -58,8 +58,7 @@
     wt = np.array([[[88]*2]*3, [[12]*2]*3])
     assert_almost_equal(
         density, hs.utils.material.density_of_mixture_of_pure_elements(
-<<<<<<< HEAD
-            elements, wt)[0, 0])
+            wt, elements)[0, 0])
 
 
 def test_mass_absorption_coefficient():
@@ -79,7 +78,4 @@
     assert_almost_equal(
         hs.utils.material.
         mass_absorption_coefficient_of_mixture_of_pure_elements(
-            ['Al', 'Zn'], [0.5, 0.5], 'Al_Ka'), 2587.4161643905127)
-=======
-            wt, elements)[0, 0])
->>>>>>> 3c708342
+            ['Al', 'Zn'], [0.5, 0.5], 'Al_Ka'), 2587.4161643905127)