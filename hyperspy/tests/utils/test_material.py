
import numpy as np
from nose.tools import assert_almost_equal
<<<<<<< HEAD
from nose.tools import assert_true
=======
import nose.tools
>>>>>>> 929cae90

import hyperspy.hspy as hs
from hyperspy.misc.elements import elements_db


class TestWeightToFromAtomic():

    def setUp(self):
        # TiO2
        self.elements = (("Ti", "O"))
        natoms = (1, 2)
        self.at = [100 * nat / float(sum(natoms)) for nat in natoms]
        atomic_weight = np.array(
<<<<<<< HEAD
            [elements_db[element].General_properties.atomic_weight for
             element in self.elements])
=======
            [elements_db[element].General_properties.atomic_weight for element
                in self.elements])
>>>>>>> 929cae90
        mol_weight = atomic_weight * natoms
        self.wt = [100 * w / mol_weight.sum() for w in mol_weight]

    def test_weight_to_atomic(self):
        cwt = hs.utils.material.weight_to_atomic(self.elements, self.wt)
        assert_almost_equal(cwt[0], self.at[0])
        assert_almost_equal(cwt[1], self.at[1])

    def test_atomic_to_weight(self):
        cat = hs.utils.material.atomic_to_weight(self.elements, self.at)
        assert_almost_equal(cat[0], self.wt[0])
        assert_almost_equal(cat[1], self.wt[1])

    def test_multi_dim(self):
        elements = ("Cu", "Sn")
        wt = np.array([[[88]*2]*3, [[12]*2]*3])
        at = hs.utils.material.weight_to_atomic(elements, wt)
        nose.tools.assert_true(np.allclose(
            at[:, 0, 0], np.array([93.196986, 6.803013]), atol=1e-3))
        wt2 = hs.utils.material.atomic_to_weight(elements, at)
        nose.tools.assert_true(np.allclose(wt, wt2))


def test_density_of_mixture():
    # Bronze
    elements = ("Cu", "Sn")
    wt = (88., 12.)
    densities = np.array(
<<<<<<< HEAD
        [elements_db[element].Physical_properties.density_gcm3 for
         element in elements])

    volumes = wt / densities
    density = 100. / volumes.sum()
    assert_almost_equal(density,
                        hs.utils.material.density_of_mixture_of_pure_elements(
                            elements, wt))


def test_mass_absorption_coefficient():
    assert_almost_equal(
        hs.utils.material.mass_absorption_coefficient('Al', 3.5),
        506.0153356472)
    assert_true(np.allclose(
        hs.utils.material.mass_absorption_coefficient('Ta', [1, 3.2, 2.3]),
                [3343.7083701143229, 1540.0819991890, 3011.264941118]))
    assert_almost_equal(
        hs.utils.material.mass_absorption_coefficient('Zn', 'Zn_La'),
        1413.291119134)
    assert_true(np.allclose(
        hs.utils.material.mass_absorption_coefficient(
            'Zn', ['Cu_La', 'Nb_La']), [1704.7912903000029,
                                        1881.2081950943339]))
    assert_almost_equal(
        hs.utils.material.
        mass_absorption_coefficient_of_mixture_of_pure_elements(
            ['Al', 'Zn'], [0.5, 0.5], 'Al_Ka'), 2587.4161643905127)
=======
        [elements_db[element].Physical_properties.density_gcm3 for element in
            elements])

    volumes = wt / densities
    density = 100. / volumes.sum()
    assert_almost_equal(
        density, hs.utils.material.density_of_mixture_of_pure_elements(
            elements, wt))

    wt = np.array([[[88]*2]*3, [[12]*2]*3])
    assert_almost_equal(
        density, hs.utils.material.density_of_mixture_of_pure_elements(
            elements, wt)[0, 0])
>>>>>>> 929cae90
<|MERGE_RESOLUTION|>--- conflicted
+++ resolved
@@ -1,11 +1,8 @@
 
 import numpy as np
 from nose.tools import assert_almost_equal
-<<<<<<< HEAD
 from nose.tools import assert_true
-=======
 import nose.tools
->>>>>>> 929cae90
 
 import hyperspy.hspy as hs
 from hyperspy.misc.elements import elements_db
@@ -19,13 +16,8 @@
         natoms = (1, 2)
         self.at = [100 * nat / float(sum(natoms)) for nat in natoms]
         atomic_weight = np.array(
-<<<<<<< HEAD
-            [elements_db[element].General_properties.atomic_weight for
-             element in self.elements])
-=======
             [elements_db[element].General_properties.atomic_weight for element
                 in self.elements])
->>>>>>> 929cae90
         mol_weight = atomic_weight * natoms
         self.wt = [100 * w / mol_weight.sum() for w in mol_weight]
 
@@ -54,15 +46,19 @@
     elements = ("Cu", "Sn")
     wt = (88., 12.)
     densities = np.array(
-<<<<<<< HEAD
-        [elements_db[element].Physical_properties.density_gcm3 for
-         element in elements])
+        [elements_db[element].Physical_properties.density_gcm3 for element in
+            elements])
 
     volumes = wt / densities
     density = 100. / volumes.sum()
-    assert_almost_equal(density,
-                        hs.utils.material.density_of_mixture_of_pure_elements(
-                            elements, wt))
+    assert_almost_equal(
+        density, hs.utils.material.density_of_mixture_of_pure_elements(
+            elements, wt))
+
+    wt = np.array([[[88]*2]*3, [[12]*2]*3])
+    assert_almost_equal(
+        density, hs.utils.material.density_of_mixture_of_pure_elements(
+            elements, wt)[0, 0])
 
 
 def test_mass_absorption_coefficient():
@@ -82,19 +78,4 @@
     assert_almost_equal(
         hs.utils.material.
         mass_absorption_coefficient_of_mixture_of_pure_elements(
-            ['Al', 'Zn'], [0.5, 0.5], 'Al_Ka'), 2587.4161643905127)
-=======
-        [elements_db[element].Physical_properties.density_gcm3 for element in
-            elements])
-
-    volumes = wt / densities
-    density = 100. / volumes.sum()
-    assert_almost_equal(
-        density, hs.utils.material.density_of_mixture_of_pure_elements(
-            elements, wt))
-
-    wt = np.array([[[88]*2]*3, [[12]*2]*3])
-    assert_almost_equal(
-        density, hs.utils.material.density_of_mixture_of_pure_elements(
-            elements, wt)[0, 0])
->>>>>>> 929cae90
+            ['Al', 'Zn'], [0.5, 0.5], 'Al_Ka'), 2587.4161643905127)