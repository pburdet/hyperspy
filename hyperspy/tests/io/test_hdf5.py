--- conflicted
+++ resolved
@@ -9,11 +9,8 @@
 
 from hyperspy.io import load
 from hyperspy.signal import Signal
-<<<<<<< HEAD
 from hyperspy.roi import Point2DROI
-=======
 from hyperspy.datasets.example_signals import EDS_TEM_Spectrum
->>>>>>> 6f22296e
 
 my_path = os.path.dirname(__file__)
 
@@ -243,7 +240,6 @@
     nt.assert_true((s.data == data).all())
 
 
-<<<<<<< HEAD
 class TestLoadingOOMReadOnly:
 
     def setUp(self):
@@ -273,8 +269,6 @@
         except:
             # Don't fail tests if we cannot remove
             pass
-=======
 def test_strings_from_py2():
     s = EDS_TEM_Spectrum()
-    nt.assert_equal(s.metadata.Sample.elements.dtype.char, "U")
->>>>>>> 6f22296e
+    nt.assert_equal(s.metadata.Sample.elements.dtype.char, "U")