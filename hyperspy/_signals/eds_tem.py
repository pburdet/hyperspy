# -*- coding: utf-8 -*-
# Copyright 2007-2011 The HyperSpy developers
#
# This file is part of  HyperSpy.
#
#  HyperSpy is free software: you can redistribute it and/or modify
# it under the terms of the GNU General Public License as published by
# the Free Software Foundation, either version 3 of the License, or
# (at your option) any later version.
#
#  HyperSpy is distributed in the hope that it will be useful,
# but WITHOUT ANY WARRANTY; without even the implied warranty of
# MERCHANTABILITY or FITNESS FOR A PARTICULAR PURPOSE.  See the
# GNU General Public License for more details.
#
# You should have received a copy of the GNU General Public License
# along with  HyperSpy.  If not, see <http://www.gnu.org/licenses/>.
from __future__ import division

import traits.api as t
import numpy as np

from hyperspy._signals.eds import EDSSpectrum
from hyperspy.decorators import only_interactive
from hyperspy.gui.eds import TEMParametersUI
from hyperspy.defaults_parser import preferences
import hyperspy.gui.messages as messagesui
from hyperspy.misc.eds import utils as utils_eds
from hyperspy import utils

# TEM spectrum is just a copy of the basic function of SEM spectrum.


class EDSTEMSpectrum(EDSSpectrum):
    _signal_type = "EDS_TEM"

    def __init__(self, *args, **kwards):
        EDSSpectrum.__init__(self, *args, **kwards)
        # Attributes defaults
        if 'Acquisition_instrument.TEM.Detector.EDS' not in self.metadata:
            if 'Acquisition_instrument.SEM.Detector.EDS' in self.metadata:
                self.metadata.set_item("Acquisition_instrument.TEM",
                                       self.metadata.Acquisition_instrument.SEM)
                del self.metadata.Acquisition_instrument.SEM
        self._set_default_param()

    def _set_default_param(self):
        """Set to value to default (defined in preferences)
        """

        mp = self.metadata
        mp.Signal.signal_type = 'EDS_TEM'

        mp = self.metadata
        if "mp.Acquisition_instrument.TEM.tilt_stage" not in mp:
            mp.set_item(
                "Acquisition_instrument.TEM.tilt_stage",
                preferences.EDS.eds_tilt_stage)
        if "Acquisition_instrument.TEM.Detector.EDS.elevation_angle" not in mp:
            mp.set_item("Acquisition_instrument.TEM.Detector.EDS.elevation_angle",
                        preferences.EDS.eds_detector_elevation)
        if "Acquisition_instrument.TEM.Detector.EDS.energy_resolution_MnKa" not in mp:
            mp.set_item("Acquisition_instrument.TEM.Detector.EDS.energy_resolution_MnKa",
                        preferences.EDS.eds_mn_ka)
        if "Acquisition_instrument.TEM.Detector.EDS.azimuth_angle" not in mp:
            mp.set_item("Acquisition_instrument.TEM.Detector.EDS.azimuth_angle",
                        preferences.EDS.eds_detector_azimuth)

    def set_microscope_parameters(self,
                                  beam_energy=None,
                                  live_time=None,
                                  tilt_stage=None,
                                  azimuth_angle=None,
                                  elevation_angle=None,
                                  energy_resolution_MnKa=None):
        """Set the microscope parameters.

        If no arguments are given, raises an interactive mode to fill
        the values.

        Parameters
        ----------
        beam_energy: float
            The energy of the electron beam in keV

        live_time : float
            In second

        tilt_stage : float
            In degree

        azimuth_angle : float
            In degree

        elevation_angle : float
            In degree

        energy_resolution_MnKa : float
            In eV

        """
        md = self.metadata

        if beam_energy is not None:
            md.set_item("Acquisition_instrument.TEM.beam_energy ", beam_energy)
        if live_time is not None:
            md.set_item(
                "Acquisition_instrument.TEM.Detector.EDS.live_time",
                live_time)
        if tilt_stage is not None:
            md.set_item("Acquisition_instrument.TEM.tilt_stage", tilt_stage)
        if azimuth_angle is not None:
            md.set_item(
                "Acquisition_instrument.TEM.Detector.EDS.azimuth_angle",
                azimuth_angle)
        if elevation_angle is not None:
            md.set_item(
                "Acquisition_instrument.TEM.Detector.EDS.elevation_angle",
                elevation_angle)
        if energy_resolution_MnKa is not None:
            md.set_item(
                "Acquisition_instrument.TEM.Detector.EDS.energy_resolution_MnKa",
                energy_resolution_MnKa)

        if set([beam_energy, live_time, tilt_stage, azimuth_angle,
               elevation_angle, energy_resolution_MnKa]) == {None}:
            self._are_microscope_parameters_missing()

    @only_interactive
    def _set_microscope_parameters(self):
        tem_par = TEMParametersUI()
        mapping = {
            'Acquisition_instrument.TEM.beam_energy': 'tem_par.beam_energy',
            'Acquisition_instrument.TEM.tilt_stage': 'tem_par.tilt_stage',
            'Acquisition_instrument.TEM.Detector.EDS.live_time': 'tem_par.live_time',
            'Acquisition_instrument.TEM.Detector.EDS.azimuth_angle': 'tem_par.azimuth_angle',
            'Acquisition_instrument.TEM.Detector.EDS.elevation_angle': 'tem_par.elevation_angle',
            'Acquisition_instrument.TEM.Detector.EDS.energy_resolution_MnKa': 'tem_par.energy_resolution_MnKa', }
        for key, value in mapping.iteritems():
            if self.metadata.has_item(key):
                exec('%s = self.metadata.%s' % (value, key))
        tem_par.edit_traits()

        mapping = {
            'Acquisition_instrument.TEM.beam_energy': tem_par.beam_energy,
            'Acquisition_instrument.TEM.tilt_stage': tem_par.tilt_stage,
            'Acquisition_instrument.TEM.Detector.EDS.live_time': tem_par.live_time,
            'Acquisition_instrument.TEM.Detector.EDS.azimuth_angle': tem_par.azimuth_angle,
            'Acquisition_instrument.TEM.Detector.EDS.elevation_angle': tem_par.elevation_angle,
            'Acquisition_instrument.TEM.Detector.EDS.energy_resolution_MnKa': tem_par.energy_resolution_MnKa, }

        for key, value in mapping.iteritems():
            if value != t.Undefined:
                self.metadata.set_item(key, value)
        self._are_microscope_parameters_missing()

    def _are_microscope_parameters_missing(self):
        """Check if the EDS parameters necessary for quantification
        are defined in metadata. Raise in interactive mode
         an UI item to fill or cahnge the values"""
        must_exist = (
            'Acquisition_instrument.TEM.beam_energy',
            'Acquisition_instrument.TEM.Detector.EDS.live_time',)

        missing_parameters = []
        for item in must_exist:
            exists = self.metadata.has_item(item)
            if exists is False:
                missing_parameters.append(item)
        if missing_parameters:
            if preferences.General.interactive is True:
                par_str = "The following parameters are missing:\n"
                for par in missing_parameters:
                    par_str += '%s\n' % par
                par_str += 'Please set them in the following wizard'
                is_ok = messagesui.information(par_str)
                if is_ok:
                    self._set_microscope_parameters()
                else:
                    return True
            else:
                return True
        else:
            return False

    def get_calibration_from(self, ref, nb_pix=1):
        """Copy the calibration and all metadata of a reference.

        Primary use: To add a calibration to ripple file from INCA
        software

        Parameters
        ----------
        ref : signal
            The reference contains the calibration in its
            metadata
        nb_pix : int
            The live time (real time corrected from the "dead time")
            is divided by the number of pixel (spectrums), giving an
            average live time.
        """

        self.original_metadata = ref.original_metadata.deepcopy()
        # Setup the axes_manager
        ax_m = self.axes_manager.signal_axes[0]
        ax_ref = ref.axes_manager.signal_axes[0]
        ax_m.scale = ax_ref.scale
        ax_m.units = ax_ref.units
        ax_m.offset = ax_ref.offset

        # if hasattr(self.original_metadata, 'CHOFFSET'):
            #ax_m.scale = ref.original_metadata.CHOFFSET
        # if hasattr(self.original_metadata, 'OFFSET'):
            #ax_m.offset = ref.original_metadata.OFFSET
        # if hasattr(self.original_metadata, 'XUNITS'):
            #ax_m.units = ref.original_metadata.XUNITS
            # if hasattr(self.original_metadata, 'CHOFFSET'):
                # if self.original_metadata.XUNITS == 'keV':
                    #ax_m.scale = ref.original_metadata.CHOFFSET / 1000

        # Setup metadata
        if 'Acquisition_instrument.TEM' in ref.metadata:
            mp_ref = ref.metadata.Acquisition_instrument.TEM
        elif 'Acquisition_instrument.SEM' in ref.metadata:
            mp_ref = ref.metadata.Acquisition_instrument.SEM
        else:
            raise ValueError("The reference has no metadata.Acquisition_instrument.TEM"
                             "\n nor metadata.Acquisition_instrument.SEM ")

        mp = self.metadata

        mp.Acquisition_instrument.TEM = mp_ref.deepcopy()

        # if hasattr(mp_ref, 'tilt_stage'):
            #mp.Acquisition_instrument.SEM.tilt_stage = mp_ref.tilt_stage
        # if hasattr(mp_ref, 'beam_energy'):
            #mp.Acquisition_instrument.SEM.beam_energy = mp_ref.beam_energy
        # if hasattr(mp_ref.EDS, 'energy_resolution_MnKa'):
            #mp.Acquisition_instrument.SEM.Detector.EDS.energy_resolution_MnKa = mp_ref.EDS.energy_resolution_MnKa
        # if hasattr(mp_ref.EDS, 'azimuth_angle'):
            #mp.Acquisition_instrument.SEM.Detector.EDS.azimuth_angle = mp_ref.EDS.azimuth_angle
        # if hasattr(mp_ref.EDS, 'elevation_angle'):
            #mp.Acquisition_instrument.SEM.Detector.EDS.elevation_angle = mp_ref.EDS.elevation_angle

        if mp_ref.has_item("Detector.EDS.live_time"):
            mp.Acquisition_instrument.TEM.Detector.EDS.live_time = \
                mp_ref.Detector.EDS.live_time / nb_pix

<<<<<<< HEAD
    def simulate_two_elements_standard(self,
                                       common_xray='Si_Ka',
                                       nTraj=10000,
                                       dose=100,
                                       density='auto',
                                       thickness=20,
                                       detector='SDD',
                                       gateway='auto'):
        """
        Simulate the mixed standard using DTSA-II (NIST-Monte)

        For each element of the spectrum (self.metadata.Sample.elements),
        simulate a spectrum with 50wt% of the element and 50wt% of the common
        element. Store the list of spectra in metadata.

        Parameters
        ----------

        common_xray: str
            The Xray line use as the common element for each standard.

        nTraj: int
            number of electron trajectories

        dose: float
            Electron current time the live time in nA*sec

        density: list of float
            Set the density. If 'auto', obtain from the compo_at.

        thickness: float
            Set the thickness.

        detector: str
            Give the detector name defined in DTSA-II

        gateway: execnet Gateway
            If 'auto', generate automatically the connection to jython.

        Examples
        ---------
        >>> s = database.spec3D('TEM')
        >>> s.set_elements(["Ni", "Cr",'Al'])
        >>> s.set_lines(["Ni_Ka", "Cr_Ka", "Al_Ka"])
        >>> s.set_microscope_parameters(live_time=30)
        >>> s.simulate_two_elements_standard(nTraj=100)
        """
        std_met = self.deepcopy()
        std_met.metadata.Sample.thickness = thickness
        common_element, line = utils_eds._get_element_and_line(common_xray)
        std = []
        if gateway == 'auto':
            gateway = utils_eds.get_link_to_jython()
        for el, xray in zip(self.metadata.Sample.elements,
                            self.metadata.Sample.xray_lines):
            el_binary = [el] + [common_element]
            xray_binary = [xray] + [common_xray]
            atomic_percent = np.array(utils.material.weight_to_atomic(
                el_binary, [0.5, 0.5]))
            std_met.set_elements(el_binary)
            std_met.set_lines(xray_binary)
            std.append(utils_eds.simulate_one_spectrum_TEM(nTraj,
                                                           dose=dose, mp=std_met.metadata,
                                                           detector=detector, compo_at=atomic_percent,
                                                           gateway=gateway))
            std[-1].metadata.General.title = el + '_'\
                + common_element + '_comon'
            std[-1].metadata.Sample.weight_percent = [0.5, 0.5]
        self.metadata.Sample.standard_spec = std

    def get_kfactors_from_standard(self,
                                   common_line='Ka',
                                   **kwargs):
        """
        Exctract the kfactor from two elements standard

        Store the kfactor in metadata.sample.kfactors

        Parameters
        ----------
        common_line: str
            The line for the common element to use.
        kwargs
        The extra keyword arguments for get_lines_intensity

        Examples
        ---------
        >>> s = database.spec3D('TEM')
        >>> s.set_elements(["Ni", "Cr",'Al'])
        >>> s.set_lines(["Ni_Ka", "Cr_Ka", "Al_Ka"])
        >>> s.set_microscope_parameters(live_time=30)
        >>> s.simulate_two_elements_standard(nTraj=100)
        >>> s.get_kfactors_from_standard()

        See also
        -------
        simulate_two_elements_standard, get_lines_intensity


        """
        std_title = self.metadata.Sample.standard_spec[0
                                                       ].metadata.General.title
        if 'comon' not in std_title:
            raise ValueError(
                "Two elements standard are needed. See " +
                "simulate_two_elements_standard")
        else:
            common_element = std_title[std_title.find('_') + 1:]
            common_element = common_element[:common_element.find('_')]
            common_xray = str(common_element + '_' + common_line)

        kfactors = []
        kfactors_name = []
        for i, (std, el, xray) in enumerate(zip(self.metadata.Sample.standard_spec,
                                                self.metadata.Sample.elements,
                                                self.metadata.Sample.xray_lines)):
            intens = std.get_lines_intensity([xray] + [common_xray], **kwargs)
            kfactor = intens[1].data / intens[0].data
            if i == 0:
                kfactor0 = kfactor[0]
                kfactor0_name = xray
            else:
                kfactors.append(kfactor[0] / kfactor0)
                kfactors_name.append(xray + '/' + kfactor0_name)
        self.metadata.Sample.kfactors = kfactors
        self.metadata.Sample.kfactors_name = kfactors_name

    def quant_cliff_lorimer(self,
                            intensities='integrate',
                            kfactors='auto',
                            plot_result=True,
                            store_in_mp=True,
                            **kwargs):
        """

        Parameters
        ----------
        intensities: {'integrate','model',list of signal}
            If 'integrate', integrate unde the peak using get_lines_intensity
            if 'model', generate a model and fit it
            Else a list of intensities (singal or image or spectrum)
        kfactors: {list of float | 'auto'}
            the list of kfactor, compared to the first
            elements. eg. kfactors = [1.2, 2.5]
            for kfactors_name = ['Al_Ka/Cu_Ka', 'Al_Ka/Nb_Ka']
            if 'auto', take the kfactors stored in metadata
        plot_result: bool
          If true (default option), plot the result.
        kwargs
            The extra keyword arguments for get_lines_intensity

        Examples
        ---------
        >>> s = database.spec3D('TEM')
        >>> s.set_elements(["Ni", "Cr",'Al'])
        >>> s.set_lines(["Ni_Ka", "Cr_Ka", "Al_Ka"])
        >>> kfactors = [s.metadata.Sample.kfactors[2],
        >>>         s.metadata.Sample.kfactors[6]]
        >>> s.quant_cliff_lorimer(kfactors=kfactors)


        See also
        --------
        get_kfactors_from_standard, simulate_two_elements_standard,
            get_lines_intensity

        """
        from hyperspy import signals

        xrays = self.metadata.Sample.xray_lines
        beam_energy = self._get_beam_energy()
        if intensities == 'integrate':
            intensities = self.get_lines_intensity(**kwargs)
        elif intensities == 'model':
            from hyperspy.hspy import create_model
            m = create_model(self)
            m.multifit()
            intensities = m.get_line_intensities(plot_result=False,
                                                 store_in_mp=False)
        if kfactors == 'auto':
            kfactors = self.metadata.Sample.kfactors
        ab = []
        for i, kba in enumerate(kfactors):
            # ab = Ia/Ib / kab
            if isinstance(kba, signals.Signal):
                ab.append(intensities[0].data /
                          intensities[i + 1].data / kba.data)
            else:
                ab.append(intensities[0].data /
                          intensities[i + 1].data / kba)
        # Ca = ab /(1 + ab + ab/ac + ab/ad + ...)
        composition = np.ones(ab[0].shape)
        for i, ab1 in enumerate(ab):
            if i == 0:
                composition += ab[0]
            else:
                composition += (ab[0] / ab1)
        composition = ab[0] / composition
        # Cb = Ca / ab
        res = []
        for i, xray in enumerate(xrays):
            if i == 0:
                res.append(self._set_result(xray_line=xray, result='quant',
                                            data_res=np.nan_to_num(
                                                composition),
                                            plot_result=plot_result,
                                            store_in_mp=store_in_mp))
            else:
                res.append(self._set_result(xray_line=xray, result='quant',
                                            data_res=np.nan_to_num(
                                                composition / ab[i - 1]),
                                            plot_result=plot_result,
                                            store_in_mp=store_in_mp))
        if store_in_mp is False:
            return res

    def get_kfactors_from_first_principles(self,
                                           detector_efficiency=None,
                                           gateway='auto'):
        """
        Get the kfactors from first principles

        Save them in metadata.Sample.kfactors

        Parameters
        ----------
        detector_efficiency: signals.Spectrum

        gateway: execnet Gateway
            If 'auto', generate automatically the connection to jython.


        Examples
        --------
        >>> s = database.spec3D('TEM')
        >>> s.get_kfactors_from_first_principles()
        >>> s.metadata.Sample

        See also
        --------
        utils_eds.get_detector_properties, simulate_two_elements_standard,
        get_link_to_jython

        """
        xrays = self.metadata.Sample.xray_lines
        beam_energy = self._get_beam_energy()
        kfactors = []
        kfactors_name = []
        if gateway == 'auto':
            gateway = utils_eds.get_link_to_jython()
        for i, xray in enumerate(xrays):
            if i != 0:
                kfactors.append(utils_eds.get_kfactors([xray, xrays[0]],
                                                       beam_energy=beam_energy,
                                                       detector_efficiency=detector_efficiency,
                                                       gateway=gateway))
                kfactors_name.append(xray + '/' + xrays[0])
        self.metadata.Sample.kfactors = kfactors
        self.metadata.Sample.kfactors_name = kfactors_name

    def get_two_windows_intensities(self, bck_position):
        """
        Quantified for giorgio, 21.05.2014

        Parameters
        ----------
        bck_position: list
            The position of the bck to substract eg [[1.2,1.4],[2.5,2.6]]

        Examples
        --------
        >>> s = database.spec3D('TEM')
        >>> s.set_elements(["Ni", "Cr",'Al'])
        >>> s.set_lines(["Ni_Ka", "Cr_Ka", "Al_Ka"])
        >>> intensities = s.get_two_windows_intensities(
        >>>      bck_position=[[1.2,3.0],[5.0,5.7],[5.0,9.5]])
        """
        if 'Sample.xray_lines' in self.metadata:
            xray_lines = self.metadata.Sample.xray_lines
        else:
            print('Set the Xray lines with set_lines')
        intensities = []
        t = self.deepcopy()
        for i, Xray_line in enumerate(xray_lines):
            line_energy, line_FWHM = self._get_line_energy(Xray_line,
                                                           FWHM_MnKa='auto')
            det = line_FWHM
            img = self[..., line_energy - det:line_energy + det
                       ].integrate1D(-1)
            img1 = self[..., bck_position[i][0] - det:bck_position[i][0] + det
                        ].integrate1D(-1)
            img2 = self[..., bck_position[i][1] - det:bck_position[i][1] + det
                        ].integrate1D(-1)
            img = img - (img1 + img2) / 2
            img.metadata.General.title = (
                'Intensity of %s at %.2f %s from %s' %
                (Xray_line,
                 line_energy,
                 self.axes_manager.signal_axes[0].units,
                 self.metadata.General.title))
            intensities.append(img.as_image([0, 1]))

            t[..., line_energy - det:line_energy + det] = 10
            t[..., bck_position[i][0] - det:bck_position[i][0] + det] = 10
            t[..., bck_position[i][1] - det:bck_position[i][1] + det] = 10
        t.plot()
        return intensities

    def quant_cliff_lorimer_simple(self,
                                   intensities,
                                   kfactors):
        """
        Quantified for giorgio, 21.05.2014
=======
    def quantification_cliff_lorimer(self,
                                     intensities,
                                     kfactors):
        """
        Quantification using Cliff-Lorimer
>>>>>>> c76e72f7

        Parameters
        ----------
        kfactors: list of float
            the list of kfactor, compared to the first
            elements. eg. kfactors = [1.2, 2.5]
<<<<<<< HEAD
            for kfactors_name = ['Al_Ka/Cu_Ka', 'Al_Ka/Nb_Ka']

        Examples
        ---------
        >>> s = database.spec3D('TEM')
        >>> s.set_elements(["Ni", "Cr",'Al'])
        >>> s.set_lines(["Ni_Ka", "Cr_Ka", "Al_Ka"])
        >>> kfactors = [s.metadata.Sample.kfactors[2],
        >>>         s.metadata.Sample.kfactors[6]]
        >>> intensities = s.get_two_windows_intensities(
        >>>      bck_position=[[1.2,3.0],[5.0,5.7],[5.0,9.5]])
=======
            for kfactors_name = ['Cu_Ka/Al_Ka', 'Nb_Ka/Al_Ka']
        intensities: list of signal.Signals
            the intensities for each X-ray lines.

        Examples
        ---------
        >>> #s is a signals.EDSTEMSpectrum
        >>> s.set_elements(["Ni", "Cr",'Al'])
        >>> s.set_lines(["Ni_Ka", "Cr_Ka", "Al_Ka"])
        >>> kfactors = [1.47,1.72]
        >>> intensities = s.get_lines_intensity()
>>>>>>> c76e72f7
        >>> res = s.quant_cliff_lorimer_simple(intensities,kfactors)
        >>> utils.plot.plot_signals(res)
        """

        xrays = self.metadata.Sample.xray_lines
        beam_energy = self._get_beam_energy()
<<<<<<< HEAD
        #intensities = self.get_lines_intensity(**kwargs)

        ab = []
        for i, kba in enumerate(kfactors):
                # ab = Ia/Ib / kab
            ab.append(intensities[0].data / intensities[i + 1].data / kba)
            # signals.Image(ab[-1]).plot()
=======

        ab = []
        for i, kba in enumerate(kfactors):
            # ab = Ia/Ib / kab
            ab.append(intensities[0].data / intensities[i + 1].data / kba)
>>>>>>> c76e72f7
        # Ca = ab /(1 + ab + ab/ac + ab/ad + ...)
        composition = np.ones(ab[0].shape)
        for i, ab1 in enumerate(ab):
            if i == 0:
                composition += ab[0]
            else:
                composition += (ab[0] / ab1)
        composition = ab[0] / composition
        res_compo = []
        # Cb = Ca / ab
        for i, xray in enumerate(xrays):
            if i == 0:
                data_res = composition
            else:
                data_res = composition / ab[i - 1]
            data_res = np.nan_to_num(data_res)
            res_compo.append(intensities[i].deepcopy())
            res_compo[-1].data = data_res
            res_compo[-1].metadata.General.title = 'Composition ' + xray
        return res_compo<|MERGE_RESOLUTION|>--- conflicted
+++ resolved
@@ -246,7 +246,7 @@
             mp.Acquisition_instrument.TEM.Detector.EDS.live_time = \
                 mp_ref.Detector.EDS.live_time / nb_pix
 
-<<<<<<< HEAD
+
     def simulate_two_elements_standard(self,
                                        common_xray='Si_Ka',
                                        nTraj=10000,
@@ -554,38 +554,31 @@
             t[..., bck_position[i][1] - det:bck_position[i][1] + det] = 10
         t.plot()
         return intensities
-
-    def quant_cliff_lorimer_simple(self,
-                                   intensities,
-                                   kfactors):
-        """
-        Quantified for giorgio, 21.05.2014
-=======
+        
+        #Examples
+        #---------
+        #>>> s = database.spec3D('TEM')
+        #>>> s.set_elements(["Ni", "Cr",'Al'])
+        #>>> s.set_lines(["Ni_Ka", "Cr_Ka", "Al_Ka"])
+        #>>> kfactors = [s.metadata.Sample.kfactors[2],
+        #>>>         s.metadata.Sample.kfactors[6]]
+        #>>> intensities = s.get_two_windows_intensities(
+        #>>>      bck_position=[[1.2,3.0],[5.0,5.7],[5.0,9.5]])
+        #>>> res = s.quant_cliff_lorimer_simple(intensities,kfactors)
+        #>>> utils.plot.plot_signals(res)
+
+
     def quantification_cliff_lorimer(self,
                                      intensities,
                                      kfactors):
         """
         Quantification using Cliff-Lorimer
->>>>>>> c76e72f7
 
         Parameters
         ----------
         kfactors: list of float
             the list of kfactor, compared to the first
             elements. eg. kfactors = [1.2, 2.5]
-<<<<<<< HEAD
-            for kfactors_name = ['Al_Ka/Cu_Ka', 'Al_Ka/Nb_Ka']
-
-        Examples
-        ---------
-        >>> s = database.spec3D('TEM')
-        >>> s.set_elements(["Ni", "Cr",'Al'])
-        >>> s.set_lines(["Ni_Ka", "Cr_Ka", "Al_Ka"])
-        >>> kfactors = [s.metadata.Sample.kfactors[2],
-        >>>         s.metadata.Sample.kfactors[6]]
-        >>> intensities = s.get_two_windows_intensities(
-        >>>      bck_position=[[1.2,3.0],[5.0,5.7],[5.0,9.5]])
-=======
             for kfactors_name = ['Cu_Ka/Al_Ka', 'Nb_Ka/Al_Ka']
         intensities: list of signal.Signals
             the intensities for each X-ray lines.
@@ -597,28 +590,17 @@
         >>> s.set_lines(["Ni_Ka", "Cr_Ka", "Al_Ka"])
         >>> kfactors = [1.47,1.72]
         >>> intensities = s.get_lines_intensity()
->>>>>>> c76e72f7
         >>> res = s.quant_cliff_lorimer_simple(intensities,kfactors)
         >>> utils.plot.plot_signals(res)
         """
 
         xrays = self.metadata.Sample.xray_lines
         beam_energy = self._get_beam_energy()
-<<<<<<< HEAD
-        #intensities = self.get_lines_intensity(**kwargs)
-
-        ab = []
-        for i, kba in enumerate(kfactors):
-                # ab = Ia/Ib / kab
-            ab.append(intensities[0].data / intensities[i + 1].data / kba)
-            # signals.Image(ab[-1]).plot()
-=======
 
         ab = []
         for i, kba in enumerate(kfactors):
             # ab = Ia/Ib / kab
             ab.append(intensities[0].data / intensities[i + 1].data / kba)
->>>>>>> c76e72f7
         # Ca = ab /(1 + ab + ab/ac + ab/ad + ...)
         composition = np.ones(ab[0].shape)
         for i, ab1 in enumerate(ab):
