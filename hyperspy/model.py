# -*- coding: utf-8 -*-
# Copyright 2007-2011 The HyperSpy developers
#
# This file is part of  HyperSpy.
#
#  HyperSpy is free software: you can redistribute it and/or modify
# it under the terms of the GNU General Public License as published by
# the Free Software Foundation, either version 3 of the License, or
# (at your option) any later version.
#
#  HyperSpy is distributed in the hope that it will be useful,
# but WITHOUT ANY WARRANTY; without even the implied warranty of
# MERCHANTABILITY or FITNESS FOR A PARTICULAR PURPOSE.  See the
# GNU General Public License for more details.
#
# You should have received a copy of the GNU General Public License
# along with  HyperSpy.  If not, see <http://www.gnu.org/licenses/>.

import copy
import os
import tempfile
import warnings
import numbers
import numpy as np
import numpy.linalg
import scipy.odr as odr
from scipy.optimize import (leastsq,
                            fmin,
                            fmin_cg,
                            fmin_ncg,
                            fmin_bfgs,
                            fmin_l_bfgs_b,
                            fmin_tnc,
                            fmin_powell)
from traits.trait_errors import TraitError

from hyperspy import components
from hyperspy import messages
from hyperspy.signal import Signal
import hyperspy.drawing.spectrum
from hyperspy.axes import AxesManager
from hyperspy.drawing.utils import on_figure_window_close
from hyperspy.misc import progressbar
from hyperspy._signals.eels import Spectrum
from hyperspy.defaults_parser import preferences
from hyperspy.axes import generate_axis
from hyperspy.exceptions import WrongObjectError
from hyperspy.decorators import interactive_range_selector
from hyperspy.misc.mpfit.mpfit import mpfit
from hyperspy.axes import AxesManager
from hyperspy.drawing.widgets import (DraggableVerticalLine,
                                      DraggableLabel)
from hyperspy.gui.tools import ComponentFit
from hyperspy.component import Component
from hyperspy.signal import Signal

weights_deprecation_warning = (
    'The `weights` argument is deprecated and will be removed '
    'in the next release. ')


class Model(list):

    """One-dimensional model and data fitting.

    A model is constructed as a linear combination of :mod:`components` that
    are added to the model using :meth:`append` or :meth:`extend`. There
    are many predifined components available in the in the :mod:`components`
    module. If needed, new components can easyly created using the code of
    existing components as a template.

    Once defined, the model can be fitted to the data using :meth:`fit` or
    :meth:`multifit`. Once the optimizer reaches the convergence criteria or
    the maximum number of iterations the new value of the component parameters
    are stored in the components.

    It is possible to access the components in the model by their name or by
    the index in the model. An example is given at the end of this docstring.

    Attributes
    ----------

    spectrum : Spectrum instance or a dictionary of model
        It contains the data to fit.
    chisq : A Signal of floats
        Chi-squared of the signal (or np.nan if not yet fit)
    dof : A Signal of integers
        Degrees of freedom of the signal (0 if not yet fit)
    red_chisq

    Methods
    -------

    append
        Append one component to the model.
    extend
        Append multiple components to the model.
    remove
        Remove component from model.
    as_signal
        Generate a Spectrum instance (possible multidimensional)
        from the model.
    store_current_values
        Store the value of the parameters at the current position.
    fetch_stored_values
        Fetch stored values of the parameters.
    update_plot
        Force a plot update. (In most cases the plot should update
        automatically.)
    set_signal_range, remove_signal range, reset_signal_range,
    add signal_range.
        Customize the signal range to fit.
    fit, multifit
        Fit the model to the data at the current position or the
        full dataset.
    save_parameters2file, load_parameters_from_file
        Save/load the parameter values to/from a file.
    plot
        Plot the model and the data.
    enable_plot_components, disable_plot_components
        Plot each component separately. (Use after `plot`.)
    set_current_values_to
        Set the current value of all the parameters of the given component as
        the value for all the dataset.
    export_results
        Save the value of the parameters in separate files.
    plot_results
        Plot the value of all parameters at all positions.
    print_current_values
        Print the value of the parameters at the current position.
    enable_adjust_position, disable_adjust_position
        Enable/disable interactive adjustment of the position of the components
        that have a well defined position. (Use after `plot`).
    fit_component
        Fit just the given component in the given signal range, that can be
        set interactively.
    set_parameters_not_free, set_parameters_free
        Fit the `free` status of several components and parameters at once.
    set_parameters_value
        Set the value of a parameter in components in a model to a specified
        value.

    Examples
    --------
    In the following example we create a histogram from a normal distribution
    and fit it with a gaussian component. It demonstrates how to create
    a model from a :class:`~._signals.spectrum.Spectrum` instance, add
    components to it, adjust the value of the parameters of the components,
    fit the model to the data and access the components in the model.

    >>> s = signals.Spectrum(np.random.normal(scale=2, size=10000)).get_histogram()
    >>> g = components.Gaussian()
    >>> m = create_model(s)
    >>> m.append(g)
    >>> m.print_current_values()
    Components	Parameter	Value
    Gaussian
                sigma	1.000000
                A	1.000000
                centre	0.000000
    >>> g.centre.value = 3
    >>> m.print_current_values()
    Components	Parameter	Value
    Gaussian
                sigma	1.000000
                A	1.000000
                centre	3.000000
    >>> g.sigma.value
    1.0
    >>> m.fit()
    >>> g.sigma.value
    1.9779042300856682
    >>> m[0].sigma.value
    1.9779042300856682
    >>> m["Gaussian"].centre.value
    -0.072121936813224569

    """

    _firstimetouch = True

    def __init__(self, spectrum, **kwds):

        self._plot = None
        self._position_widgets = []
        self._adjust_position_all = None
        self._plot_components = False
        self._suspend_update = False
        self._model_line = None
        if isinstance(spectrum, dict):
            self._load_dictionary(spectrum)
        else:
            kwds['spectrum'] = spectrum
            self._load_dictionary(kwds)
        self.inav = modelSpecialSlicers(self, True)
        self.isig = modelSpecialSlicers(self, False)

    def __hash__(self):
        # This is needed to simulate a hashable object so that PySide does not
        # raise an exception when using windows.connect
        return id(self)

    def _load_dictionary(self, dic):
        """Load data from dictionary.

        Parameters
        ----------
        dic : dictionary
            A dictionary containing at least a 'spectrum' keyword with either
            a spectrum itself, or a dictionary created with spectrum._to_dictionary()
            Additionally the dictionary can containt the following items:
            spectrum : Signal type or dictionary
                Either a signal itself, or a dictionary created from one
            axes_manager : dictionary (optional)
                Dictionary to define the axes (see the
                documentation of the AxesManager class for more details).
            free_parameters_boundaries : list (optional)
                A list of free parameters boundaries
            low_loss : (optional)
            convolved : boolean (optional)
            components : dictionary (optional)
                Dictionary, with information about components of the model
                (see the documentation of component.to_dictionary() method)
            chisq : dictionary
                A dictionary of signal of chi-squared
            dof : dictionary
                A dictionary of signal of degrees-of-freedom
        """

        if isinstance(dic['spectrum'], dict):
            self.spectrum = Spectrum(**dic['spectrum'])
        else:
            self.spectrum = dic['spectrum']

        self.axes_manager = self.spectrum.axes_manager
        self.axis = self.axes_manager.signal_axes[0]
        self.axes_manager.connect(self.fetch_stored_values)
        self.channel_switches = np.array([True] * len(self.axis.axis))

        if 'chisq' in dic:
            self.chisq = Signal(**dic['chisq'])
        else:
            self.chisq = self.spectrum._get_navigation_signal()
            self.chisq.change_dtype("float")
            self.chisq.data.fill(np.nan)
            self.chisq.metadata.General.title = self.spectrum.metadata.General.title + \
                ' chi-squared'

        if 'dof' in dic:
            self.dof = Signal(**dic['dof'])
        else:
            self.dof = self.chisq._deepcopy_with_new_data(
                np.zeros_like(self.chisq.data, dtype='int'))
            self.dof.metadata.General.title = self.spectrum.metadata.General.title + \
                ' degrees of freedom'

        if 'free_parameters_boundaries' in dic:
            self.free_parameters_boundaries = copy.deepcopy(
                dic['free_parameters_boundaries'])
        else:
            self.free_parameters_boundaries = None

        if 'low_loss' in dic:
            if dic['low_loss'] is not None:
                self._low_loss = Signal(**dic['low_loss'])
            else:
                self._low_loss = None
        else:
            self._low_loss = None

        if 'convolved' in dic:
            self.convolved = dic['convolved']
        else:
            self.convolved = False

        if 'components' in dic:
            while len(self) != 0:
                self.remove(self[0])
            id_dict = {}

            for c in dic['components']:
                if '_init_par' in c:
                    tmp = []
                    for i in c['_init_par']:
                        if i == 'spectrum':
                            tmp.append(Spectrum(**c[i]))
                        else:
                            tmp.append(c[i])
                    self.append(getattr(components, c['_id_name'])(*tmp))
                else:
                    self.append(getattr(components, c['_id_name'])())
                id_dict.update(self[-1]._load_dictionary(c))
            # deal with twins:
            for c in dic['components']:
                for p in c['parameters']:
                    for t in p['_twins']:
                        id_dict[t].twin = id_dict[p['id']]

    def __repr__(self):
        return u"<Model %s>".encode('utf8') % super(Model, self).__repr__()

    def _get_component(self, object):
        if isinstance(object, int) or isinstance(object, str):
            object = self[object]
        elif not isinstance(object, Component):
            raise ValueError("Not a component or component id.")
        return object

    def insert(self):
        raise NotImplementedError

    @property
    def spectrum(self):
        return self._spectrum

    @spectrum.setter
    def spectrum(self, value):
        if isinstance(value, Spectrum):
            self._spectrum = value
        else:
            raise WrongObjectError(str(type(value)), 'Spectrum')

    @property
    def low_loss(self):
        return self._low_loss

    @low_loss.setter
    def low_loss(self, value):
        if value is not None:
            if (value.axes_manager.navigation_shape !=
                    self.spectrum.axes_manager.navigation_shape):
                raise ValueError('The low-loss does not have '
                                 'the same navigation dimension as the '
                                 'core-loss')
            self._low_loss = value
            self.set_convolution_axis()
            self.convolved = True
        else:
            self._low_loss = value
            self.convolution_axis = None
            self.convolved = False

    # Extend the list methods to call the _touch when the model is modified

    def append(self, object):
        # Check if any of the other components in the model has the same name
        if object in self:
            raise ValueError("Component already in model")
        component_name_list = []
        for component in self:
            component_name_list.append(component.name)
        name_string = ""
        if object.name:
            name_string = object.name
        else:
            name_string = object._id_name

        if name_string in component_name_list:
            temp_name_string = name_string
            index = 0
            while temp_name_string in component_name_list:
                temp_name_string = name_string + "_" + str(index)
                index += 1
            name_string = temp_name_string
        object.name = name_string

        object._axes_manager = self.axes_manager
        object._create_arrays()
        list.append(self, object)
        object.model = self
        self._touch()
        if self._plot_components:
            self._plot_component(object)
        if self._adjust_position_all is not None:
            self._make_position_adjuster(object, self._adjust_position_all[0],
                                         self._adjust_position_all[1])

    def extend(self, iterable):
        for object in iterable:
            self.append(object)

    def __delitem__(self, object):
        list.__delitem__(self, object)
        object.model = None
        self._touch()

    def remove(self, object, touch=True):
        """Remove component from model.

        Examples
        --------

        >>> s = signals.Spectrum(np.empty(1))
        >>> m = create_model(s)
        >>> g = components.Gaussian()
        >>> m.append(g)

        You could remove `g` like this

        >>> m.remove(g)

        Like this:

        >>> m.remove("Gaussian")

        Or like this:

        >>> m.remove(0)

        """
        object = self._get_component(object)
        for pw in self._position_widgets:
            if hasattr(pw, 'component') and pw.component is object:
                pw.component._position.twin = None
                del pw.component
                pw.close()
                del pw
        if hasattr(object, '_model_plot_line'):
            line = object._model_plot_line
            line.close()
            del line
            idx = self.index(object)
            self.spectrum._plot.signal_plot.ax_lines.remove(
                self.spectrum._plot.signal_plot.ax_lines[2 + idx])
        list.remove(self, object)
        object.model = None
        if touch is True:
            self._touch()
        if self._plot_active:
            self.update_plot()

    def _touch(self):
        """Run model setup tasks

        This function is called everytime that we add or remove components
        from the model.

        """
        if self._plot_active is True:
            self._connect_parameters2update_plot()

    __touch = _touch

    def set_convolution_axis(self):
        """
        Creates an axis to use to generate the data of the model in the precise
        scale to obtain the correct axis and origin after convolution with the
        lowloss spectrum.
        """
        ll_axis = self.low_loss.axes_manager.signal_axes[0]
        dimension = self.axis.size + ll_axis.size - 1
        step = self.axis.scale
        knot_position = ll_axis.size - ll_axis.value2index(0) - 1
        self.convolution_axis = generate_axis(self.axis.offset, step,
                                              dimension, knot_position)

    def _connect_parameters2update_plot(self):
        if self._plot_active is False:
            return
        for i, component in enumerate(self):
            component.connect(
                self._model_line.update)
            for parameter in component.parameters:
                parameter.connect(self._model_line.update)
        if self._plot_components is True:
            self._connect_component_lines()

    def _disconnect_parameters2update_plot(self):
        if self._model_line is None:
            return
        for component in self:
            component.disconnect(self._model_line.update)
            for parameter in component.parameters:
                parameter.disconnect(self._model_line.update)
        if self._plot_components is True:
            self._disconnect_component_lines()

    def as_signal(self, component_list=None, out_of_range_to_nan=True,
                  show_progressbar=None):
        """Returns a recreation of the dataset using the model.
        the spectral range that is not fitted is filled with nans.

        Parameters
        ----------
        component_list : list of hyperspy components, optional
            If a list of components is given, only the components given in the
            list is used in making the returned spectrum. The components can
            be specified by name, index or themselves.
        out_of_range_to_nan : bool
            If True the spectral range that is not fitted is filled with nans.
        show_progressbar : None or bool
            If True, display a progress bar. If None the default is set in
            `preferences`.

        Returns
        -------
        spectrum : An instance of the same class as `spectrum`.

        Examples
        --------
        >>> s = signals.Spectrum(np.random.random((10,100)))
        >>> m = create_model(s)
        >>> l1 = components.Lorentzian()
        >>> l2 = components.Lorentzian()
        >>> m.append(l1)
        >>> m.append(l2)
        >>> s1 = m.as_signal()
        >>> s2 = m.as_signal(component_list=[l1])

        """
        if show_progressbar is None:
            show_progressbar = preferences.General.show_progressbar

        if component_list:
            component_list = [self._get_component(x) for x in component_list]
            active_state = []
            for component_ in self:
                active_state.append(component_.active)
                if component_ in component_list:
                    component_.active = True
                else:
                    component_.active = False
        data = np.empty(self.spectrum.data.shape, dtype='float')
        data.fill(np.nan)
        if out_of_range_to_nan is True:
            channel_switches_backup = copy.copy(self.channel_switches)
            self.channel_switches[:] = True
        maxval = self.axes_manager.navigation_size
        pbar = progressbar.progressbar(maxval=maxval,
                                       disabled=not show_progressbar)
        i = 0
        for index in self.axes_manager:
            self.fetch_stored_values(only_fixed=False)
            data[self.axes_manager._getitem_tuple][
                self.channel_switches] = self.__call__(
                non_convolved=not self.convolved, onlyactive=True)
            i += 1
            if maxval > 0:
                pbar.update(i)
        pbar.finish()
        if out_of_range_to_nan is True:
            self.channel_switches[:] = channel_switches_backup
        spectrum = self.spectrum.__class__(
            data,
            axes=self.spectrum.axes_manager._get_axes_dicts())
        spectrum.metadata.General.title = (
            self.spectrum.metadata.General.title + " from fitted model")
        spectrum.metadata.Signal.binned = self.spectrum.metadata.Signal.binned

        if component_list:
            for component_ in self:
                component_.active = active_state.pop(0)
        return spectrum

    @property
    def _plot_active(self):
        if self._plot is not None and self._plot.is_active() is True:
            return True
        else:
            return False

    def _set_p0(self):
        self.p0 = ()
        for component in self:
            if component.active:
                for parameter in component.free_parameters:
                    self.p0 = (self.p0 + (parameter.value,)
                               if parameter._number_of_elements == 1
                               else self.p0 + parameter.value)

    def set_boundaries(self):
        """Generate the boundary list.

        Necessary before fitting with a boundary aware optimizer.

        """
        self.free_parameters_boundaries = []
        for component in self:
            if component.active:
                for param in component.free_parameters:
                    if param._number_of_elements == 1:
                        self.free_parameters_boundaries.append((
                            param._bounds))
                    else:
                        self.free_parameters_boundaries.extend((
                            param._bounds))

    def set_mpfit_parameters_info(self):
        self.mpfit_parinfo = []
        for component in self:
            if component.active:
                for param in component.free_parameters:
                    limited = [False, False]
                    limits = [0, 0]
                    if param.bmin is not None:
                        limited[0] = True
                        limits[0] = param.bmin
                    if param.bmax is not None:
                        limited[1] = True
                        limits[1] = param.bmax
                    if param._number_of_elements == 1:
                        self.mpfit_parinfo.append(
                            {'limited': limited,
                             'limits': limits})
                    else:
                        self.mpfit_parinfo.extend((
                            {'limited': limited,
                             'limits': limits},) * param._number_of_elements)

    def store_current_values(self):
        """ Store the parameters of the current coordinates into the
        parameters array.

        If the parameters array has not being defined yet it creates it filling
        it with the current parameters."""
        for component in self:
            if component.active:
                component.store_current_parameters_in_map()

    def fetch_stored_values(self, only_fixed=False):
        """Fetch the value of the parameters that has been previously stored.

        Parameters
        ----------
        only_fixed : bool
            If True, only the fixed parameters are fetched.

        See Also
        --------
        store_current_values

        """
        switch_aap = (False != self._plot_active)
        if switch_aap is True:
            self._disconnect_parameters2update_plot()
        for component in self:
            component.fetch_stored_values(only_fixed=only_fixed)
        if switch_aap is True:
            self._connect_parameters2update_plot()
            self.update_plot()

    def update_plot(self, *args, **kwargs):
        """Update model plot.

        The updating can be suspended using `suspend_update`.

        See Also
        --------
        suspend_update
        resume_update

        """
        if self._plot_active is True and self._suspend_update is False:
            try:
                self._update_model_line()
                for component in [component for component in self if
                                  component.active is True]:
                    self._update_component_line(component)
            except:
                self._disconnect_parameters2update_plot()

    def suspend_update(self):
        """Prevents plot from updating until resume_update() is called

        See Also
        --------
        resume_update
        update_plot
        """
        if self._suspend_update is False:
            self._suspend_update = True
            self._disconnect_parameters2update_plot()
        else:
            warnings.warn("Update already suspended, does nothing.")

    def resume_update(self, update=True):
        """Resumes plot update after suspension by suspend_update()

        Parameters
        ----------
        update : bool, optional
            If True, also updates plot after resuming (default).

        See Also
        --------
        suspend_update
        update_plot
        """
        if self._suspend_update is True:
            self._suspend_update = False
            self._connect_parameters2update_plot()
            if update is True:
                # Ideally, the update flag should in stead work like this:
                # If update is true, update_plot is called if any action
                # would have called it while updating was suspended.
                # However, this is prohibitively difficult to track, so
                # in stead it is simply assume that a change has happened
                # between suspend and resume, and therefore that the plot
                # needs to update. As we do not know what has changed,
                # all components need to update. This can however be
                # suppressed by setting update to false
                self.update_plot()
        else:
            warnings.warn("Update not suspended, nothing to resume.")

    def _update_model_line(self):
        if (self._plot_active is True and
                self._model_line is not None):
            self._model_line.update()

    def _fetch_values_from_p0(self, p_std=None):
        """Fetch the parameter values from the output of the optimzer `self.p0`

        Parameters
        ----------
        p_std : array
            array containing the corresponding standard deviatio
            n

        """
        comp_p_std = None
        counter = 0
        for component in self:  # Cut the parameters list
            if component.active is True:
                if p_std is not None:
                    comp_p_std = p_std[
                        counter: counter +
                        component._nfree_param]
                component.fetch_values_from_array(
                    self.p0[counter: counter + component._nfree_param],
                    comp_p_std, onlyfree=True)
                counter += component._nfree_param

    # Defines the functions for the fitting process -------------------------
    def _model2plot(self, axes_manager, out_of_range2nans=True):
        old_axes_manager = None
        if axes_manager is not self.axes_manager:
            old_axes_manager = self.axes_manager
            self.axes_manager = axes_manager
            self.fetch_stored_values()
        s = self.__call__(non_convolved=False, onlyactive=True)
        if old_axes_manager is not None:
            self.axes_manager = old_axes_manager
            self.fetch_stored_values()
        if out_of_range2nans is True:
            ns = np.empty((self.axis.axis.shape))
            ns.fill(np.nan)
            ns[self.channel_switches] = s
            s = ns
        return s

    def __call__(self, non_convolved=False, onlyactive=False):
        """Returns the corresponding model for the current coordinates

        Parameters
        ----------
        non_convolved : bool
            If True it will return the deconvolved model
        only_active : bool
            If True, only the active components will be used to build the model.

        cursor: 1 or 2

        Returns
        -------
        numpy array
        """

        if self.convolved is False or non_convolved is True:
            axis = self.axis.axis[self.channel_switches]
            sum_ = np.zeros(len(axis))
            if onlyactive is True:
                for component in self:  # Cut the parameters list
                    if component.active:
                        np.add(sum_, component.function(axis),
                               sum_)
            else:
                for component in self:  # Cut the parameters list
                    np.add(sum_, component.function(axis),
                           sum_)
            to_return = sum_

        else:  # convolved
            counter = 0
            sum_convolved = np.zeros(len(self.convolution_axis))
            sum_ = np.zeros(len(self.axis.axis))
            for component in self:  # Cut the parameters list
                if onlyactive:
                    if component.active:
                        if component.convolved:
                            np.add(sum_convolved,
                                   component.function(
                                       self.convolution_axis), sum_convolved)
                        else:
                            np.add(sum_,
                                   component.function(self.axis.axis), sum_)
                        counter += component._nfree_param
                else:
                    if component.convolved:
                        np.add(sum_convolved,
                               component.function(self.convolution_axis),
                               sum_convolved)
                    else:
                        np.add(sum_, component.function(self.axis.axis),
                               sum_)
                    counter += component._nfree_param
            to_return = sum_ + np.convolve(
                self.low_loss(self.axes_manager),
                sum_convolved, mode="valid")
            to_return = to_return[self.channel_switches]
        if self.spectrum.metadata.Signal.binned is True:
            to_return *= self.spectrum.axes_manager[-1].scale
        return to_return

    # TODO: the way it uses the axes
    def _set_signal_range_in_pixels(self, i1=None, i2=None):
        """Use only the selected spectral range in the fitting routine.

        Parameters
        ----------
        i1 : Int
        i2 : Int

        Notes
        -----
        To use the full energy range call the function without arguments.
        """

        self.backup_channel_switches = copy.copy(self.channel_switches)
        self.channel_switches[:] = False
        self.channel_switches[i1:i2] = True
        self.update_plot()

    @interactive_range_selector
    def set_signal_range(self, x1=None, x2=None):
        """Use only the selected spectral range defined in its own units in the
        fitting routine.

        Parameters
        ----------
        E1 : None or float
        E2 : None or float

        Notes
        -----
        To use the full energy range call the function without arguments.
        """
        i1, i2 = self.axis.value_range_to_indices(x1, x2)
        self._set_signal_range_in_pixels(i1, i2)

    def _remove_signal_range_in_pixels(self, i1=None, i2=None):
        """Removes the data in the given range from the data range that
        will be used by the fitting rountine

        Parameters
        ----------
        x1 : None or float
        x2 : None or float
        """
        self.channel_switches[i1:i2] = False
        self.update_plot()

    @interactive_range_selector
    def remove_signal_range(self, x1=None, x2=None):
        """Removes the data in the given range from the data range that
        will be used by the fitting rountine

        Parameters
        ----------
        x1 : None or float
        x2 : None or float

        """
        i1, i2 = self.axis.value_range_to_indices(x1, x2)
        self._remove_signal_range_in_pixels(i1, i2)

    def reset_signal_range(self):
        '''Resets the data range'''
        self._set_signal_range_in_pixels()

    def _add_signal_range_in_pixels(self, i1=None, i2=None):
        """Adds the data in the given range from the data range that
        will be used by the fitting rountine

        Parameters
        ----------
        x1 : None or float
        x2 : None or float
        """
        self.channel_switches[i1:i2] = True
        self.update_plot()

    @interactive_range_selector
    def add_signal_range(self, x1=None, x2=None):
        """Adds the data in the given range from the data range that
        will be used by the fitting rountine

        Parameters
        ----------
        x1 : None or float
        x2 : None or float

        """
        i1, i2 = self.axis.value_range_to_indices(x1, x2)
        self._add_signal_range_in_pixels(i1, i2)

    def reset_the_signal_range(self):
        self.channel_switches[:] = True
        self.update_plot()

    def _model_function(self, param):

        if self.convolved is True:
            counter = 0
            sum_convolved = np.zeros(len(self.convolution_axis))
            sum = np.zeros(len(self.axis.axis))
            for component in self:  # Cut the parameters list
                if component.active:
                    if component.convolved is True:
                        np.add(sum_convolved, component.__tempcall__(param[
                            counter:counter + component._nfree_param],
                            self.convolution_axis), sum_convolved)
                    else:
                        np.add(sum, component.__tempcall__(param[counter:counter +
                                                                 component._nfree_param], self.axis.axis), sum)
                    counter += component._nfree_param

            to_return = (sum + np.convolve(self.low_loss(self.axes_manager),
                                           sum_convolved, mode="valid"))[
                self.channel_switches]

        else:
            axis = self.axis.axis[self.channel_switches]
            counter = 0
            first = True
            for component in self:  # Cut the parameters list
                if component.active:
                    if first is True:
                        sum = component.__tempcall__(param[counter:counter +
                                                           component._nfree_param], axis)
                        first = False
                    else:
                        sum += component.__tempcall__(param[counter:counter +
                                                            component._nfree_param], axis)
                    counter += component._nfree_param
            to_return = sum

        if self.spectrum.metadata.Signal.binned is True:
            to_return *= self.spectrum.axes_manager[-1].scale
        return to_return

    def _jacobian(self, param, y, weights=None):
        if self.convolved is True:
            counter = 0
            grad = np.zeros(len(self.axis.axis))
            for component in self:  # Cut the parameters list
                if component.active:
                    component.fetch_values_from_array(param[counter:counter +
                                                            component._nfree_param], onlyfree=True)
                    if component.convolved:
                        for parameter in component.free_parameters:
                            par_grad = np.convolve(
                                parameter.grad(self.convolution_axis),
                                self.low_loss(self.axes_manager),
                                mode="valid")
                            if parameter._twins:
                                for parameter in parameter._twins:
                                    np.add(par_grad, np.convolve(
                                        parameter.grad(
                                            self.convolution_axis),
                                        self.low_loss(self.axes_manager),
                                        mode="valid"), par_grad)
                            grad = np.vstack((grad, par_grad))
                        counter += component._nfree_param
                    else:
                        for parameter in component.free_parameters:
                            par_grad = parameter.grad(self.axis.axis)
                            if parameter._twins:
                                for parameter in parameter._twins:
                                    np.add(par_grad, parameter.grad(
                                        self.axis.axis), par_grad)
                            grad = np.vstack((grad, par_grad))
                        counter += component._nfree_param
            if weights is None:
                to_return = grad[1:, self.channel_switches]
            else:
                to_return = grad[1:, self.channel_switches] * weights
        else:
            axis = self.axis.axis[self.channel_switches]
            counter = 0
            grad = axis
            for component in self:  # Cut the parameters list
                if component.active:
                    component.fetch_values_from_array(param[counter:counter +
                                                            component._nfree_param], onlyfree=True)
                    for parameter in component.free_parameters:
                        par_grad = parameter.grad(axis)
                        if parameter._twins:
                            for parameter in parameter._twins:
                                np.add(par_grad, parameter.grad(
                                    axis), par_grad)
                        grad = np.vstack((grad, par_grad))
                    counter += component._nfree_param
            if weights is None:
                to_return = grad[1:, :]
            else:
                to_return = grad[1:, :] * weights
        if self.spectrum.metadata.Signal.binned is True:
            to_return *= self.spectrum.axes_manager[-1].scale
        return to_return

    def _function4odr(self, param, x):
        return self._model_function(param)

    def _jacobian4odr(self, param, x):
        return self._jacobian(param, x)

    def _poisson_likelihood_function(self, param, y, weights=None):
        """Returns the likelihood function of the model for the given
        data and parameters
        """
        mf = self._model_function(param)
        with np.errstate(invalid='ignore'):
            return -(y * np.log(mf) - mf).sum()

    def _gradient_ml(self, param, y, weights=None):
        mf = self._model_function(param)
        return -(self._jacobian(param, y) * (y / mf - 1)).sum(1)

    def _errfunc(self, param, y, weights=None):
        errfunc = self._model_function(param) - y
        if weights is None:
            return errfunc
        else:
            return errfunc * weights

    def _errfunc2(self, param, y, weights=None):
        if weights is None:
            return ((self._errfunc(param, y)) ** 2).sum()
        else:
            return ((weights * self._errfunc(param, y)) ** 2).sum()

    def _gradient_ls(self, param, y, weights=None):
        gls = (2 * self._errfunc(param, y, weights) *
               self._jacobian(param, y)).sum(1)
        return gls

    def _errfunc4mpfit(self, p, fjac=None, x=None, y=None,
                       weights=None):
        if fjac is None:
            errfunc = self._model_function(p) - y
            if weights is not None:
                errfunc *= weights
            status = 0
            return [status, errfunc]
        else:
            return [0, self._jacobian(p, y).T]

    def _calculate_chisq(self):
        if self.spectrum.metadata.has_item('Signal.Noise_properties.variance'):

            variance = self.spectrum.metadata.Signal.Noise_properties.variance
            if isinstance(variance, Signal):
                variance = variance.data.__getitem__(
                    self.spectrum.axes_manager._getitem_tuple
                )[self.channel_switches]
        else:
            variance = 1.0
        d = self(onlyactive=True) - self.spectrum()[self.channel_switches]
        d *= d / (1. * variance)  # d = difference^2 / variance.
        self.chisq.data[self.spectrum.axes_manager.indices[::-1]] = sum(d)

    def _set_current_degrees_of_freedom(self):
        self.dof.data[self.spectrum.axes_manager.indices[::-1]] = len(self.p0)

    @property
    def red_chisq(self):
        """Reduced chi-squared. Calculated from self.chisq and self.dof
        """
        tmp = self.chisq / (- self.dof + sum(self.channel_switches) - 1)
        tmp.metadata.General.title = self.spectrum.metadata.General.title + \
            ' reduced chi-squared'
        return tmp

    def fit(self, fitter=None, method='ls', grad=False,
            bounded=False, ext_bounding=False, update_plot=False,
            **kwargs):
        """Fits the model to the experimental data.

        The chi-squared, reduced chi-squared and the degrees of freedom are
        computed automatically when fitting. They are stored as signals, in the
        `chisq`, `red_chisq`  and `dof`. Note that,
        unless ``metadata.Signal.Noise_properties.variance`` contains an accurate
        estimation of the variance of the data, the chi-squared and reduced
        chi-squared cannot be computed correctly. This is also true for
        homocedastic noise.

        Parameters
        ----------
        fitter : {None, "leastsq", "odr", "mpfit", "fmin"}
            The optimizer to perform the fitting. If None the fitter
            defined in `preferences.Model.default_fitter` is used.
            "leastsq" performs least squares using the Levenberg–Marquardt
            algorithm.
            "mpfit"  performs least squares using the Levenberg–Marquardt
            algorithm and, unlike "leastsq", support bounded optimization.
            "fmin" performs curve fitting using a downhill simplex algorithm.
            It is less robust than the Levenberg-Marquardt based optimizers,
            but, at present, it is the only one that support maximum likelihood
            optimization for poissonian noise.
            "odr" performs the optimization using the orthogonal distance
            regression algorithm. It does not support bounds.
            "leastsq", "odr" and "mpfit" can estimate the standard deviation of
            the estimated value of the parameters if the
            "metada.Signal.Noise_properties.variance" attribute is defined.
            Note that if it is not defined the standard deviation is estimated
            using variance equal 1, what, if the noise is heterocedatic, will
            result in a biased estimation of the parameter values and errors.i
            If `variance` is a `Signal` instance of the
            same `navigation_dimension` as the spectrum, and `method` is "ls"
            weighted least squares is performed.
        method : {'ls', 'ml'}
            Choose 'ls' (default) for least squares and 'ml' for poissonian
            maximum-likelihood estimation.  The latter is only available when
            `fitter` is "fmin".
        grad : bool
            If True, the analytical gradient is used if defined to
            speed up the optimization.
        bounded : bool
            If True performs bounded optimization if the fitter
            supports it. Currently only "mpfit" support it.
        update_plot : bool
            If True, the plot is updated during the optimization
            process. It slows down the optimization but it permits
            to visualize the optimization progress.
        ext_bounding : bool
            If True, enforce bounding by keeping the value of the
            parameters constant out of the defined bounding area.

        **kwargs : key word arguments
            Any extra key word argument will be passed to the chosen
            fitter. For more information read the docstring of the optimizer
            of your choice in `scipy.optimize`.

        See Also
        --------
        multifit

        """
        if "weights" in kwargs:
            warnings.warn(weights_deprecation_warning, DeprecationWarning)
            del kwargs["weights"]

        if fitter is None:
            fitter = preferences.Model.default_fitter
        switch_aap = (update_plot != self._plot_active)
        if switch_aap is True and update_plot is False:
            self._disconnect_parameters2update_plot()

        self.p_std = None
        self._set_p0()
        if ext_bounding:
            self._enable_ext_bounding()
        if grad is False:
            approx_grad = True
            jacobian = None
            odr_jacobian = None
            grad_ml = None
            grad_ls = None
        else:
            approx_grad = False
            jacobian = self._jacobian
            odr_jacobian = self._jacobian4odr
            grad_ml = self._gradient_ml
            grad_ls = self._gradient_ls

        if bounded is True and fitter not in ("mpfit", "tnc", "l_bfgs_b"):
            raise NotImplementedError("Bounded optimization is only available "
                                      "for the mpfit optimizer.")
        if method == 'ml':
            weights = None
            if fitter != "fmin":
                raise NotImplementedError("Maximum likelihood estimation "
                                          'is only implemented for the "fmin" '
                                          'optimizer')
        elif method == "ls":
            if "Signal.Noise_properties.variance" not in self.spectrum.metadata:
                variance = 1
            else:
                variance = self.spectrum.metadata.Signal.Noise_properties.variance
                if isinstance(variance, Signal):
                    if (variance.axes_manager.navigation_shape ==
                            self.spectrum.axes_manager.navigation_shape):
                        variance = variance.data.__getitem__(
                            self.axes_manager._getitem_tuple)[
                            self.channel_switches]
                    else:
                        raise AttributeError("The `navigation_shape` of the "
                                             "variance signals is not equal to"
                                             "the variance shape of the "
                                             "spectrum")
                elif not isinstance(variance, numbers.Number):
                    raise AttributeError("Variance must be a number or a "
                                         "`Signal` instance but currently it is"
                                         "a %s" % type(variance))

            weights = 1. / np.sqrt(variance)
        else:
            raise ValueError(
                'method must be "ls" or "ml" but %s given' %
                method)
        args = (self.spectrum()[self.channel_switches],
                weights)

        # Least squares "dedicated" fitters
        if fitter == "leastsq":
            output = \
                leastsq(self._errfunc, self.p0[:], Dfun=jacobian,
                        col_deriv=1, args=args, full_output=True, **kwargs)

            self.p0, pcov = output[0:2]

            if (self.axis.size > len(self.p0)) and pcov is not None:
                pcov *= ((self._errfunc(self.p0, *args) ** 2).sum() /
                         (len(args[0]) - len(self.p0)))
                self.p_std = np.sqrt(np.diag(pcov))
            self.fit_output = output

        elif fitter == "odr":
            modelo = odr.Model(fcn=self._function4odr,
                               fjacb=odr_jacobian)
            mydata = odr.RealData(self.axis.axis[self.channel_switches],
                                  self.spectrum()[self.channel_switches],
                                  sx=None,
                                  sy=(1 / weights if weights is not None else None))
            myodr = odr.ODR(mydata, modelo, beta0=self.p0[:])
            myoutput = myodr.run()
            result = myoutput.beta
            self.p_std = myoutput.sd_beta
            self.p0 = result
            self.fit_output = myoutput

        elif fitter == 'mpfit':
            autoderivative = 1
            if grad is True:
                autoderivative = 0
            if bounded is True:
                self.set_mpfit_parameters_info()
            elif bounded is False:
                self.mpfit_parinfo = None
            m = mpfit(self._errfunc4mpfit, self.p0[:],
                      parinfo=self.mpfit_parinfo, functkw={
                          'y': self.spectrum()[self.channel_switches],
                          'weights': weights}, autoderivative=autoderivative,
                      quiet=1)
            self.p0 = m.params
            if (self.axis.size > len(self.p0)) and m.perror is not None:
                self.p_std = m.perror * np.sqrt(
                    (self._errfunc(self.p0, *args) ** 2).sum() /
                    (len(args[0]) - len(self.p0)))
            self.fit_output = m
        else:
            # General optimizers (incluiding constrained ones(tnc,l_bfgs_b)
            # Least squares or maximum likelihood
            if method == 'ml':
                tominimize = self._poisson_likelihood_function
                fprime = grad_ml
            elif method in ['ls', "wls"]:
                tominimize = self._errfunc2
                fprime = grad_ls

            # OPTIMIZERS

            # Simple (don't use gradient)
            if fitter == "fmin":
                self.p0 = fmin(
                    tominimize, self.p0, args=args, **kwargs)
            elif fitter == "powell":
                self.p0 = fmin_powell(tominimize, self.p0, args=args,
                                      **kwargs)

            # Make use of the gradient
            elif fitter == "cg":
                self.p0 = fmin_cg(tominimize, self.p0, fprime=fprime,
                                  args=args, **kwargs)
            elif fitter == "ncg":
                self.p0 = fmin_ncg(tominimize, self.p0, fprime=fprime,
                                   args=args, **kwargs)
            elif fitter == "bfgs":
                self.p0 = fmin_bfgs(
                    tominimize, self.p0, fprime=fprime,
                    args=args, **kwargs)

            # Constrainded optimizers

            # Use gradient
            elif fitter == "tnc":
                if bounded is True:
                    self.set_boundaries()
                elif bounded is False:
                    self.self.free_parameters_boundaries = None
                self.p0 = fmin_tnc(tominimize, self.p0, fprime=fprime,
                                   args=args, bounds=self.free_parameters_boundaries,
                                   approx_grad=approx_grad, **kwargs)[0]
            elif fitter == "l_bfgs_b":
                if bounded is True:
                    self.set_boundaries()
                elif bounded is False:
                    self.self.free_parameters_boundaries = None
                self.p0 = fmin_l_bfgs_b(tominimize, self.p0,
                                        fprime=fprime, args=args,
                                        bounds=self.free_parameters_boundaries,
                                        approx_grad=approx_grad, **kwargs)[0]
            else:
                print \
                    """
                The %s optimizer is not available.

                Available optimizers:
                Unconstrained:
                --------------
                Only least Squares: leastsq and odr
                General: fmin, powell, cg, ncg, bfgs

                Cosntrained:
                ------------
                tnc and l_bfgs_b
                """ % fitter
        if np.iterable(self.p0) == 0:
            self.p0 = (self.p0,)
        self._fetch_values_from_p0(p_std=self.p_std)
        self.store_current_values()
        self._calculate_chisq()
        self._set_current_degrees_of_freedom()
        if ext_bounding is True:
            self._disable_ext_bounding()
        if switch_aap is True and update_plot is False:
            self._connect_parameters2update_plot()
            self.update_plot()

    def multifit(self,
                 mask=None,
                 fetch_only_fixed=False,
                 autosave=False,
                 autosave_every=10,
                 parallel=None, 
                 max_chunk_size=100,
                 show_progressbar=None,
                 **kwargs):
        """Fit the data to the model at all the positions of the
        navigation dimensions.

        Parameters
        ----------

        mask : {None, numpy.array}
            To mask (do not fit) at certain position pass a numpy.array
            of type bool where True indicates that the data will not be
            fitted at the given position.
        fetch_only_fixed : bool
            If True, only the fixed parameters values will be updated
            when changing the positon.
        autosave : bool
            If True, the result of the fit will be saved automatically
            with a frequency defined by autosave_every.
        autosave_every : int
            Save the result of fitting every given number of spectra.
        parallel : {None, int}
            If None or 1, does not parallelise multifit. If >1, will look for
            ipython clusters. If no ipython clusters are running, it will
            create multiprocessing cluster.
        max_chunk_size: int
            The maximum number of spectra send to a cluster.
        show_progressbar : None or bool
            If True, display a progress bar. If None the default is set in
            `preferences`.

        **kwargs : key word arguments
            Any extra key word argument will be passed to
            the fit method. See the fit method documentation for
            a list of valid arguments.

        See Also
        --------
        fit

        """
        if show_progressbar is None:
            show_progressbar = preferences.General.show_progressbar

        if "weights" in kwargs:
            warnings.warn(weights_deprecation_warning, DeprecationWarning)
            del kwargs["weights"]
        if mask is not None and \
                (mask.shape != tuple(self.axes_manager._navigation_shape_in_array)):
            messages.warning_exit(
                "The mask must be a numpy array of boolen type with "
                " shape: %s" +
                str(self.axes_manager._navigation_shape_in_array))

        if parallel is None or parallel <= 1:
            if autosave is not False:
                fd, autosave_fn = tempfile.mkstemp(
                    prefix='hyperspy_autosave-',
                    dir='.', suffix='.npz')
                os.close(fd)
                autosave_fn = autosave_fn[:-4]
                messages.information(
                    "Autosaving each %s pixels to %s.npz" % (autosave_every,
                                                             autosave_fn))
                messages.information(
                    "When multifit finishes its job the file will be deleted")
            masked_elements = 0 if mask is None else mask.sum()
            maxval = self.axes_manager.navigation_size - masked_elements
            if 'bounded' in kwargs and kwargs['bounded'] is True:
                if kwargs['fitter'] == 'mpfit':
                    self.set_mpfit_parameters_info()
                    kwargs['bounded'] = None
                elif kwargs['fitter'] in ("tnc", "l_bfgs_b"):
                    self.set_boundaries()
                    kwargs['bounded'] = None
                else:
                    messages.information(
                        "The chosen fitter does not suppport bounding."
                        "If you require bounding please select one of the "
                        "following fitters instead: mpfit, tnc, l_bfgs_b")
                    kwargs['bounded'] = False
            if maxval > 0:
                pbar = progressbar.progressbar(maxval=maxval,
                                               disabled=not show_progressbar)
            i = 0
            self.axes_manager.disconnect(self.fetch_stored_values)
            for index in self.axes_manager:
                if mask is None or not mask[index[::-1]]:
                    self.fetch_stored_values(only_fixed=fetch_only_fixed)
                    self.fit(**kwargs)
                    i += 1
                    if maxval > 0:
                        pbar.update(i)
                if autosave is True and i % autosave_every == 0:
                    self.save_parameters2file(autosave_fn)
            if maxval > 0:
                pbar.finish()
            self.axes_manager.connect(self.fetch_stored_values)
            if autosave is True:
                messages.information(
                    'Deleting the temporary file %s pixels' % (
                        autosave_fn + 'npz'))
                os.remove(autosave_fn + '.npz')
        else:
            # look for cluster
            from hyperspy.misc import multiprocessing
            pool, pool_type = multiprocessing.pool(parallel)
            import inspect
            # import function to pass to workers
            # split model and send to workers
            # self.axes_manager.disconnect(self.fetch_stored_values)
            self.unfold()
            size = self.spectrum.axes_manager.navigation_size
            if size / parallel > max_chunk_size:
                cuts = np.array_split(np.arange(size), size / max_chunk_size)
            else:
                cuts = np.array_split(np.arange(size), parallel)
            pass_slices = [(l[0], l[-1] + 1) for l in cuts]
<<<<<<< HEAD
            # add all arguments to kwargs
            [kwargs.update({arg: locals()[arg]})
                for arg in inspect.getargspec(self.multifit).args]

            # add default arguments from the specific model
            m_fit_args = inspect.getargspec(self.fit)
            for i in range(-len(m_fit_args.defaults), 0):
                arg = m_fit_args.args[i]
                if arg not in kwargs.keys():
                    kwargs.update({arg: m_fit_args.defaults[i]})
            if mask is not None:
                orig_mask = mask.copy()
                unf_mask = orig_mask.ravel()
                masks = [unf_mask[l[0]: l[-1] + 1] for l in cuts]
                kwargs['mask'] = mask
            try:
                del kwargs['kind']
            except:
                pass
            del kwargs['self']
            kwargs['parallel'] = 1
            kwargs['show_progressbar'] = False
            models = [(self.inav[l[0]: l[-1] + 1].as_dictionary(),
                       kwargs) for l in cuts]
            for m in models:
                del m[0]['spectrum']['metadata']['_HyperSpy']
            results = pool.map_async(multiprocessing.multifit, models)
            if pool_type == 'mp':
                pool.close()
                pool.join()
            results = results.get()
            # return results
            for model_dict, slices in zip(results, pass_slices):
=======
            models = [self.inav[l[0]:l[-1] + 1].as_dictionary() for l in cuts]
            if mask is not None:
                orig_mask = mask.copy()
                unf_mask = orig_mask.ravel()
                masks = [unf_mask[l[0]:l[-1] + 1] for l in cuts]
            for m in models:
                del m['spectrum']['metadata']['_HyperSpy']
            res = []
            print 'Sending chuncks: ',
            for i in xrange(parallel):
                if mask is not None:
                    kwargs['mask'] = masks[i]
                if i < num:
                    res.append(ipyth.apply_async(
                        multifit_kernel,
                        models[i],
                        pass_slices[i],
                        kwargs))
                else:
                    res.append(multip.apply_async(
                        multifit_kernel,
                        [models[i],
                         pass_slices[i],
                         kwargs, ]))
                print str(i),
            # gather the results back
            print ' receiving chunks: ',
            results = []
            result_q = np.arange(parallel)
            while result_q.size:
                for i in result_q:
                    if res[i].ready():
                        print str(i),
                        results.append(res[i].get())
                        result_q = np.delete(
                            result_q,
                            result_q.searchsorted(i))
            print ' '
            for r in results:
                slices = r[0]
                model_dict = r[1]
                tm = self.inav[slices[0]:slices[1]]
>>>>>>> 901286bb
                self.chisq.data[
                    slices[0]:slices[1]] = model_dict['chisq']['data'].copy()
                for ic, c in enumerate(self):
                    for p in c.parameters:
                        for p_d in model_dict['components'][ic]['parameters']:
                            if p_d['_id_name'] == p._id_name:
                                p.map[slices[0]:slices[1]] = p_d['map'].copy()
            self.fold()
<<<<<<< HEAD
            # self.axes_manager.connect(self.fetch_stored_values)
=======
>>>>>>> 901286bb

    def save_parameters2file(self, filename):
        """Save the parameters array in binary format

        Parameters
        ----------
        filename : str

        """
        kwds = {}
        i = 0
        for component in self:
            cname = component.name.lower().replace(' ', '_')
            for param in component.parameters:
                pname = param.name.lower().replace(' ', '_')
                kwds['%s_%s.%s' % (i, cname, pname)] = param.map
            i += 1
        np.savez(filename, **kwds)

    def load_parameters_from_file(self, filename):
        """Loads the parameters array from  a binary file written with
        the 'save_parameters2file' function

        Parameters
        ---------
        filename : str

        """

        f = np.load(filename)
        i = 0
        for component in self:  # Cut the parameters list
            cname = component.name.lower().replace(' ', '_')
            for param in component.parameters:
                pname = param.name.lower().replace(' ', '_')
                param.map = f['%s_%s.%s' % (i, cname, pname)]
            i += 1

        self.fetch_stored_values()

    def plot(self, plot_components=False):
        """Plots the current spectrum to the screen and a map with a
        cursor to explore the SI.

        Parameters
        ----------
        plot_components : bool
            If True, add a line per component to the signal figure.

        """

        # If new coordinates are assigned
        self.spectrum.plot()
        _plot = self.spectrum._plot
        l1 = _plot.signal_plot.ax_lines[0]
        color = l1.line.get_color()
        l1.set_line_properties(color=color, type='scatter')

        l2 = hyperspy.drawing.spectrum.SpectrumLine()
        l2.data_function = self._model2plot
        l2.set_line_properties(color='blue', type='line')
        # Add the line to the figure
        _plot.signal_plot.add_line(l2)
        l2.plot()
        on_figure_window_close(_plot.signal_plot.figure,
                               self._close_plot)

        self._model_line = l2
        self._plot = self.spectrum._plot
        self._connect_parameters2update_plot()
        if plot_components is True:
            self.enable_plot_components()

    def _connect_component_line(self, component):
        if hasattr(component, "_model_plot_line"):
            component.connect(component._model_plot_line.update)
            for parameter in component.parameters:
                parameter.connect(component._model_plot_line.update)

    def _disconnect_component_line(self, component):
        if hasattr(component, "_model_plot_line"):
            component.disconnect(component._model_plot_line.update)
            for parameter in component.parameters:
                parameter.disconnect(component._model_plot_line.update)

    def _connect_component_lines(self):
        for component in [component for component in self if
                          component.active]:
            self._connect_component_line(component)

    def _disconnect_component_lines(self):
        for component in [component for component in self if
                          component.active]:
            self._disconnect_component_line(component)

    def _plot_component(self, component):
        line = hyperspy.drawing.spectrum.SpectrumLine()
        line.data_function = component._component2plot
        # Add the line to the figure
        self._plot.signal_plot.add_line(line)
        line.plot()
        component._model_plot_line = line
        self._connect_component_line(component)

    def _update_component_line(self, component):
        if hasattr(component, "_model_plot_line"):
            component._model_plot_line.update()

    def _disable_plot_component(self, component):
        self._disconnect_component_line(component)
        if hasattr(component, "_model_plot_line"):
            component._model_plot_line.close()
            del component._model_plot_line
        self._plot_components = False

    def _close_plot(self):
        if self._plot_components is True:
            self.disable_plot_components()
        self._disconnect_parameters2update_plot()
        self._model_line = None

    def enable_plot_components(self):
        if self._plot is None or self._plot_components:
            return
        self._plot_components = True
        for component in [component for component in self if
                          component.active]:
            self._plot_component(component)

    def disable_plot_components(self):
        if self._plot is None:
            return
        for component in self:
            self._disable_plot_component(component)
        self._plot_components = False

    def set_current_values_to(self, components_list=None, mask=None):
        """Set parameter values for all positions to the current ones.

        Parameters
        ----------
        component_list : list of components, optional
            If a list of components is given, the operation will be performed
            only in the value of the parameters of the given components.
            The components can be specified by name, index or themselves.
        mask : boolean numpy array or None, optional
            The operation won't be performed where mask is True.

        """

        warnings.warn(
            "This method has been renamed to `assign_current_values_to_all` "
            "and it will be removed in the next release", DeprecationWarning)
        return self.assign_current_values_to_all(
            components_list=components_list, mask=mask)

    def assign_current_values_to_all(self, components_list=None, mask=None):
        """Set parameter values for all positions to the current ones.

        Parameters
        ----------
        component_list : list of components, optional
            If a list of components is given, the operation will be performed
            only in the value of the parameters of the given components.
            The components can be specified by name, index or themselves.
        mask : boolean numpy array or None, optional
            The operation won't be performed where mask is True.

        """
        if components_list is None:
            components_list = []
            for comp in self:
                if comp.active:
                    components_list.append(comp)
        else:
            components_list = [self._get_component(x) for x in components_list]

        for comp in components_list:
            for parameter in comp.parameters:
                parameter.assign_current_value_to_all(mask=mask)

    def _enable_ext_bounding(self, components=None):
        """
        """
        if components is None:
            components = self
        for component in components:
            for parameter in component.parameters:
                parameter.ext_bounded = True

    def _disable_ext_bounding(self, components=None):
        """
        """
        if components is None:
            components = self
        for component in components:
            for parameter in component.parameters:
                parameter.ext_bounded = False

    def export_results(self, folder=None, format=None, save_std=False,
                       only_free=True, only_active=True):
        """Export the results of the parameters of the model to the desired
        folder.

        Parameters
        ----------
        folder : str or None
            The path to the folder where the file will be saved. If `None` the
            current folder is used by default.
        format : str
            The format to which the data will be exported. It must be the
            extension of any format supported by HyperSpy. If None, the default
            format for exporting as defined in the `Preferences` will be used.
        save_std : bool
            If True, also the standard deviation will be saved.
        only_free : bool
            If True, only the value of the parameters that are free will be
            exported.
        only_active : bool
            If True, only the value of the active parameters will be exported.

        Notes
        -----
        The name of the files will be determined by each the Component and
        each Parameter name attributes. Therefore, it is possible to customise
        the file names modify the name attributes.

        """
        for component in self:
            if only_active is False or component.active:
                component.export(folder=folder, format=format,
                                 save_std=save_std, only_free=only_free)

    def plot_results(self, only_free=True, only_active=True):
        """Plot the value of the parameters of the model

        Parameters
        ----------

        only_free : bool
            If True, only the value of the parameters that are free will be
            plotted.
        only_active : bool
            If True, only the value of the active parameters will be plotted.

        Notes
        -----
        The name of the files will be determined by each the Component and
        each Parameter name attributes. Therefore, it is possible to customise
        the file names modify the name attributes.

        """
        for component in self:
            if only_active is False or component.active:
                component.plot(only_free=only_free)

    def print_current_values(self, only_free=True):
        """Print the value of each parameter of the model.

        Parameters
        ----------
        only_free : bool
            If True, only the value of the parameters that are free will
             be printed.

        """
        print "Components\tParameter\tValue"
        for component in self:
            if component.active:
                if component.name:
                    print(component.name)
                else:
                    print(component._id_name)
                parameters = component.free_parameters if only_free \
                    else component.parameters
                for parameter in parameters:
                    if not hasattr(parameter.value, '__iter__'):
                        print("\t\t%s\t%g" % (
                            parameter.name, parameter.value))

    def enable_adjust_position(
            self, components=None, fix_them=True, show_label=True):
        """Allow changing the *x* position of component by dragging
        a vertical line that is plotted in the signal model figure

        Parameters
        ----------
        components : {None, list of components}
            If None, the position of all the active components of the
            model that has a well defined *x* position with a value
            in the axis range will get a position adjustment line.
            Otherwise the feature is added only to the given components.
            The components can be specified by name, index or themselves.
        fix_them : bool
            If True the position parameter of the components will be
            temporarily fixed until adjust position is disable.
            This can
            be useful to iteratively adjust the component positions and
            fit the model.
        show_label : bool, optional
            If True, a label showing the component name is added to the
            plot next to the vertical line.

        See also
        --------
        disable_adjust_position

        """
        if (self._plot is None or
                self._plot.is_active() is False):
            self.plot()
        if self._position_widgets:
            self.disable_adjust_position()
        on_figure_window_close(self._plot.signal_plot.figure,
                               self.disable_adjust_position)
        if components:
            components = [self._get_component(x) for x in components]
        else:
            self._adjust_position_all = (fix_them, show_label)

        components = components if components else self
        if not components:
            # The model does not have components so we do nothing
            return
        components = [
            component for component in components if component.active]
        for component in components:
            self._make_position_adjuster(component, fix_them, show_label)

    def _make_position_adjuster(self, component, fix_it, show_label):
        if (component._position is not None and
                not component._position.twin):
            set_value = component._position._setvalue
            get_value = component._position._getvalue
        else:
            return
        # Create an AxesManager for the widget
        axis_dict = self.axes_manager.signal_axes[0].get_axis_dictionary()
        am = AxesManager([axis_dict, ])
        am._axes[0].navigate = True
        try:
            am._axes[0].value = get_value()
        except TraitError:
            # The value is outside of the axis range
            return
        # Create the vertical line and labels
        if show_label:
            self._position_widgets.extend((
                DraggableVerticalLine(am),
                DraggableLabel(am),))
            # Store the component for bookkeeping, and to reset
            # its twin when disabling adjust position
            self._position_widgets[-2].component = component
            self._position_widgets[-1].component = component
            w = self._position_widgets[-1]
            w.string = component._get_short_description().replace(
                ' component', '')
            w.add_axes(self._plot.signal_plot.ax)
            self._position_widgets[-2].add_axes(
                self._plot.signal_plot.ax)
        else:
            self._position_widgets.extend((
                DraggableVerticalLine(am),))
            # Store the component for bookkeeping, and to reset
            # its twin when disabling adjust position
            self._position_widgets[-1].component = component
            self._position_widgets[-1].add_axes(
                self._plot.signal_plot.ax)
        # Create widget -> parameter connection
        am._axes[0].continuous_value = True
        am._axes[0].on_trait_change(set_value, 'value')
        # Create parameter -> widget connection
        # This is done with a duck typing trick
        # We disguise the AxesManager axis of Parameter by adding
        # the _twin attribute
        am._axes[0]._twins = set()
        component._position.twin = am._axes[0]

    def disable_adjust_position(self):
        """Disables the interactive adjust position feature

        See also
        --------
        enable_adjust_position

        """
        self._adjust_position_all = False
        while self._position_widgets:
            pw = self._position_widgets.pop()
            if hasattr(pw, 'component'):
                pw.component._position.twin = None
                del pw.component
            pw.close()
            del pw

    def fit_component(self, component, signal_range="interactive",
                      estimate_parameters=True, fit_independent=False, **kwargs):
        """Fit just the given component in the given signal range.

        This method is useful to obtain starting parameters for the
        components. Any keyword arguments are passed to the fit method.

        Parameters
        ----------
        component : component instance
            The component must be in the model, otherwise an exception
            is raised. The component can be specified by name, index or itself.
        signal_range : {'interactive', (left_value, right_value), None}
            If 'interactive' the signal range is selected using the span
             selector on the spectrum plot. The signal range can also
             be manually specified by passing a tuple of floats. If None
             the current signal range is used.
        estimate_parameters : bool, default True
            If True will check if the component has an
            estimate_parameters function, and use it to estimate the
            parameters in the component.
        fit_independent : bool, default False
            If True, all other components are disabled. If False, all other
            component paramemeters are fixed.

        Examples
        --------
        Signal range set interactivly

        >>> g1 = components.Gaussian()
        >>> m.append(g1)
        >>> m.fit_component(g1)

        Signal range set through direct input

        >>> m.fit_component(g1, signal_range=(50,100))
        """
        component = self._get_component(component)
        cf = ComponentFit(self, component, signal_range,
                          estimate_parameters, fit_independent, **kwargs)
        if signal_range == "interactive":
            cf.edit_traits()
        else:
            cf.apply()

    def set_parameters_not_free(self, component_list=None,
                                parameter_name_list=None):
        """
        Sets the parameters in a component in a model to not free.

        Parameters
        ----------
        component_list : None, or list of hyperspy components, optional
            If None, will apply the function to all components in the model.
            If list of components, will apply the functions to the components
            in the list.  The components can be specified by name, index or
            themselves.
        parameter_name_list : None or list of strings, optional
            If None, will set all the parameters to not free.
            If list of strings, will set all the parameters with the same name
            as the strings in parameter_name_list to not free.

        Examples
        --------
        >>> v1 = components.Voigt()
        >>> m.append(v1)
        >>> m.set_parameters_not_free()

        >>> m.set_parameters_not_free(component_list=[v1], parameter_name_list=['area','centre'])

        See also
        --------
        set_parameters_free
        hyperspy.component.Component.set_parameters_free
        hyperspy.component.Component.set_parameters_not_free
        """

        if not component_list:
            component_list = []
            for _component in self:
                component_list.append(_component)
        else:
            component_list = [self._get_component(x) for x in component_list]

        for _component in component_list:
            _component.set_parameters_not_free(parameter_name_list)

    def set_parameters_free(self, component_list=None,
                            parameter_name_list=None):
        """
        Sets the parameters in a component in a model to free.

        Parameters
        ----------
        component_list : None, or list of hyperspy components, optional
            If None, will apply the function to all components in the model.
            If list of components, will apply the functions to the components
            in the list. The components can be specified by name, index or
            themselves.

        parameter_name_list : None or list of strings, optional
            If None, will set all the parameters to not free.
            If list of strings, will set all the parameters with the same name
            as the strings in parameter_name_list to not free.

        Examples
        --------
        >>> v1 = components.Voigt()
        >>> m.append(v1)
        >>> m.set_parameters_free()
        >>> m.set_parameters_free(component_list=[v1], parameter_name_list=['area','centre'])

        See also
        --------
        set_parameters_not_free
        hyperspy.component.Component.set_parameters_free
        hyperspy.component.Component.set_parameters_not_free
        """

        if not component_list:
            component_list = []
            for _component in self:
                component_list.append(_component)
        else:
            component_list = [self._get_component(x) for x in component_list]

        for _component in component_list:
            _component.set_parameters_free(parameter_name_list)

    def set_parameters_value(
            self, parameter_name, value, component_list=None, only_current=False):
        """
        Sets the value of a parameter in components in a model to a specified value

        Parameters
        ----------
        parameter_name : string
            Name of the parameter whos value will be changed
        value : number
            The new value of the parameter
        component_list : list of hyperspy components, optional
            A list of components whos parameters will changed. The components
            can be specified by name, index or themselves.

        only_current : bool, default False
            If True, will only change the parameter value at the current position in the model
            If False, will change the parameter value for all the positions.

        Examples
        --------
        >>> v1 = components.Voigt()
        >>> v2 = components.Voigt()
        >>> m.extend([v1,v2])
        >>> m.set_parameters_value('area', 5)
        >>> m.set_parameters_value('area', 5, component_list=[v1])
        >>> m.set_parameters_value('area', 5, component_list=[v1], only_current=True)

        """

        if not component_list:
            component_list = []
            for _component in self:
                component_list.append(_component)
        else:
            component_list = [self._get_component(x) for x in component_list]

        for _component in component_list:
            for _parameter in _component.parameters:
                if _parameter.name == parameter_name:
                    if only_current:
                        _parameter.value = value
                        _parameter.store_current_value_in_array()
                    else:
                        _parameter.value = value
                        _parameter.assign_current_value_to_all()

    def as_dictionary(self, indices=None):
        """Returns a dictionary of the model, including full Signal dictionary,
        all components and all values of their components, and twin functions.

        Parameters
        ----------
        indices : tuple
            A tuple of indices to return a particular point of a model
        Returns
        -------
        dictionary : a complete dictionary of the model

        Examples
        --------
        >>> s = signals.Spectrum(np.random.random((10,100)))
        >>> m = create_model(s)
        >>> l1 = components.Lorentzian()
        >>> l2 = components.Lorentzian()
        >>> m.append(l1)
        >>> m.append(l2)
        >>> dict = m.as_dictionary()
        >>> m2 = create_model(dict)

        """
        dic = {}
        if indices is not None:
            dic['spectrum'] = self.spectrum.inav[indices]._to_dictionary()
            dic['chisq'] = self.chisq[indices]._to_dictionary()
            dic['dof'] = self.dof[indices]._to_dictionary()
            if self._low_loss is not None:
                dic['low_loss'] = self._low_loss.inav[indices]._to_dictionary()
            else:
                dic['low_loss'] = self._low_loss
        else:
            dic['chisq'] = self.chisq._to_dictionary()
            dic['dof'] = self.dof._to_dictionary()
            dic['spectrum'] = self.spectrum._to_dictionary()
            if self._low_loss is not None:
                dic['low_loss'] = self._low_loss._to_dictionary()
            else:
                dic['low_loss'] = self._low_loss
        dic['components'] = [c.as_dictionary(indices) for c in self]
        dic['free_parameters_boundaries'] = copy.deepcopy(
            self.free_parameters_boundaries)
        dic['convolved'] = self.convolved

        def remove_empty_numpy_strings(dic):
            for k, v in dic.iteritems():
                if isinstance(v, dict):
                    remove_empty_numpy_strings(v)
                elif isinstance(v, list):
                    for vv in v:
                        if isinstance(vv, dict):
                            remove_empty_numpy_strings(vv)
                        elif isinstance(vv, numpy.string_) and len(vv) == 0:
                            vv = ''
                elif isinstance(v, numpy.string_) and len(v) == 0:
                    del dic[k]
                    dic[k] = ''
        remove_empty_numpy_strings(dic)

        return dic

    def unfold(self):
        """Modifies the shape of the model by unfolding the navigation dimensions
        see signal.unfold_navigation_space()
        """
        old_chisq_data = self.chisq.data.copy()
        old_dof_data = self.dof.data.copy()
        self.spectrum.unfold_navigation_space()
        nav_shape = self.spectrum.axes_manager.navigation_shape[::-1]
        self.chisq = self.spectrum._get_navigation_signal()
        self.chisq.change_dtype("float")
        self.chisq.data = old_chisq_data.reshape(nav_shape)
        self.chisq.metadata.General.title = self.spectrum.metadata.General.title + \
            ' chi-squared'
        self.dof = self.chisq._deepcopy_with_new_data(
            old_dof_data.reshape(nav_shape).astype(int))
        self.dof.metadata.General.title = self.spectrum.metadata.General.title + \
            ' degrees of freedom'
        self.axes_manager = self.spectrum.axes_manager
        for c in self:
            c._axes_manager = self.axes_manager
            for p in c.parameters:
                p.map = p.map.reshape(nav_shape)

    def fold(self):
        """If the model was previously unfolded, folds it back"""
        old_chisq_data = self.chisq.data.copy()
        old_dof_data = self.dof.data.copy()
        self.spectrum.fold()
        nav_shape = self.spectrum.axes_manager.navigation_shape[::-1]
        self.chisq = self.spectrum._get_navigation_signal()
        self.chisq.change_dtype("float")
        self.chisq.data = old_chisq_data.reshape(nav_shape)
        self.chisq.metadata.General.title = self.spectrum.metadata.General.title + \
            ' chi-squared'
        self.dof = self.chisq._deepcopy_with_new_data(
            old_dof_data.reshape(nav_shape).astype(int))
        self.dof.metadata.General.title = self.spectrum.metadata.General.title + \
            ' degrees of freedom'
        self.axes_manager = self.spectrum.axes_manager
        for c in self:
            c._axes_manager = self.axes_manager
            for p in c.parameters:
                p.map = p.map.reshape(nav_shape)

    def set_component_active_value(
            self, value, component_list=None, only_current=False):
        """
        Sets the component 'active' parameter to a specified value

        Parameters
        ----------
        value : bool
            The new value of the 'active' parameter
        component_list : list of hyperspy components, optional
            A list of components whos parameters will changed. The components
            can be specified by name, index or themselves.

        only_current : bool, default False
            If True, will only change the parameter value at the current position in the model
            If False, will change the parameter value for all the positions.

        Examples
        --------
        >>> v1 = components.Voigt()
        >>> v2 = components.Voigt()
        >>> m.extend([v1,v2])
        >>> m.set_component_active_value(False)
        >>> m.set_component_active_value(True, component_list=[v1])
        >>> m.set_component_active_value(False, component_list=[v1], only_current=True)

        """

        if not component_list:
            component_list = []
            for _component in self:
                component_list.append(_component)
        else:
            component_list = [self._get_component(x) for x in component_list]

        for _component in component_list:
            _component.active = value
            if _component.active_is_multidimensional:
                if only_current:
                    _component._active_array[
                        self.axes_manager.indices[
                            ::-
                            1]] = value
                else:
                    _component._active_array.fill(value)

    def __getitem__(self, value, not_components=False, isNavigation=None):
        """x.__getitem__(y) <==> x[y]"""
        if isinstance(value, str):
            component_list = []
            for component in self:
                if component.name:
                    if component.name == value:
                        component_list.append(component)
                elif component._id_name == value:
                    component_list.append(component)
            if component_list:
                if len(component_list) == 1:
                    return(component_list[0])
                else:
                    raise ValueError(
                        "There are several components with "
                        "the name \"" + str(value) + "\"")
            else:
                raise ValueError(
                    "Component name \"" + str(value) +
                    "\" not found in model")
        elif not not_components:
            return list.__getitem__(self, value)
        else:
            if isNavigation is None:
                raise ValueError('has to be either navigation or signal slice')
            slices = value
            try:
                len(slices)
            except TypeError:
                slices = (slices,)

            if not isNavigation:
                slices_new = ()
                for s in slices:
                    if not isinstance(s, slice):
                        slices_new += (slice(s, s + 1, None),)
                    else:
                        slices_new += (s,)
                slices = slices_new

            _orig_slices = slices

            # Create a deepcopy of self.spectrum that contains a view of
            # self.spectrum.data
            _spectrum = self.spectrum._deepcopy_with_new_data(
                self.spectrum.data)

            if isNavigation:
                idx = [el.index_in_array for el in
                       _spectrum.axes_manager.navigation_axes]
            else:
                idx = [el.index_in_array for el in
                       _spectrum.axes_manager.signal_axes]

            # Add support for Ellipsis
            if Ellipsis in _orig_slices:
                _orig_slices = list(_orig_slices)
                # Expand the first Ellipsis
                ellipsis_index = _orig_slices.index(Ellipsis)
                _orig_slices.remove(Ellipsis)
                _orig_slices = (_orig_slices[:ellipsis_index] +
                                [slice(None), ] * max(0, len(idx) - len(_orig_slices)) +
                                _orig_slices[ellipsis_index:])
                # Replace all the following Ellipses by :
                while Ellipsis in _orig_slices:
                    _orig_slices[_orig_slices.index(Ellipsis)] = slice(None)
                _orig_slices = tuple(_orig_slices)
            if len(_orig_slices) > len(idx):
                raise IndexError("too many indices")

            slices = np.array([slice(None,)] *
                              len(_spectrum.axes_manager._axes))

            slices[idx] = _orig_slices + (slice(None),) * max(
                0, len(idx) - len(_orig_slices))

            array_slices = []
            for slice_, axis in zip(slices, _spectrum.axes_manager._axes):
                if (isinstance(slice_, slice) or
                        len(_spectrum.axes_manager._axes) < 2):
                    array_slices.append(axis._slice_me(slice_))
                else:
                    if isinstance(slice_, float):
                        slice_ = axis.value2index(slice_)
                    array_slices.append(slice_)
                    _spectrum._remove_axis(axis.index_in_axes_manager)

            _spectrum.data = _spectrum.data[array_slices]
            if self.spectrum.metadata.has_item('Signal.Noise_properties.variance'):
                if isinstance(self.spectrum.metadata.Signal.Noise_properties.variance, Signal):
                    _spectrum.metadata.Signal.Noise_properties.variance = self.spectrum.metadata.Signal.Noise_properties.variance.__getitem__(
                        _orig_slices,
                        isNavigation)
            _spectrum.get_dimensions_from_data()
            from hyperspy.model import Model
            from hyperspy import components
            _model = Model(_spectrum)
            # create components:
            twin_dict = {}
            for c in self:
                try:
                    _model.append(getattr(components, c._id_name)())
                except TypeError:
                    tmp = []
                    for i in c._init_par:
                        tmp.append(getattr(c, i))
                    _model.append(getattr(components, c._id_name)(*tmp))
            if isNavigation:
                _model.dof.data = self.dof.data[array_slices[:-1]]
                _model.chisq.data = self.chisq.data[array_slices[:-1]]
                for ic, c in enumerate(_model):
                    c.name = self[ic].name
                    for p_new, p_orig in zip(c.parameters, self[ic].parameters):
                        p_new.free = p_orig.free
                        p_new.std = p_orig.std
                        p_new.ext_bounded = p_orig.ext_bounded
                        p_new.ext_force_positive = p_orig.ext_force_positive
                        p_new.twin_function = p_orig.twin_function
                        p_new.free = p_orig.free
                        #p_new.std = p_orig.std
                        p_new.ext_bounded = p_orig.ext_bounded
                        p_new.ext_force_positive = p_orig.ext_force_positive
                        p_new.twin_inverse_function = p_orig.twin_inverse_function
                        p_new.map = p_orig.map[array_slices[:-1]]
                        #p_new.value = p_new.map['values'].ravel()[0]
                        p_new.value = p_orig.value
                        twin_dict[id(p_orig)] = ([id(i)
                                                  for i in list(p_orig._twins)], p_new)
                    # if hasattr(c, '_important'):
                    #    for i in c._important:
                    #        if i['signal_like']:
                    #            tmp  = getattr(_model[ic], i['name']).__getitem__(_orig_slices, isNavigation)
                    #            getattr(c, i['name']) = tmp
                    #        else:
                    # getattr(c, i['name']) = getattr(_model[ic], i['name'])
            else:
                for ic, c in enumerate(_model):
                    for p_new, p_orig in zip(c.parameters, self[ic].parameters):
                        p_new.twin_function = p_orig.twin_function
                        p_new.twin_inverse_function = p_orig.twin_inverse_function
                        p_new.map = p_orig.map
                        p_new.value = p_new.map['values'].ravel()[0]
                        twin_dict[id(p_orig)] = ([id(i)
                                                  for i in list(p_orig._twins)], p_new)
                _model.dof.data = self.dof.data
                for index in _model.axes_manager:
                    _model._calculate_chisq()
            for k in twin_dict.keys():
                for tw_id in twin_dict[k][0]:
                    twin_dict[tw_id][1].twin = twin_dict[k][1]
            return _model


class modelSpecialSlicers:

    def __init__(self, model, isNavigation):
        self.isNavigation = isNavigation
        self.model = model

    def __getitem__(self, slices):
<<<<<<< HEAD
        return self.model.__getitem__(slices, True, self.isNavigation)
=======
        return self.model.__getitem__(slices, True, self.isNavigation)


def multifit_kernel(model_dict, slices, kwargs):
    import hyperspy.hspy as hp
    m = hp.create_model(model_dict)
    kwargs['show_progressbar'] = False
    m.multifit(**kwargs)
    d = m.as_dictionary()
    del d['spectrum']
    # delete everything else that doesn't matter. Only maps of
    # parameters and chisq matter
    return slices, d
>>>>>>> 901286bb
<|MERGE_RESOLUTION|>--- conflicted
+++ resolved
@@ -1462,7 +1462,6 @@
             else:
                 cuts = np.array_split(np.arange(size), parallel)
             pass_slices = [(l[0], l[-1] + 1) for l in cuts]
-<<<<<<< HEAD
             # add all arguments to kwargs
             [kwargs.update({arg: locals()[arg]})
                 for arg in inspect.getargspec(self.multifit).args]
@@ -1496,50 +1495,6 @@
             results = results.get()
             # return results
             for model_dict, slices in zip(results, pass_slices):
-=======
-            models = [self.inav[l[0]:l[-1] + 1].as_dictionary() for l in cuts]
-            if mask is not None:
-                orig_mask = mask.copy()
-                unf_mask = orig_mask.ravel()
-                masks = [unf_mask[l[0]:l[-1] + 1] for l in cuts]
-            for m in models:
-                del m['spectrum']['metadata']['_HyperSpy']
-            res = []
-            print 'Sending chuncks: ',
-            for i in xrange(parallel):
-                if mask is not None:
-                    kwargs['mask'] = masks[i]
-                if i < num:
-                    res.append(ipyth.apply_async(
-                        multifit_kernel,
-                        models[i],
-                        pass_slices[i],
-                        kwargs))
-                else:
-                    res.append(multip.apply_async(
-                        multifit_kernel,
-                        [models[i],
-                         pass_slices[i],
-                         kwargs, ]))
-                print str(i),
-            # gather the results back
-            print ' receiving chunks: ',
-            results = []
-            result_q = np.arange(parallel)
-            while result_q.size:
-                for i in result_q:
-                    if res[i].ready():
-                        print str(i),
-                        results.append(res[i].get())
-                        result_q = np.delete(
-                            result_q,
-                            result_q.searchsorted(i))
-            print ' '
-            for r in results:
-                slices = r[0]
-                model_dict = r[1]
-                tm = self.inav[slices[0]:slices[1]]
->>>>>>> 901286bb
                 self.chisq.data[
                     slices[0]:slices[1]] = model_dict['chisq']['data'].copy()
                 for ic, c in enumerate(self):
@@ -1548,10 +1503,6 @@
                             if p_d['_id_name'] == p._id_name:
                                 p.map[slices[0]:slices[1]] = p_d['map'].copy()
             self.fold()
-<<<<<<< HEAD
-            # self.axes_manager.connect(self.fetch_stored_values)
-=======
->>>>>>> 901286bb
 
     def save_parameters2file(self, filename):
         """Save the parameters array in binary format
@@ -2437,20 +2388,4 @@
         self.model = model
 
     def __getitem__(self, slices):
-<<<<<<< HEAD
-        return self.model.__getitem__(slices, True, self.isNavigation)
-=======
-        return self.model.__getitem__(slices, True, self.isNavigation)
-
-
-def multifit_kernel(model_dict, slices, kwargs):
-    import hyperspy.hspy as hp
-    m = hp.create_model(model_dict)
-    kwargs['show_progressbar'] = False
-    m.multifit(**kwargs)
-    d = m.as_dictionary()
-    del d['spectrum']
-    # delete everything else that doesn't matter. Only maps of
-    # parameters and chisq matter
-    return slices, d
->>>>>>> 901286bb
+        return self.model.__getitem__(slices, True, self.isNavigation)