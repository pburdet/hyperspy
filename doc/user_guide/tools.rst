--- conflicted
+++ resolved
@@ -705,7 +705,6 @@
   :align:   center
   :width:   400
 
-<<<<<<< HEAD
 FFT and iFFT
 ^^^^^^^^^^^^
 
@@ -719,10 +718,9 @@
 .. figure::  images/lena_fft.png
   :align:   center
   :width:   400 
-=======
+
   Splitting example.
 
->>>>>>> ac1fc1dc
 
 Simple operations over one axis
 ^^^^^^^^^^^^^^^^^^^^^^^^^^^^^^^
