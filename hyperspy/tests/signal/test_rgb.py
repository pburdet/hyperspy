--- conflicted
+++ resolved
@@ -11,11 +11,7 @@
     def setUp(self):
         self.s = hs.signals.Spectrum(np.array(
             [[[1, 1, 1, 0],
-<<<<<<< HEAD
-             [2, 2, 2, 0]],
-=======
               [2, 2, 2, 0]],
->>>>>>> d2d6a381
              [[3, 3, 3, 0],
               [4, 4, 4, 0]]],
             dtype="uint8"))
@@ -46,11 +42,7 @@
     def setUp(self):
         self.s = hs.signals.Spectrum(np.array(
             [[[1, 1, 1, 0],
-<<<<<<< HEAD
-             [2, 2, 2, 0]],
-=======
               [2, 2, 2, 0]],
->>>>>>> d2d6a381
              [[3, 3, 3, 0],
               [4, 4, 4, 0]]],
             dtype="uint16"))
