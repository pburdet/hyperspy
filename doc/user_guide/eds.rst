--- conflicted
+++ resolved
@@ -248,32 +248,6 @@
 
 .. code-block:: python
 
-<<<<<<< HEAD
-    >>>  utils.material.elements.Fe.general
-    ├── Z = 26
-    ├── atomic_weight = 55.845
-    └── name = iron
-    >>>  utils.material.elements.Fe.physical
-    └── density = 7.874
-    >>>  utils.material.elements.Fe.atomic.Xray_lines
-    ├── Ka
-    │   ├── energy = 6.404
-    │   └── factor = 1
-    ├── Kb
-    │   ├── energy = 7.0568
-    │   └── factor = 0.1
-    ├── La
-    │   ├── energy = 0.705
-    │   └── factor = 1
-    ├── Lb3
-    │   ├── energy = 0.792
-    │   └── factor = 0.08
-    ├── Ll
-    │   ├── energy = 0.615
-    │   └── factor = 0.04
-    └── Ln
-        ├── energy = 0.62799
-=======
     >>>  utils.material.elements.Fe.General_properties
     ├── Z = 26
     ├── atomic_weight = 55.845
@@ -298,7 +272,6 @@
     │   └── factor = 0.04
     └── Ln
         ├── energy (keV) = 0.62799
->>>>>>> bdd862fc
         └── factor = 0.01
 
 Plotting
