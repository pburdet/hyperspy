from __future__ import division

import numpy as np
import math
import execnet
import os
import copy
import matplotlib.mlab as mlab
import matplotlib.pyplot as plt


import hyperspy.utils
from hyperspy.misc.config_dir import config_path
import hyperspy.components as components
from hyperspy.misc.elements import elements as elements_db
from hyperspy.misc.eds import database
#from hyperspy.misc.eds.MAC import MAC_db as MAC
from functools import reduce


def _get_element_and_line(xray_line):
    lim = xray_line.find('_')
    return xray_line[:lim], xray_line[lim + 1:]


def _get_energy_xray_line(xray_line):
    energy, line = _get_element_and_line(xray_line)
    return elements_db[energy]['Atomic_properties']['Xray_lines'][
        line]['energy (keV)']


def get_FWHM_at_Energy(energy_resolution_MnKa, E):
    """Calculates the FWHM of a peak at energy E.

    Parameters
    ----------
    energy_resolution_MnKa : float
        Energy resolution of Mn Ka in eV
    E : float
        Energy of the peak in keV

    Returns
    -------
    float : FWHM of the peak in keV

    Notes
    -----
    From the textbook of Goldstein et al., Plenum publisher,
    third edition p 315

    """
    FWHM_ref = energy_resolution_MnKa
    E_ref = _get_energy_xray_line('Mn_Ka')

    FWHM_e = 2.5 * (E - E_ref) * 1000 + FWHM_ref * FWHM_ref

    return math.sqrt(FWHM_e) / 1000  # In mrad


def xray_range(xray_line, beam_energy, density='auto'):
    '''Return the Anderson-Hasler X-ray range.

    Return the maximum range of X-ray generation in a pure bulk material.

    Parameters
    ----------
    xray_line: str
        The X-ray line, e.g. 'Al_Ka'
    beam_energy: float
        The energy of the beam in kV.
    density: {float, 'auto'}
        The density of the material in g/cm3. If 'auto', the density
        of the pure element is used.

    Returns
    -------
    X-ray range in micrometer.

    Notes
    -----
    From Anderson, C.A. and M.F. Hasler (1966). In proceedings of the
    4th international conference on X-ray optics and microanalysis.

    See also the textbook of Goldstein et al., Plenum publisher,
    third edition p 286

    '''

    element, line = _get_element_and_line(xray_line)
    if density == 'auto':
        density = elements_db[
            element][
            'Physical_properties'][
            'density (g/cm^3)']
    Xray_energy = _get_energy_xray_line(xray_line)

    return 0.064 / density * (np.power(beam_energy, 1.68) -
                              np.power(Xray_energy, 1.68))


def electron_range(element, beam_energy, density='auto', tilt=0):
    '''Return the Kanaya-Okayama electron range.

    Return the maximum electron range in a pure bulk material.

    Parameters
    ----------
    element: str
        The element symbol, e.g. 'Al'.
    beam_energy: float
        The energy of the beam in keV.
    density: {float, 'auto'}
        The density of the material in g/cm3. If 'auto', the density of
        the pure element is used.
    tilt: float.
        The tilt of the sample in degrees.

    Returns
    -------
    Electron range in micrometers.

    Notes
    -----
    From Kanaya, K. and S. Okayama (1972). J. Phys. D. Appl. Phys. 5, p43

    See also the textbook of Goldstein et al., Plenum publisher,
    third edition p 72.

    '''

    if density == 'auto':
        density = elements_db[
            element]['Physical_properties']['density (g/cm^3)']
    Z = elements_db[element]['General_properties']['Z']
    A = elements_db[element]['General_properties']['atomic_weight']

    return (0.0276 * A / np.power(Z, 0.89) / density *
            np.power(beam_energy, 1.67) * math.cos(math.radians(tilt)))


def take_off_angle(tilt_stage,
                   azimuth_angle,
                   elevation_angle):
    """Calculate the take-off-angle (TOA).

    TOA is the angle with which the X-rays leave the surface towards
    the detector.

    Parameters
    ----------
    tilt_stage: float
        The tilt of the stage in degrees. The sample is facing the detector when
        positively tilted.
    azimuth_angle: float
        The azimuth of the detector in degrees. 0 is perpendicular to the tilt
        axis.
    elevation_angle: float
        The elevation of the detector in degrees.

    Returns
    -------
    take_off_angle: float.
        In degrees.

    Notes
    -----
    Defined by M. Schaffer et al., Ultramicroscopy 107(8), pp 587-597 (2007)

    """

    a = math.radians(90 + tilt_stage)
    b = math.radians(azimuth_angle)
    c = math.radians(elevation_angle)

    return math.degrees(np.arcsin(-math.cos(a) * math.cos(b) * math.cos(c)
                                  + math.sin(a) * math.sin(c)))
<<<<<<< HEAD


def get_index_from_names(self, axis_names, index_name, axis_name_in_mp=True):
    """Get the index of an axis that is link to a list of names.

    Parameters
    ----------

    axis_names: list of str | str
        the list name corresponding to the axis

    index_name: str
        The name of the index to find

    axis_name_in_mp: bool
        if axis_name is in metadata.Sample.

    """
    if axis_name_in_mp == True:
        axis_names = self.metadata.Sample[axis_names]

    for i, name in enumerate(axis_names):
        if name == index_name:
            return i


def get_sample_mass_absorption_coefficients(energies,
                                            weight_fraction,
                                            elements):
    """Return the mass absorption coefficients of a sample

    Parameters
    ----------
    energies: {float or list of float or str or list of str}
        The energy or energies of the Xray in keV, or the name eg 'Al_Ka'
    weight_fraction: list of float
        the composition of the sample
    elements: {list of str,'auto'}
        The list of element symbol of the absorber, e.g. ['Al','Zn'].
        if 'auto', use the elements of the X-ray lines

    Return
    ------
    mass absorption coefficient in cm^2/g
    """
    from hyperspy import utils
    if hasattr(elements, '__iter__') is False and elements == 'auto':
        if isinstance(energies[0], str) is False:
            raise ValueError("need X-ray lines name for elements='auto'")
        elements = []
        for xray_line in energies:
            element, line = _get_element_and_line(xray_line)
            elements.append(element)
        elements = set(elements)
    if len(elements) != len(weight_fraction):
        raise ValueError("Add elements first, see 'set_elements'")
    if isinstance(weight_fraction[0], float):
        mac = 0
    else:
        mac = weight_fraction[0].deepcopy()
        mac.data = np.zeros_like(mac.data)
    for el, weight in zip(elements, weight_fraction):
        mac += weight * np.array(utils.material.mass_absorption_coefficient(
            el, energies))
    return mac


def simulate_one_spectrum(nTraj, dose=100, mp='gui',
                          elements='auto',
                          compo_at='auto',
                          density='auto',
                          detector='Si(Li)',
                          gateway='auto'):
    # must create a class, EDS simulation
    # to be retested, det still here
    """"
    Simulate a spectrum using DTSA-II (NIST-Monte)
    Parameters
    ----------

    nTraj: int
        number of electron trajectories

    dose: float
        Electron current time the live time in nA*sec

    mp: dict
        Microscope parameters. If 'gui' raise a general interface.

    elements: list of str
        Set the elements. If auto, look in mp.Sample if elements are defined.
        auto cannot be used with 'gui' option.

    compo_at: list of string
        Give the composition (atomic). If auto, equally parted

    density: list of float
        Set the density. If 'auto', obtain from the compo_at.

    detector: str
        Give the detector name defined in DTSA-II

    gateway: execnet Gateway
        If 'auto', generate automatically the connection to jython.

    Note
    ----

    For further details on DTSA-II please refer to
    http://www.cstl.nist.gov/div837/837.02/epq/dtsa2/index.html

    """
    from hyperspy import signals
    from hyperspy import utils

    if mp == 'gui':
        if elements == 'auto':
            raise ValueError('Elements need to be set (set_elements) ' +
                             'with gui option')
            return 0
        else:
            spec.set_microscope_parameters()
            spec.set_elements(elements)
            spec.add_lines()
        mp = spec.metadata
    else:
        mp = mp.deepcopy()

    if elements == 'auto':
        if hasattr(mp.Sample, 'elements'):
            elements = list(mp.Sample.elements)
        else:
            raise ValueError('Elements need to be set (set_elements)')
            return 0
    else:
        mp.Sample.elements = elements

    if compo_at == 'auto':
        compo_at = []
        # Not tested. atm vs w
        # if hasattr(mp.Sample, 'quant'):
        #    for elm in elements:
        #        compo_at.append(float(spec.get_result(elm,'quant').data))
        # else:
        for elm in elements:
            compo_at.append(1. / len(elements))
    mp.Sample.compo_at = compo_at

    compo_wt = np.array(
        utils.material.atomic_to_weight(
            elements,
            compo_at)) / 100
    compo_wt = list(compo_wt)
    if density == 'auto':
        density = utils.material.density_of_mixture_of_pure_elements(
            elements,
            compo_wt)
    mp.Sample.density = density

    e0 = mp.Acquisition_instrument.SEM.beam_energy
    tilt = np.radians(mp.Acquisition_instrument.SEM.tilt_stage)
    ltime = mp.Acquisition_instrument.SEM.Detector.EDS.live_time

    if gateway == 'auto':
        gateway = get_link_to_jython()

    spec_dir = get_detector_properties(detector,
                                       gateway=gateway)
    if spec_dir.metadata.General.title != detector:
        print('The default detector '
              + spec_dir.metadata.General.title + ' was used')
    channelMax = len(spec_dir.data)
    WD = spec_dir.metadata.Acquisition_instrument.SEM.\
        Detector.EDS.optimal_working_distance
    channel = gateway.remote_exec("""
        import dtsa2
        import math
        epq = dtsa2.epq
        nm = dtsa2.nm
        elements = """ + str(elements) + """
        elms = []
        for element in elements:
            elms.append(getattr(dtsa2.epq.Element,element))
        density = """ + str(density) + """
        compo_wt = """ + str(compo_wt) + """
        e0 =  """ + str(e0) + """
        dose =  """ + str(dose) + """
        tilt = """ + str(tilt) + """
        live_time = """ + str(ltime) + """
        channelMax = """ + str(channelMax) + """
        WD = """ + str(WD * 1.0e-3) + """
        nTraj = """ + str(nTraj) + """

        #Position of detector and sample (WD in km, d-to-crystal in m)
        origin = [0.0,0.0,WD]
        z0 = origin[2]
        det = dtsa2.findDetector('""" + detector + """')
        el = 0
        if len(elms) == 1:
            mat=epq.MaterialFactory.createPureElement(elms[el])
        else:
            mat = epq.Material(epq.Composition(elms,compo_wt ),
                                    epq.ToSI.gPerCC(density))

        # Create a simulator and initialize it
        monteb = nm.MonteCarloSS()
        monteb.setBeamEnergy(epq.ToSI.keV(e0))

        # top substrat
        monteb.addSubRegion(monteb.getChamber(), mat,
            nm.MultiPlaneShape.createSubstrate([0.0,
            math.sin(tilt),-math.cos(tilt)], origin) )
        # Add event listeners to model characteristic radiation
        xrel=nm.XRayEventListener2(monteb,det)
        monteb.addActionListener(xrel)

        # Add event listeners to model bBremsstrahlung
        brem=nm.BremsstrahlungEventListener(monteb,det)
        monteb.addActionListener(brem)
        # Reset the detector and run the electrons
        det.reset()
        monteb.runMultipleTrajectories(nTraj)
        # Get the spectrum and assign properties
        specb=det.getSpectrum(dose*1.0e-9 / (
                    nTraj * epq.PhysicalConstants.ElectronCharge) )
        dtsa2.display(specb)
        for i in range(channelMax):
            channel.send(specb.getCounts(i))

    """)

    datas = []
    for i, item in enumerate(channel):
        datas.append(item)
    spec = _create_spectrum_from_DTSA_detector(datas=np.array(datas),
                                               nTraj=nTraj, mp=mp,
                                               spec_detector=spec_dir,
                                               gateway=gateway)
    return spec


def _create_spectrum_from_DTSA_detector(datas,
                                        nTraj,
                                        mp,
                                        spec_detector,
                                        gateway,
                                        title='Simulated spectrum'):
    """
    Import the properties of a DTSAII and create a spectrum

    Parameters
    ----------
    datas: np.array
        The simulated data
    nTraj: int
        number of electron trajectories
    mp: dict
        The spectrum metadata containing the simulation properties.
        eg s.metadata
    spec_detector: signals.EDSSEMSpectrum
        Give the detector name defined in DTSA-II
    gateway: execnet Gateway
        If 'auto', generate automatically the connection to jython.
    """
    from hyperspy import signals

    if 'TEM' in mp.Acquisition_instrument:
        spec = signals.EDSTEMSpectrum(datas)
        spec.metadata = copy.deepcopy(mp)
        microscope = spec.metadata.Acquisition_instrument.TEM
        mp_mic = mp.Acquisition_instrument.TEM
    else:
        spec = signals.EDSSEMSpectrum(datas)
        spec.metadata = copy.deepcopy(mp)
        microscope = spec.metadata.Acquisition_instrument.SEM
        mp_mic = mp.Acquisition_instrument.SEM

    # Parameters from DTSAII det
    microscope.Detector = \
        spec_detector.metadata.Acquisition_instrument.SEM.Detector
    spec.axes_manager._axes[-1] = spec_detector.axes_manager._axes[-1]
    spec.original_metadata.spectrum_properties = \
        spec_detector.original_metadata.spectrum_properties

    # Get back the live time
    microscope.Detector.EDS.live_time = mp_mic.Detector.EDS.live_time

    spec.metadata.General.title = title
    spec.metadata.add_node('simulation')
    spec.metadata.simulation.nTraj = nTraj
    spec.metadata.simulation.software = 'NistMonte'
    spec.metadata.simulation.detector = spec_detector.metadata.General.title

    return spec


def simulate_Xray_depth_distribution(nTraj, bins=120, mp='gui',
                                     elements='auto',
                                     xray_lines='auto',
                                     compo_at='auto',
                                     density='auto',
                                     detector='Si(Li)',
                                     gateway='auto'):
    # must create a class, EDS simulation
    # check if all param well stored
    # dim*cos(tilt)
    """"
    Simulate the X-ray depth distribution using DTSA-II (NIST-Monte)

    Parameters
    ----------

    nTraj: int
        number of electron trajectories

    bins: int
        number of bins in the z direction

    mp: dict
        Microscope parameters. If 'gui' raise a general interface.

    elements: list of str | 'auto'
        Set the elements. If auto, look in mp.Sample if elements are defined.
        auto cannot be used with 'gui' option.

    xray_lines: list of str | 'auto'
        Set the elements. If auto, look in mp.Sample if elements are defined.

    compo_at: list of flaot | 'auto'
        Set the atomic fraction (composition). If auto, get the values in quant (if a
        spectrum). Or equal repartition between elements.

    density: list of float
        Set the density. If 'auto', obtain from the compo_at.

    detector: str
        Give the detector name defined in DTSA-II

    gateway: execnet Gateway
        If 'auto', generate automatically the connection to jython.

    Return
    ------

    A signals.Spectrum. Depth (nm) as signal axis. Generated/emitted and
    Xray-lines as navigation axis.

    Note
    ----

    For further details on DTSA-II please refer to
    http://www.cstl.nist.gov/div837/837.02/epq/dtsa2/index.html

    """
    from hyperspy import signals
    from hyperspy import utils
    spec = signals.EDSSEMSpectrum(np.zeros(1024))
    if mp == 'gui':
        spec.set_microscope_parameters()
        if elements == 'auto':
            raise ValueError('Elements need to be set (set_elements) ' +
                             'with gui option')
            return 0
        else:
            spec.set_elements(elements)
            spec.set_lines()
        mp = spec.metadata
    else:
        spec.metadata = mp.deepcopy()
        mp = spec.metadata

    if elements == 'auto':
        if hasattr(mp.Sample, 'elements'):
            elements = list(mp.Sample.elements)
        else:
            raise ValueError('Elements need to be set (set_elements)')

    if xray_lines == 'auto':
        if hasattr(mp.Sample, 'xray_lines'):
            xray_lines = list(mp.Sample.xray_lines)
        else:
            raise ValueError('xray_lines need to be set (set_lines)')

    if compo_at == 'auto':
        compo_at = []
        # if hasattr(mp.Sample, 'quant'):
        #    for elm in elements:
        #        compo_at.append(float(spec.get_result(elm,'quant').data))
        # else:
        for elm in elements:
            compo_at.append(1. / len(elements))

    compo_wt = np.array(
        utils.material.atomic_to_weight(
            elements,
            compo_at)) / 100
    compo_wt = list(compo_wt)
    if density == 'auto':
        density = utils.material.density_of_mixture_of_pure_elements(
            elements,
            compo_wt)

    e0 = mp.Acquisition_instrument.SEM.beam_energy
    tilt = np.radians(mp.Acquisition_instrument.SEM.tilt_stage)
    ltime = mp.Acquisition_instrument.SEM.Detector.EDS.live_time
    elevation = np.radians(
        mp.Acquisition_instrument.SEM.Detector.EDS.elevation_angle)
    azim = np.radians(
        90 -
        mp.Acquisition_instrument.SEM.Detector.EDS.azimuth_angle)

    if gateway == 'auto':
        gateway = get_link_to_jython()
    channel = gateway.remote_exec("""
        import dtsa2
        import math
        epq = dtsa2.epq
        epu = dtsa2.epu
        nm = dtsa2.nm
        elements = """ + str(elements) + """
        xray_lines = """ + str(xray_lines) + """
        elms = []
        for element in elements:
            elms.append(getattr(dtsa2.epq.Element,element))
        density = """ + str(density) + """
        compo_wt = """ + str(compo_wt) + """
        e0 =  """ + str(e0) + """
        tilt = """ + str(tilt) + """
        elevation = """ + str(elevation) + """
        azim = """ + str(azim) + """
        live_time = """ + str(ltime) + """
        nTraj = """ + str(nTraj) + """

        #Position of detector and sample (WD in km, d-to-crystal in m)
        prop = epq.SpectrumProperties()
        prop.setDetectorPosition(elevation, azim, 0.005, 2e-5)
        posi = prop.getArrayProperty(epq.SpectrumProperties.DetectorPosition)
        posi = [posi[0]/1000,posi[1]/1000,posi[2]/1000]
        origin = [0.0,0.0,5e-6]
        z0 = origin[2]

        el = 0
        if len(elms) == 1:
            mat=epq.MaterialFactory.createPureElement(elms[el])
        else:
            mat = epq.Material(epq.Composition(elms,compo_wt ),
                                    epq.ToSI.gPerCC(density))

        # Create a simulator and initialize it
        monteb = nm.MonteCarloSS()
        monteb.setBeamEnergy(epq.ToSI.keV(e0))

        # top substrat
        monteb.addSubRegion(monteb.getChamber(), mat,
            nm.MultiPlaneShape.createSubstrate([0.0,0.0,-1.0], origin) )

        monteb.rotate([0.0,0.0,z0], -tilt,0.0,0.0)

        # Add event listeners to model characteristic radiation
        xrel=nm.XRayEventListener2(monteb,posi)
        monteb.addActionListener(xrel)

        dim=epq.ElectronRange.KanayaAndOkayama1972.compute(mat,
            epq.ToSI.keV(e0)) / mat.getDensity()
        prz = nm.PhiRhoZ(xrel, z0 - 0 * dim, z0 + 1 * dim, """ + str(bins) + """)
        xrel.addActionListener(prz)

        # Reset the detector and run the electrons
        #det.reset()
        monteb.runMultipleTrajectories(nTraj)

        for xray_line in xray_lines:
            lim = xray_line.find('_')
            el = getattr(dtsa2.epq.Element,xray_line[:lim])
            li = xray_line[lim+1:]
            if li == 'Ka':
                transSet = epq.XRayTransition(el,0)
            elif li == 'La':
                transSet = epq.XRayTransition(el,12)
            elif li == 'Ma':
                transSet = epq.XRayTransition(el,72)

            res = prz.getGeneratedIntensity(transSet)
            for re in res:
                channel.send(re)
            res = prz.getEmittedIntensity(transSet)
            for re in res:
                channel.send(re)

        channel.send(dim)

    """)

    datas = []
    for i, item in enumerate(channel):
        datas.append(item)

    dim = datas[-1]
    datas = np.reshape(datas[:-1], (len(xray_lines), 2, bins))
    datas = np.rollaxis(datas, 1, 0)

    frz = signals.EDSSEMSpectrum(np.array(datas))
    frz.metadata.Acquisition_instrument.SEM = mp.Acquisition_instrument.SEM
    mp = frz.metadata
    mp.add_node('Sample')
    mp.Sample.elements = elements
    mp.Sample.compo_at = compo_at
    mp.Sample.xray_lines = xray_lines
    mp.Sample.density = density

    frz.axes_manager[0].name = 'Generated|Emitted'
    frz.axes_manager[1].name = 'xray_lines'
    #frz.axes_manager[1].units = 'keV'
    frz.axes_manager[2].name = 'Depth'
    frz.axes_manager[2].units = 'nm'
    frz.axes_manager[2].scale = dim / bins * 1000000000
    mp.General.title = 'Simulated Depth distribution'

    mp.add_node('simulation')
    mp.simulation.nTraj = nTraj
    #mp.signal_origin = "simulation"
    mp.simulation.software = 'NistMonte'

    return frz


def get_link_to_jython():
    # must go in IO
    """Return the execnet gateway to jython.
    """
    return execnet.makegateway(
        "popen//python=C:\Users\pb565\Documents\Java\Jython2.7b\jython.bat")


def load_EDSSEMSpectrum(filenames=None,
                        record_by=None,
                        signal_type=None,
                        signal_origin=None,
                        stack=False,
                        stack_axis=None,
                        new_axis_name="stack_element",
                        mmap=False,
                        mmap_dir=None,
                        **kwds):
    # must desappear, result == spec
    """Load the EDSSEMSpectrum and the result.

    See also
    --------

    load
    """
    from hyperspy.io import load

    s = load(filenames, record_by, signal_type, signal_origin, stack,
             stack_axis, new_axis_name, mmap, mmap_dir, **kwds)

    mp = s.metadata
    if hasattr(mp, 'Sample'):
        for result in ['standard_spec', 'kratios', 'quant', 'quant_enh', 'intensities']:
            if hasattr(mp.Sample, result):
                #mp.Sample[result] = mp.Sample[result].split()
                _set_result_signal_list(mp, result)

    return s

# might be simplified with auto split...
# must desappear


def _set_result_signal_list(mp, result):
    """
    signal to list of signal use to load()
    """
    std = mp.Sample[result]
    # if '_' in std.metadata.General.title:
    #    number_of_parts=len(mp.Sample.xray_lines)
    #    is_xray = True
    # else:
    #    number_of_parts=len(mp.Sample.elements)
    #    is_xray = False
    number_of_parts = std.data.shape[0]

    if result == 'standard_spec':
        # Need to change
        # number_of_parts=len(mp.Sample.elements)
        if "Acquisition_instrument.SEM" in std.metadata:
            l_time = std.metadata.Acquisition_instrument\
                .SEM.Detector.EDS.live_time
        elif "Acquisition_instrument.TEM" in std.metadata:
            l_time = std.metadata.Acquisition_instrument\
                .TEM.Detector.EDS.live_time
        # number_of_parts=len(mp.Sample.xray_lines)
        title_back = std.metadata.General.title
        title_back = title_back[title_back.find('_'):]
        temp = std.split(axis=0, number_of_parts=number_of_parts)
    elif len(std.data.shape) == 1:
        temp = std.split(axis=0, number_of_parts=number_of_parts)
    else:
        #temp = std.split(axis=1,number_of_parts=number_of_parts)
        temp = std.split(axis=-3, number_of_parts=number_of_parts)
    std = []
    for i, tp in enumerate(temp):
        tp = tp.squeeze()
        if result == 'standard_spec':
            # to change
            if 'xray_lines' in mp.Sample:
                if number_of_parts == len(mp.Sample.xray_lines):
            # if number_of_parts == len(mp.Sample.elements):
                    el, li = _get_element_and_line(mp.Sample.xray_lines[i])
                else:
                    el, li = _get_element_and_line(mp.Sample.elements[i])
            else:
                el = mp.Sample.elements[i]
            tp.metadata.General.title = el + title_back
            if "Acquisition_instrument.SEM" in tp.metadata:
                tp.metadata.Acquisition_instrument.\
                    SEM.Detector.EDS.live_time = l_time[i]
            elif "Acquisition_instrument.TEM" in tp.metadata:
                tp.metadata.Acquisition_instrument.\
                    TEM.Detector.EDS.live_time = l_time[i]
        elif number_of_parts == len(mp.Sample.xray_lines):
            tp.metadata.General.title = result + ' ' + mp.Sample.xray_lines[i]
        elif number_of_parts == len(mp.Sample.elements):
            tp.metadata.General.title = result + ' ' + mp.Sample.elements[i]
        std.append(tp)
    mp.Sample[result] = std


# Us the _create_spectrum function
def simulate_linescan(nTraj,
                      compos_at,
                      min_max,
                      lscan_scale,
                      lscan_axis='x',
                      elements='auto',
                      density='auto',
                      mp='gui',
                      detector='Si(Li)',
                      gateway='auto'):
    """Simulate a linescan accross a boundary between two materials

    Implemented for linescan along z. Spectra simulated using DTSA-II
    (NIST-Monte)

    Parameters
    ----------

    nTraj: int
        number of electron trajectories

    compos_at: list of list of float
        Give the atomic fraction of each material (right/left or top/bottom).
         (eg. [[0.33,0.33,0.33],[1,0,0])

    min_max: list of float
        The start and the end of the linesscan, zero being the interface.
        Given in [mum].

    lscan_scale: float
        the distance between two spectrum. Given in [mum].

    lscan_axis: 'x'|'y'|'z'
        the orientation of the linescan. The interface is perpendiculait to
        the axis

    elements: list of str
        All elements present. If auto, look in mp.Sample if elements are defined.
        auto cannot be used with 'gui' option.

    density: list of float
        The density of each material. If 'auto', obtain from the compositions.

    mp: dict
        Microscope parameters. If 'gui' raise a general interface.

    detector: str
        Give the detector name defined in DTSA-II. 'Si(Li)' is the default one

    gateway: execnet Gateway
        If 'auto', generate automatically the connection to jython.

    Note
    ----

    For further details on DTSA-II please refer to
    http://www.cstl.nist.gov/div837/837.02/epq/dtsa2/index.html
    """
    from hyperspy import signals
    from hyperspy import utils
    spec = signals.EDSSEMSpectrum(np.zeros(1024))
    if mp == 'gui':
        spec.set_microscope_parameters()
        if elements == 'auto':
            raise ValueError('Elements need to be set (set_elements) ' +
                             'with gui option')
            return 0
        else:
            spec.set_elements(elements)
            spec.set_lines()
        mp = spec.metadata
    else:
        spec.metadata = mp.deepcopy()
        mp = spec.metadata

    if elements == 'auto':
        if hasattr(mp.Sample, 'elements'):
            elements = list(mp.Sample.elements)
        else:
            raise ValueError('Elements need to be set (set_elements)')
            return 0
    else:
        mp.Sample.elements = elements

    compos_wt = []
    for compo_at in compos_at:
        compos_wt.append(list(
            utils.material.atomic_to_weight(
                elements,
                compo_at) /
            100))

    if density == 'auto':
        density = []
        for compo_wt in compos_wt:
            density.append(
                utils.material.density_of_mixture_of_pure_elements(
                    elements,
                    compo_wt))

    mp.Sample.compo_at = compo_at
    mp.Sample.density = density

    e0 = mp.Acquisition_instrument.SEM.beam_energy
    tilt = np.radians(mp.Acquisition_instrument.SEM.tilt_stage)
    ltime = mp.Acquisition_instrument.SEM.Detector.EDS.live_time
    elevation = np.radians(
        mp.Acquisition_instrument.SEM.Detector.EDS.elevation_angle)
    azim = np.radians(
        90 -
        mp.Acquisition_instrument.SEM.Detector.EDS.azimuth_angle)

    if gateway == 'auto':
        gateway = get_link_to_jython()

    def simu_film(interface_xyz):
        channel = gateway.remote_exec("""
            import dtsa2
            import math
            epq = dtsa2.epq
            epu = dtsa2.epu
            nm = dtsa2.nm
            elements = """ + str(elements) + """
            elms = []
            for element in elements:
                elms.append(getattr(dtsa2.epq.Element,element))
            density = """ + str(density) + """
            compos_wt = """ + str(compos_wt) + """
            e0 =  """ + str(e0) + """
            tilt = """ + str(tilt) + """
            live_time = """ + str(ltime) + """
            elevation = """ + str(elevation) + """
            azim = """ + str(azim) + """

            nTraj = """ + str(nTraj) + """
            dose = 100

            #Position of detector and sample (WD in km, d-to-crystal in m)
            prop = epq.SpectrumProperties()
            prop.setDetectorPosition(elevation, azim, 0.005, 2e-5)
            posi = prop.getArrayProperty(epq.SpectrumProperties.DetectorPosition)
            posi = [posi[0]/1000.,posi[1]/1000.,posi[2]/1000.]
            origin = [0.0,0.0,2e-5]
            z0 = origin[2]

            det = dtsa2.findDetector('""" + detector + """')
            prop = det.getDetectorProperties()
            prop.setPosition(posi)

            el = []
            for i in range(2):
                el.append([j for j, x in enumerate(compos_wt[i]) if x > 0])

            if len(el[0])==1:
                filmMat=epq.MaterialFactory.createPureElement(elms[el[0][0]])
            else:
                filmMat = epq.Material(epq.Composition(elms,compos_wt[0] ),
                                        epq.ToSI.gPerCC(density[0]))

            if len(el[1])==1:
                subMat=epq.MaterialFactory.createPureElement(elms[el[1][0]])
            else:
                subMat =  epq.Material(epq.Composition(elms,compos_wt[1] ),
                                        epq.ToSI.gPerCC(density[1]))

            # Create a simulator and initialize it
            monteb = nm.MonteCarloSS()
            monteb.setBeamEnergy(epq.ToSI.keV(e0))

            # Create a first layer of film
            interface_xyz =""" + str(interface_xyz * 1e-6) + """
            lscan_axis = '""" + lscan_axis + """'

            big_d = 1e-3

            if lscan_axis != 'z':
                if lscan_axis == 'x':
                    center0= [big_d/2-interface_xyz,0.0,z0]
                    center1 = [-big_d/2-interface_xyz,0.0,z0]
                elif lscan_axis == 'y':
                    center0= [0.0,big_d/2-interface_xyz,z0]
                    center1 = [0.0,-big_d/2-interface_xyz,z0]
                sub0 = nm.MultiPlaneShape.createBlock([big_d]*3,
                    center1,0.0,0.0,0.0)
                block = nm.MultiPlaneShape.createBlock([big_d]*3,
                    center0,0.0,0.0,0.0)
                monteb.addSubRegion(monteb.getChamber(), subMat,block)
                monteb.addSubRegion(monteb.getChamber(), filmMat,sub0)
                monteb.rotate([0,0,z0-big_d/2], -tilt,0.0,0.0)
            elif lscan_axis == 'z':
                center0=epu.Math2.plus(origin,[0.0,0.0,-interface_xyz/2])
                #sub0 = nm.MultiPlaneShape.createSubstrate([0.0,0.0,-1.0], origin)
                #block = nm.MultiPlaneShape.createFilm([0.0,0.0,-1.0],
                #    center0, interface_xyz)
                sub0 = nm.MultiPlaneShape.createSubstrate([0.0,
                    math.sin(tilt),-math.cos(tilt)],origin)
                block = nm.MultiPlaneShape.createFilm([0.0,math.sin(tilt),-math.cos(tilt)],
                    center0, interface_xyz)
                if interface_xyz!=0:
                    film = monteb.addSubRegion(monteb.getChamber(),filmMat,block)
                    sub = monteb.addSubRegion(monteb.getChamber(),
                        subMat,nm.ShapeDifference(sub0,block))
                        #subMat,sub0)
                    #film = monteb.addSubRegion(sub,filmMat,block)
                else:
                    sub = monteb.addSubRegion(monteb.getChamber(), subMat,sub0)


            # Add event listeners to model characteristic radiation
            xrel=nm.XRayEventListener2(monteb,det)
            monteb.addActionListener(xrel)

            # Add event listeners to model bBremsstrahlung
            brem=nm.BremsstrahlungEventListener(monteb,det)
            monteb.addActionListener(brem)
            # Reset the detector and run the electrons
            det.reset()
            monteb.runMultipleTrajectories(nTraj)
            # Get the spectrum and assign properties
            specb=det.getSpectrum(dose*1.0e-9 / (nTraj * epq.PhysicalConstants.ElectronCharge) )
            propsb=specb.getProperties()
            propsb.setNumericProperty(epq.SpectrumProperties.LiveTime, dose)
            propsb.setNumericProperty(epq.SpectrumProperties.FaradayBegin,1.0)
            propsb.setNumericProperty(epq.SpectrumProperties.BeamEnergy,e0)
            #noisyb=epq.SpectrumUtils.addNoiseToSpectrum(specb,live_time)
            #dtsa2.display(noisyb)

            a = det.calibration.getProperties()

            channelWidth = det.calibration.getChannelWidth()
            offset = det.calibration.getZeroOffset()
            resolution = a.getPropertyByName('Resolution')
            if e0 < 15.0 :
                channelMax = 1024
            else:
                channelMax = 2048
            channel.send(channelWidth)
            channel.send(offset)
            channel.send(resolution)
            for i in range(channelMax):
                channel.send(specb.getCounts(i))
        """)

        datas = []
        for i, item in enumerate(channel):
            if i == 0:
                scale = item
            elif i == 1:
                offset = item
            elif i == 2:
                reso = item
            else:
                datas.append(item)
        return datas, scale, offset, reso

    spec_datas = []
    for thck in mlab.frange(min_max[0], min_max[1], lscan_scale):
        if thck < 0 and lscan_axis == 'z':
            tmp, scale, offset, reso = simu_film(0)
        else:
            tmp, scale, offset, reso = simu_film(thck)
        spec_datas.append(tmp)
    spec = signals.EDSSEMSpectrum(np.array(spec_datas))
    spec.metadata = mp

    mp.Acquisition_instrument.SEM.Detector.EDS.energy_resolution_MnKa = reso
    spec.axes_manager[-1].scale = scale / 1000
    spec.axes_manager[-1].offset = offset
    spec.axes_manager[-1].name = 'Energy'
    spec.axes_manager[-1].units = 'keV'
    spec.axes_manager[0].scale = lscan_scale
    spec.axes_manager[0].offset = min_max[0]
    spec.axes_manager[0].name = 'Scan'
    spec.axes_manager[0].units = '${\mu}m$'
    spec.metadata.General.title = 'Simulated linescan along ' + lscan_axis
    mp.add_node('simulation')
    mp.simulation.nTraj = nTraj
    mp.simulation.software = 'NistMonte'

    #mp.signal_origin = "simulation"

    return spec


# Control of detector geometry not good. Do it trhough interface
# Similar to simulate_one_spectrum, but with 4 detectors

def simulate_one_spectrum_TEM(nTraj, dose=100, mp='gui',
                              elements='auto',
                              weight_fraction='auto',
                              density='auto',
                              thickness='auto',
                              detector='Si(Li)',
                              gateway='auto'):
    """"
    Simulate a spectrum using DTSA-II (NIST-Monte)

    Parameters
    ----------
    nTraj: int
        number of electron trajectories
    dose: float
        Electron current time the live time in nA*sec
    mp: dict
        Microscope parameters. If 'gui' raise a general interface.
    elements: list of str
        Set the elements. If auto, look in mp.Sample if elements are defined.
        auto cannot be used with 'gui' option.
    weight_fraction: list of string
        Give the composition (weight). If auto, equally parted
    density: list of float
        Set the density. If 'auto', obtain from the compo_at.
    thickness: float
        Set the thickness. If 'auto', look in mp.Sample or set to 100nm
    detector: str
        Give the detector name defined in DTSA-II
    gateway: execnet Gateway
        If 'auto', generate automatically the connection to jython.

    Note
    ----

    For further details on DTSA-II please refer to
    http://www.cstl.nist.gov/div837/837.02/epq/dtsa2/index.html

    """
    from hyperspy import signals
    from hyperspy import utils

    if mp == 'gui':
        spec = signals.EDSTEMSpectrum(np.zeros(2048))
        spec.axes_manager[-1].units = 'keV'
        if elements == 'auto':
            raise ValueError('Elements need to be set (set_elements) ' +
                             'with gui option')
            return 0
        else:
            spec.set_microscope_parameters()
            spec.set_elements(elements)
            spec.add_lines()
        mp = spec.metadata
        azimDeg = [mp.Acquisition_instrument.TEM.Detector.EDS.azimuth_angle]
    else:
        if isinstance(mp.Acquisition_instrument.
                      TEM.Detector.EDS.azimuth_angle, list):
            azimDeg = mp.Acquisition_instrument.TEM.Detector.EDS.azimuth_angle
        else:
            azimDeg = [
                mp.Acquisition_instrument.TEM.Detector.EDS.azimuth_angle]
        # if len(azimDeg) > 1:
         #   spec = signals.EDSTEMSpectrum(np.zeros([len(azimDeg), 2048]))
        # else:
         #   spec = signals.EDSTEMSpectrum(np.zeros(2048))
        mp = mp.deepcopy()
        #mp = spec.metadata
    # Sample
    if elements == 'auto':
        if hasattr(mp.Sample, 'elements'):
            elements = list(mp.Sample.elements)
        else:
            raise ValueError('Elements need to be set (set_elements)')
            return 0
    else:
        mp.Sample.elements = elements
    if weight_fraction == 'auto':
        if 'Sample.weight_fraction' in mp:
            weight_fraction = mp.Sample.weight_fraction
        else:
            weight_fraction = []
            for elm in elements:
                weight_fraction.append(1. / len(elements))
            print 'Weight fraction is automatically set to ' + str(weight_fraction)
    #mp.Sample.compo_at = compo_at
    #compo_wt = np.array(
        #utils.material.atomic_to_weight(
            #elements,
            #compo_at)) / 100
    compo_wt = list(weight_fraction)
    if density == 'auto':
        density = utils.material.density_of_mixture_of_pure_elements(
            elements,
            compo_wt)
    mp.Sample.density = density

    if thickness == 'auto':
        if 'thickness' in mp.Sample:
            thickness = mp.Sample.thickness
        else:
            thickness = 100

    # microscope right units
    e0 = mp.Acquisition_instrument.TEM.beam_energy
    tilt = mp.Acquisition_instrument.TEM.tilt_stage
    ltime = mp.Acquisition_instrument.TEM.Detector.EDS.live_time
    elevation = mp.Acquisition_instrument.TEM.Detector.EDS.elevation_angle
    #TOangle = np.radians(spec.get_take_off_angle())
    TOangle = [utils.eds.take_off_angle(tilt, az,
                                        elevation) for az in azimDeg]
    # print TOangle
    #TOangle = [np.radians(TO) for TO in TOangle]
    azim = [np.radians(90 - az) for az in azimDeg]
    tilt = np.radians(tilt)
    elevation = np.radians(elevation - 90)

    if gateway == 'auto':
        gateway = get_link_to_jython()
    spec_dir = get_detector_properties(detector + '0',
                                       gateway=gateway)
    channelMax = len(spec_dir.data)
    WD = spec_dir.metadata.Acquisition_instrument.SEM.\
        Detector.EDS.optimal_working_distance
    channel = gateway.remote_exec("""
        import dtsa2
        import math
        epq = dtsa2.epq
        epu = dtsa2.epu
        nm = dtsa2.nm
        elements = """ + str(elements) + """
        elms = []
        for element in elements:
            elms.append(getattr(dtsa2.epq.Element,element))
        density = """ + str(density) + """
        compo_wt = """ + str(compo_wt) + """
        thickness = """ + str(thickness * 1e-9) + """
        e0 =  """ + str(e0) + """
        dose =  """ + str(dose) + """
        tilt = """ + str(tilt) + """
        channelMax = """ + str(channelMax) + """
        WD = """ + str(WD * 1.0e-3) + """
        live_time = """ + str(ltime) + """
        elevation = """ + str(elevation) + """
        azim = """ + str(azim) + """
        #TOA = """ + str(TOangle) + """
        nTraj = """ + str(nTraj) + """

        print WD
        #Position of detector and sample (WD in km, d-to-crystal in m)
        origin = [0.0,0.0,WD]
        z0 = origin[2]
        det = []
        
        if 1 == 0:
            for j, az in enumerate(azim):
                prop = epq.SpectrumProperties()
                #prop.setDetectorPosition(elevation, az, 0.005, 2e-5)
                WD = 3e-3
                det_sample_dist = 20e-3
                prop.setDetectorPosition(elevation, az, det_sample_dist, WD )
                posi = prop.getArrayProperty(epq.SpectrumProperties.\
                        DetectorPosition)
                #posi = [posi[0]/1000.,posi[1]/1000.,posi[2]/1000.]
                det_name = '""" + detector + """'+str(j)
                det.append(dtsa2.findDetector(det_name))
                prop = det[-1].getDetectorProperties()
                prop.setPosition(posi)
        else:
            for j, az in enumerate(azim):
                det_name = '""" + detector + """'+str(j)
                det.append(dtsa2.findDetector(det_name))
                print det[-1]
                #print det[-1].getProperties()
        el = 0
        if len(elms) == 1:
            mat=epq.MaterialFactory.createPureElement(elms[el])
        else:
            mat = epq.Material(epq.Composition(elms,compo_wt ),
                                    epq.ToSI.gPerCC(density))


        # Create a simulator and initialize it
        monteb = nm.MonteCarloSS()
        monteb.setBeamEnergy(epq.ToSI.keV(e0))

        # film
        center0=epu.Math2.plus(origin,[0.0,0.0,-thickness/2])
        block = nm.MultiPlaneShape.createFilm([0.0,-math.sin(tilt),
                    math.cos(tilt)],
                    origin, thickness)
                    #center0, thickness)
        monteb.addSubRegion(monteb.getChamber(), mat, block)
        # Add event listeners to model characteristic radiation
        
        xrel=[]
        brem = []
        for de in det:
            
            xrel.append(nm.XRayEventListener2(monteb,de))
            monteb.addActionListener(xrel[-1])
            # Add event listeners to model bBremsstrahlung
            brem.append(nm.BremsstrahlungEventListener(monteb,de))
            monteb.addActionListener(brem[-1])
            # Reset the detector
            de.reset()
        #if tilt ==0:
            #ei=nm.EmissionImage.watchDefaultTransitions(
               #xrel[0], 512, 4.0*400.0e-9, origin)
        # run the electrons
        monteb.runMultipleTrajectories(nTraj)
        # Get the spectrum and assign properties
        specb=[]
        propsb=[]
        for j, de in enumerate(det):
            specb.append(de.getSpectrum(dose*1.0e-9 /
                (nTraj * epq.PhysicalConstants.ElectronCharge) ))
            
            #propsb.append(specb[-1].getProperties())
            #propsb[-1].setTextProperty(
                #epq.SpectrumProperties.SpectrumDisplayName,
                                  #"%s std." % (azim[j]))
            #propsb[-1].setNumericProperty(
                #epq.SpectrumProperties.LiveTime, dose)
            #propsb[-1].setNumericProperty(
                #epq.SpectrumProperties.FaradayBegin,1.0)
            #propsb[-1].setNumericProperty(
                #epq.SpectrumProperties.BeamEnergy,e0)
            dtsa2.display(specb[-1])
            #noisyb=epq.SpectrumUtils.addNoiseToSpectrum(
                #specb[-1],live_time)
            #dtsa2.display(noisyb)
            for i in range(channelMax):
                channel.send(specb[-1].getCounts(i))
        #if tilt ==0:
            #nm.EmissionImage.dumpToFiles(ei,
             #"C:\Users\pb565\.hyperspy\DTSA-II\Images_%s" % (str(tilt)))


    """)

    datas = []
    for i, item in enumerate(channel):
        datas.append(item)

    spec = _create_spectrum_from_DTSA_detector(
        datas=np.array(datas).reshape(len(azim), channelMax),
        nTraj=nTraj, mp=mp,
        spec_detector=spec_dir,
        gateway=gateway)

    if len(azim) > 1:
        spec.axes_manager[0].scale = azimDeg[1] - azimDeg[0]
        spec.axes_manager[0].offset = azimDeg[0]
        spec.axes_manager[0].name = 'azimuth'
        spec.axes_manager[0].units = 'Degree'
        spec.metadata.Acquisition_instrument.TEM.Detector\
            .EDS.azimuth_angle = mp.Acquisition_instrument.\
            TEM.Detector.EDS.elevation_angle

    return spec


def get_detector_properties(name, gateway='auto'):
    """
    Get the details properties of a detector.

    Return an efficiency spectrum

    Parameters
    ----------

    name: str
        The name of the detector

    gateway: execnet Gateway
        If 'auto', generate automatically the connection to jython.

    Return
    ------
    signals.EDSSEMSpectrum containing the efficiency of the detector
    """

    from hyperspy import signals
    if gateway == 'auto':
        gateway = get_link_to_jython()
    channel = gateway.remote_exec("""
        import dtsa2
        det = dtsa2.findDetector('""" + name + """')
        efficiency = det.efficiency
        prop = det.properties
        print det
        #print prop
        channel.send(str(det.name))
        channel.send(str(prop))
        for ef in efficiency:
            channel.send(ef)
    """)
    datas = []
    for i, item in enumerate(channel):
        if i == 0:
            det_name = item
        elif i == 1:
            prop = item
        else:
            datas.append(item)
    spec = signals.EDSSEMSpectrum(datas)
    spec.set_microscope_parameters(
        azimuth_angle=float(prop.split(
            'Azimuthal angle=')[1].split('\xb0')[0]),
        elevation_angle=float(prop.split(
            'Elevation=')[1].split('\xb0')[0]),
        energy_resolution_MnKa=float(prop.split(
            'Resolution=')[1].split(' eV')[0]))
    spec.axes_manager[-1].offset = float(
        prop.split('Energy offset=')[1].split(' eV')[0]) / 1000
    spec.axes_manager[-1].scale = float(
        prop.split('Energy scale=')[1].split(' eV')[0]) / 1000
    spec.axes_manager[-1].offset += spec.axes_manager[-1].scale / 2
    spec.axes_manager[-1].name = 'Energy'
    spec.axes_manager[-1].units = 'keV'
    spec.metadata.General.title = det_name
    spec.original_metadata.spectrum_properties = prop[19:-2].split(',')

    spec.metadata.Acquisition_instrument.SEM.\
        Detector.EDS.optimal_working_distance = float(prop.split(
            'Optimal working distance=')[1].split(' mm')[0])

    # To find a properties later on...
    #prop_name = 'Optimal working distance'
    # for prop in spec_dir.original_metadata.spectrum_properties:
    #    if prop_name in prop:
    #        WD = float(prop.split(prop_name + '=')[1].split(' mm')[0])

    return spec


def fft_power_spectrum(self):
    """Compute the power spectrum
    """
    self.data = np.abs(self.data)


def fft_mirror_center(self):
    """Translate the center into the middle

    1D,2D,3D
    """
    from hyperspy import utils
    n = self.axes_manager.shape
    n = np.divide(n, 2)
    # dim=len(self.axes_manager.shape)
    tmp = self.deepcopy()
    if len(n) == 1:
        imgn = utils.stack([tmp[n[0]:], tmp[:n[0]]], axis=0)
    elif len(n) == 2:
        x1 = utils.stack([tmp[:n[0], n[1]:], tmp[:n[0], :n[1]]], axis=1)
        x2 = utils.stack([tmp[n[0]:, n[1]:], tmp[n[0]:, :n[1]]], axis=1)
        imgn = utils.stack([x2, x1], axis=0)
    elif len(n) == 3:
        x1 = utils.stack([tmp[:n[0], n[1]:, :n[2]],
                         tmp[:n[0], :n[1], :n[2]]], axis=1)
        x2 = utils.stack([tmp[n[0]:, n[1]:, :n[2]],
                         tmp[n[0]:, :n[1], :n[2]]], axis=1)
        x3 = utils.stack([tmp[:n[0], n[1]:, n[2]:],
                         tmp[:n[0], :n[1], n[2]:]], axis=1)
        x4 = utils.stack([tmp[n[0]:, n[1]:, n[2]:],
                         tmp[n[0]:, :n[1], n[2]:]], axis=1)
        y1 = utils.stack([x3, x1], axis=2)
        y2 = utils.stack([x4, x2], axis=2)
        imgn = utils.stack([y2, y1], axis=0)
    else:
        print 'dimension not supported'

    axes = range(len(self.axes_manager.shape))
    for ax in axes:
        axis = imgn.axes_manager[ax]
        axis.offset = 0
        axis.offset = -axis.high_value / 2.

    return imgn


def fft_rtransform(self, n_dim=1, n_power=1, norm=True):
    """Radial projection for square fft

    Parameters
    ----------

    n_dim: float
        ratio between number of number of bin and fft dimension

    n_power: float
        power law of the bins

    norm:
        divide the content of each bin by the number of pixel

    Example
    ------

    >>> im = signals.Image(random.random([150,100,80]))
    >>> dim = 100
    >>> scale = 0.1
    >>> im_fft = utils_eds.fft(im,shape_fft=[dim]*3,scale=[scale]*3)
    >>> im_fft2 = utils_eds.fft_mirror_center(im_fft)
    >>> utils_eds.fft_power_spectrum(im_fft2)
    >>> bins, ydat = utils_eds.fft_rtransform(im_fft2,norm=True)
    >>> plot(bins,ydat)
    >>> def scalef(x):
    >>>     return dim*scale/x
    >>> yscale('log')
    >>> xscale('log')
    >>> b=[2.0,0.75,0.35,0.15,0.075]
    >>> a = map(scalef,b)
    >>> xticks(a,b)
    >>> ax = gca()


    """
    dim = self.axes_manager.shape
    if dim[0] != dim[1]:
        raise ValueError("All dimension should equal.")
    if len(self.axes_manager.shape) == 3:
        if dim[0] != dim[2]:
            raise ValueError("All dimension should equal.")

    dim = dim[0]
    # scaling=self.axes_manager[0].scale
    if len(self.axes_manager.shape) == 2:

        part1 = np.ones((dim, dim)) * \
            np.power(plt.mlab.frange(-(dim) / 2 + 0.5, (dim) / 2 - 0.5), 2)
        dist_mat = np.power(part1 + part1.T, 0.5)
        bins = np.power(
            plt.mlab.frange(0., np.power(dist_mat[-1, -1], 1 / n_power),
                            np.power(dist_mat[-1, -1], 1 / n_power) / dim * 1.5 / n_dim), n_power)
    elif len(self.axes_manager.shape) == 3:
        part1 = np.ones((dim, dim, dim)) * \
            np.power(plt.mlab.frange(-(dim) / 2 + 0.5, (dim) / 2 - 0.5), 2)
        dist_mat = np.power(
            part1 + part1.T + np.array(map(np.transpose, part1)), 0.5)
        # dist_mat/=scaling
        bins = np.power(
            plt.mlab.frange(0., np.power(dist_mat[-1, -1, -1], 1 / n_power),
                            np.power(dist_mat[-1, -1, -1], 1 / n_power) / dim * 1.5 / n_dim), n_power)
        # bins/=scaling
    ydat = []
    for i in range(len(bins) - 1):
        mask_tmp = (dist_mat < bins[i + 1]) * (dist_mat > bins[i])
        tmp = self.data[mask_tmp]
        if norm:
            nonzero = np.count_nonzero(tmp)
            if nonzero == 0:
                ydat.append(sum(tmp))
            else:
                ydat.append(sum(tmp) / np.count_nonzero(tmp))
        else:
            ydat.append(sum(tmp))

    # def scalef(x):
    #    return dim/self.axes_manager[0].scale/x

    #bins = map(scalef,bins)
    # bins/=self.axes_manager[0].scale
    return bins[:-1], ydat


def fft_ifft(self, s=None, axes=None):
    """
    Compute the inverse discrete Fourier Transform.

    This function computes the inverse of the discrete
    Fourier Transform over any number of axes in an M-dimensional array by
    means of the Fast Fourier Transform (FFT).  In other words,
    ``ifftn(fftn(a)) == a`` to within numerical accuracy.
    For a description of the definitions and conventions used, see `numpy.fft`.

    The input, analogously to `ifft`, should be ordered in the same way as is
    returned by `fftn`, i.e. it should have the term for zero frequency
    in all axes in the low-order corner, the positive frequency terms in the
    first half of all axes, the term for the Nyquist frequency in the middle
    of all axes and the negative frequency terms in the second half of all
    axes, in order of decreasingly negative frequency.

    Parameters
    ----------

    s : int or sequence of ints, optional
        Shape (length of each transformed axis) of the output
        (``s[0]`` refers to axis 0, ``s[1]`` to axis 1, etc.).
        This corresponds to ``n`` for ``ifft(x, n)``.
        Along any axis, if the given shape is smaller than that of the input,
        the input is cropped.  If it is larger, the input is padded with zeros.
        if `s` is not given, the shape of the input (along the axes specified
        by `axes`) is used.  See notes for issue on `ifft` zero padding.
    axes : int or sequence of ints, optional
        Axes over which to compute the IFFT.  If not given, the last ``len(s)``
        axes are used, or all axes if `s` is also not specified.
        Repeated indices in `axes` means that the inverse transform over that
        axis is performed multiple times.

    Return
    ------
    signals.Signal

    Notes
    -----
    For further information see the documentation of numpy.fft.ifft,
    numpy.fft.ifft2 or numpy.fft.ifftn

    """

    from hyperspy.signals import Signal

    dim = len(self.axes_manager.shape)
    if dim == 1:
        if axes is None:
            axis = -1
        im_ifft = Signal(np.fft.ifft(self.data, n=s, axis=axis).real)
    elif dim == 2:
        if axes is None:
            axes = (-2, -1)
        im_ifft = Signal(np.fft.ifft2(self.data, s=s, axes=axes).real)
    else:
        im_ifft = Signal(np.fft.ifftn(self.data, s=s, axes=axes).real)

    if self.axes_manager.signal_dimension == 2:
        im_ifft.axes_manager.set_signal_dimension(2)
    # scale,, to be verified
    for i in range(dim):
        im_ifft.axes_manager[i].scale = 1 / self.axes_manager[i].scale

    return im_ifft


def fft(self, shape_fft=None, axes=None):
    """Compute the discrete Fourier Transform.

    This function computes the discrete Fourier Transform over
    any number of axes in an *M*-dimensional array by means of the Fast Fourier
    Transform (FFT).

    Parameters
    ----------
    shape_fft : int or sequence of ints, optional
        Shape (length of each transformed axis) of the output
        (`s[0]` refers to axis 0, `s[1]` to axis 1, etc.).
        This corresponds to `n` for `fft(x, n)`.
        Along any axis, if the given shape is smaller than that of the input,
        the input is cropped.  If it is larger, the input is padded with zeros.
        if `s` is not given, the shape of the input (along the axes specified
        by `axes`) is used.
    axes : int or sequence of ints, optional
        Axes over which to compute the FFT.  If not given, the last ``len(s)``
        axes are used, or all axes if `s` is also not specified.
        Repeated indices in `axes` means that the transform over that axis is
        performed multiple times.

    Return
    ------
    signals.Signal

    Notes
    -----
    For further information see the documentation of numpy.fft.fft,
    numpy.fft.fft2 or numpy.fft.fftn
    """

    from hyperspy.signals import Signal, Spectrum, Image

    #dim = len(self.axes_manager.shape)
    # if dim == 1:
        # if axes is None:
            #axis = -1
        #im_fft = Signal(np.fft.fft(self.data, n=shape_fft, axis=axis))
    # elif dim == 2:
        # if axes is None:
            #axes = (-2, -1)
        #im_fft = Signal(np.fft.fft2(self.data, s=shape_fft, axes=axes))
    # else:
        # if axes is None:
            #axes = range(-dim,0)
        #im_fft = Signal(np.fft.fftn(self.data, s=shape_fft, axes=axes))
    if self.axes_manager.signal_dimension == 2:
        im_fft = Image(np.fft.fftn(self.data, s=shape_fft, axes=axes))
    else:
        im_fft = Spectrum(np.fft.fftn(self.data, s=shape_fft, axes=axes))
    if axes is None:
        axes = range(len(self.axes_manager.shape))
    if shape_fft is None:
        shape_fft = self.axes_manager.shape
    # if self.axes_manager.signal_dimension == 2:
        # im_fft.axes_manager.set_signal_dimension(2)
        #im_fft = im_fft.as_image([-2,-1])
    # else:
    #    im_fft = im_fft.as_spectrum(-1)
    # scale, to be verified

    for ax, dim in zip(axes, shape_fft):
        #im_fft.axes_manager[i].scale = scale[i]
        axis = im_fft.axes_manager[ax]
        axis.scale = 1. / dim / self.axes_manager[ax].scale
        #axis.name= 'Spatial frequency'
        axis.units = str(self.axes_manager[ax].units) + '$^{-1}$'
        axis.offset = 0
        axis.offset = -axis.high_value / 2.

    return im_fft


def simulate_model(elements=None,
                   shape_spectrum=None,
                   beam_energy=None,
                   live_time=None,
                   weight_percents=None,
                   energy_resolution_MnKa=None,
                   counts_rate=None,
                   elemental_map='random'):
    """Simulate a model with default param defined

    See database_1Dspec()
    """
    from hyperspy import signals

    spec = signals.EDSSEMSpectrum(np.zeros(1024))
    s = database.spec1D()

    if elements is not None:
        s.set_elements(elements)
    else:
        elements = s.metadata.Sample.elements
    if weight_percents is not None:
        s.metadata.Sample.weight_percents = weight_percents

    if counts_rate is not None:
        s.metadata.Acquisition_instrument.SEM.Detector.EDS.counts_rate = counts_rate

    s.set_microscope_parameters(beam_energy=beam_energy,
                                live_time=live_time,
                                energy_resolution_MnKa=energy_resolution_MnKa)
    if shape_spectrum is not None:
        smap = signals.EDSSEMSpectrum(np.zeros(list(shape_spectrum)))
        smap.get_calibration_from(s)
        smap.set_elements(elements)
        smap.simulate_model(elemental_map=elemental_map)
        return smap
    else:
        model = s.simulate_model(elemental_map=elemental_map)
        return model


def get_kfactors(xray_lines,
                 beam_energy,
                 detector_efficiency=None,
                 gateway='auto'):
    """Calculate the kfactors cofficient of Cliff-Lorimer method from first
    principle

    Parameters
    ----------
    xray_lines: list of strin
        The X-ray lines, e.g. ['Al_Ka', 'Zn_Ka']
    beam_energy: float
        The energy of the beam in kV.
    detector_efficiency: {signals.EDSSEMSpectrum,None}
        A spectrum containing the detector efficiency. If None, set the
        efficiency to one.
    gateway: execnet Gateway
        If 'auto', generate automatically the connection to jython.

    """
    from hyperspy.misc.eds import epq_database
    if gateway == 'auto':
        gateway = get_link_to_jython()
    kab = []
    for xray_line in xray_lines:
        xray_prop = epq_database.get_xray_transition_properties(
            xray_line, beam_energy, gateway=gateway)
        xray_prop = reduce(lambda x, y: x * y, xray_prop)
        element, line = _get_element_and_line(xray_line)
        A = elements_db[element]\
            ['General_properties']['atomic_weight']
        if detector_efficiency is None:
            kab.append(xray_prop / A)
        else:
            line_energy = detector_efficiency._get_line_energy(xray_line)
            kab.append(xray_prop / A *
                       detector_efficiency[line_energy].data[0])
    #kab = kab[0] / kab[1]
    kab = kab[1] / kab[0]
    return kab

############################
# def animate_legend(figure='last'):
    #"""Animate the legend of a figure

    # Parameters
    #---------

    # figure: 'last' | matplolib.figure
        # If 'last' pick the last figure
    #"""
    # if figure=='last':
        #fig = plt.gcf()
        #ax= plt.gca()
    # else:
        #ax = fig.axes[0]
    #lines = ax.lines
    #lined = dict()
    # leg=ax.get_legend()
    # for legline, origline in zip(leg.get_lines(), lines):
        # legline.set_picker(5)  # 5 pts tolerance
        #lined[legline] = origline
    # def onpick(event):
        # on the pick event, find the orig line corresponding to the
        # legend proxy line, and toggle the visibility
        #legline = event.artist
        #origline = lined[legline]
        #vis = not origline.get_visible()
        # origline.set_visible(vis)
        # Change the alpha on the line in the legend so we can see what lines
        # have been toggled
        # if vis:
            # legline.set_alpha(1.0)
        # else:
            # legline.set_alpha(0.2)
        # fig.canvas.draw()

    #fig.canvas.mpl_connect('pick_event', onpick)

    # plt.show()
############################
# def plot_3D_iso_surface(self,threshold,
            #color = 'auto',
            # figure='new',
            # scale='auto'):
        # must be the main function in Image, and here jsut to connect with result
        #"""
        # Generate an iso-surface in Mayavi.

        # Parameters
        #----------

        # threshold: float
            # Between 0 (min intensity) and 1 (max intensity).
            # If result == quant, 1 == 100%.

        # color: list
            # The color of the surface, (R,G,B). If 'auto', automatically
            # selected.

        # figure: str
            # If 'new', generate a new scene/figure. Else, use the old one.

        # scale: str || list
            # If 'auto', scale with axes_manager.scale. Else, scale with
            # the given list (x,y,z).

        # Return
        #------

        # figure: mayavi.core.scene.Scene

        # src: mayavi.sources.array_source.ArraySource

        # iso: mayavi.modules.iso_surface.IsoSurface

        #"""
        #from mayavi import mlab

        # if figure=='new':
            #figure = mlab.figure()

        #img_res = self.deepcopy()

        #img_data = img_res.data
        #img_data = np.rollaxis(img_data,0,3)
        #img_data = np.rollaxis(img_data,0,2)
        #src = mlab.pipeline.scalar_field(img_data)
        #src.name = img_res.metadata.General.title

        # if 'intensities' == result or isinstance(result,str) is False:

        #threshold = img_data.max()-threshold*img_data.ptp()

        # if scale=='auto':
            #scale = []
            # for i in [1,2,0]:
                # scale.append(img_res.axes_manager[i].scale)
            #src.spacing= scale
        # else:
            #src.spacing = scale
        # if color != 'auto':
            # iso = mlab.pipeline.iso_surface(src,
                # contours=[threshold, ],color =color)
        # else:
           # iso = mlab.pipeline.iso_surface(src,
                # contours=[threshold, ])

        #iso.compute_normals = False
        # if color != 'auto':
         ##   iso.actor.property.color = color
        ##iso.actor.property.opacity = 0.5
        # return figure, src, iso
############################
# def compare_histograms(imgs,
                       # bins='freedman',
                       # color=None,
                       # line_style=None,
                       # legend='auto',
                       # fig=None,
                       # range_bins=None,
                       #**kwargs):
    #"""Compare the histogram of the list of image
    # Parameters
    #----------
    # bins : int or list or str (optional)
        # If bins is a string, then it must be one of:
        #'knuth' : use Knuth's rule to determine bins
        #'scotts' : use Scott's rule to determine bins
        #'freedman' : use the Freedman-diaconis rule to determine bins
        #'blocks' : use bayesian blocks for dynamic bin widths
    # color : valid matplotlib color or a list of them or `None`
        # Sets the color of the lines of the plots when `style` is "cascade"
        # or "mosaic". If a list, if its length is
        # less than the number of spectra to plot, the colors will be cycled. If
        # If `None`, use default matplotlib color cycle.
    # line_style: valid matplotlib line style or a list of them or `None`
        # The main line style are '-','--','steps','-.',':'.
        # If a list, if its length is less than the number of
        # spectra to plot, line_style will be cycled. If
        # If `None`, use 'steps'.
    # legend: None | list of str | 'auto'
        # If list of string, legend for "cascade" or title for "mosaic" is
        # displayed. If 'auto', the title of each spectra (metadata.General.title)
        # is used.
    # fig : {matplotlib figure, None}
        # If None, a default figure will be created.
    #"""
    #hists = []
    # for img in imgs:
        # hists.append(img.get_histogram(bins=bins,
                                       # range_bins=range_bins, **kwargs))
    # if line_style is None:
        #line_style = 'steps'
    # return hyperspy.utils.plot.plot_spectra(
        # hists, style='overlap', color=color,
        # line_style=line_style, legend=legend, fig=fig)
############################
# def compare_signal(specs,
                   # indexes=None,
                   # legend_labels='auto',
                   # colors='auto',
                   # line_styles='auto'):
    #"""Compare the signal from different indexes or|and from different
    # spectra.
    # Parameters
    #----------
    # specs: list | spectrum
        # A list of spectra or a spectrum
    # indexes: list | None
        # The list of indexes to compares. If None, specs is a list of
        # 1D spectra that are ploted together
    # legend_labels: 'auto' | list | None
        # If legend_labels is auto, then the indexes are used.
    # colors: list
        # If 'auto', automatically selected, eg: ('red','blue')
    # line_styles: list
        # If 'auto', continuous lines, eg: ('-','--','steps','-.',':')
    # Returns
    #-------
    # figure
    #"""
    # print "obsolete, should use utils.plot.plot_spectra"
    # if indexes is None:
        #nb_signals = len(specs)
    # elif isinstance(indexes[0], list) is False and isinstance(indexes[0], tuple) is False:
        #nb_signals = len(specs)
        #indexes = [indexes] * nb_signals
    # else:
        #nb_signals = len(indexes)
    # if colors == 'auto':
        # colors = ['red', 'blue', 'green', 'orange', 'violet', 'magenta',
                  #'cyan', 'violet', 'black', 'yellow', 'pink']
        #colors += colors
        #colors += colors
    # elif isinstance(colors, list) is False:
        #colors = [colors] * nb_signals
    # if line_styles == 'auto':
        #line_styles = ['-'] * nb_signals
    # elif isinstance(line_styles, list) is False:
        #line_styles = [line_styles] * nb_signals
    #fig = plt.figure()
    # if legend_labels == 'auto':
        #legend_labels = []
        # if isinstance(specs, list) or isinstance(specs, tuple):
            # for spec in specs:
                # legend_labels.append(spec.metadata.General.title)
        # else:
            # for index in indexes:
                # legend_labels.append(str(index))
    # for i, index in enumerate(indexes):
    # for i in range(nb_signals):
        # if isinstance(specs, list) or isinstance(specs, tuple):
            #tmp = specs[i]
        # else:
            #tmp = specs
        # if indexes is not None:
            # for ind in indexes[i]:
                #tmp = tmp[ind]
        # maxx = (len(tmp.data) - 1) * \
            #tmp.axes_manager[0].scale + tmp.axes_manager[0].offset
        # xdata = mlab.frange(tmp.axes_manager[0].offset, maxx,
                            # tmp.axes_manager[0].scale, npts=len(tmp.data))
        #plt.plot(xdata, tmp.data, color=colors[i], ls=line_styles[i])
    # plt.ylabel('Intensity')
    # plt.xlabel(str(tmp.axes_manager[0].name) +
               #' (' + str(tmp.axes_manager[0].units) + ')')
    # if legend_labels is not None:
        # plt.legend(legend_labels)
    # fig.show()
    # return fig


# def get_MAC_sample(xray_lines, weight_fraction, elements='auto'):
    #"""Return the mass absorption coefficients of a sample

    # Parameters
    #----------
    # xray_lines: list of str
        # The list of X-ray lines, e.g. ['Al_Ka','Zn_Ka','Zn_La']
    # weight_fraction: list of float
        # the composition of the sample
    # elements: {list of str | 'auto'}
        # The list of element symbol of the absorber, e.g. ['Al','Zn'].
        # if 'auto', use the elements of the X-ray lines

    # Return
    #------
    # mass absorption coefficient in cm^2/g
    #"""
    #from hyperspy import utils
    #macs = []
    # if elements == 'auto':
        #elements = []
        # for xray_line in xray_lines:
            #element, line = _get_element_and_line(xray_line)
            # elements.append(element)
        #elements = set(elements)
    # if len(elements) != len(weight_fraction):
        #raise ValueError("Add elements first, see 'set_elements'")

    # macs = utils.get_mass_absorption_coefficient_sample(
            # energies=xray_lines,
            # elements=elements,
            # weight_fraction=weight_fraction)
    # for xray_line in xray_lines:
        ##line_energy = _get_energy_xray_line(xray_line)
        ###el_emit, line = _get_element_and_line(xray_line)
        # macs.append(utils.get_mass_absorption_coefficient_sample(
            # energy=line_energy,
            # elements=elements,
            # weight_fraction=weight_fraction))
        # for i_el, el_abs in enumerate(elements):
        # macs[-1] += weight_percent[i_el] / 100 * \
        # utils.get_mass_absorption_coefficient_xray_line(el_abs,xray_line)
            # MAC[el_emit][line][el_abs]
    # return macs

# def _mac_interpolation(mac, mac1, energy,
                       # energy_db, energy_db1):
    #"""
    # Interpolate between the tabulated mass absorption coefficients
    # for an energy

    # Parameters
    #----------
    # mac, mac1: float
        # The mass absorption coefficients in cm^2/g
    # energy,energy_db,energy_db1:
        # The energy. The given energy and the tabulated energy,
        # respectively

    # Return
    #------
    # mass absorption coefficient in cm^2/g
    #"""
    # return np.exp(np.log(mac1) + np.log(mac / mac1)
                  #* (np.log(energy / energy_db1) / np.log(
                      # energy_db / energy_db1)))


# def get_mass_absorption_coefficient(element, energy):
    #"""
    # Get the mass absorption coefficient of an Xray

    # Parameters
    #----------
    # element: str
        # The element symbol of the absorber, e.g. 'Al'.
    # energy: float
        # The energy of the Xray in keV

    # Return
    #------
    # mass absorption coefficient in cm^2/g
    #"""
    #from hyperspy.misc.eds.ffast_mac import ffast_mac_db as ffast_mac
    #energies = ffast_mac[element].energies_keV

    # for index, energy_db in enumerate(energies):
        # if energy <= energy_db:
            # break
    # if index1 == len(energies):
    # print 'extrapolation'
    # print element
    # print energy
    #mac = ffast_mac[element].mass_absorption_coefficient_cm2g[index]
    #mac1 = ffast_mac[element].mass_absorption_coefficient_cm2g[index - 1]
    #energy_db = ffast_mac[element].energies_keV[index]
    #energy_db1 = ffast_mac[element].energies_keV[index - 1]
    # if energy == energy_db or energy_db1 == 0:
        # return mac
    # else:
        # return _mac_interpolation(mac, mac1, energy,
                                  # energy_db, energy_db1)
=======
>>>>>>> 6db63ee1
                                  
def quantification_cliff_lorimer(kfactors,intensities):
    """
    Quantification using Cliff-Lorimer

    Parameters
    ----------
    kfactors: list of float
        the list of kfactor, compared to the first
        elements. eg. kfactors = [1.47,1.72]
        for kfactors_name = ['Cr_Ka/Al_Ka', 'Ni_Ka/Al_Ka']
    intensities: list of signal.Signals
        the intensities for each X-ray lines.
    """
    ab = []
    composition = []
    
    # ab = Ia/Ib / kab
    for i, kba in enumerate(kfactors):        
        ab.append(intensities[0].data / intensities[i + 1].data / kba)  
    #ab = np.nan_to_num(ab)              
    # Ca = ab /(1 + ab + ab/ac + ab/ad + ...)
    composition.append(np.ones_like(ab[0]))
    for i, ab1 in enumerate(ab):
        if i == 0:
            composition[0] += ab[0]
        else:
            composition[0] += (ab[0] / ab1)
    composition[0] = ab[0] / composition[0]
    
    # Cb = Ca / ab
    for ab1 in ab:
        composition.append(composition[0] / ab1)
    composition = np.nan_to_num(composition)
<<<<<<< HEAD
    return composition
=======
    return composition
>>>>>>> 6db63ee1
<|MERGE_RESOLUTION|>--- conflicted
+++ resolved
@@ -174,8 +174,6 @@
 
     return math.degrees(np.arcsin(-math.cos(a) * math.cos(b) * math.cos(c)
                                   + math.sin(a) * math.sin(c)))
-<<<<<<< HEAD
-
 
 def get_index_from_names(self, axis_names, index_name, axis_name_in_mp=True):
     """Get the index of an axis that is link to a list of names.
@@ -2119,9 +2117,7 @@
     # else:
         # return _mac_interpolation(mac, mac1, energy,
                                   # energy_db, energy_db1)
-=======
->>>>>>> 6db63ee1
-                                  
+
 def quantification_cliff_lorimer(kfactors,intensities):
     """
     Quantification using Cliff-Lorimer
@@ -2155,8 +2151,4 @@
     for ab1 in ab:
         composition.append(composition[0] / ab1)
     composition = np.nan_to_num(composition)
-<<<<<<< HEAD
-    return composition
-=======
-    return composition
->>>>>>> 6db63ee1
+    return composition