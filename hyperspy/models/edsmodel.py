--- conflicted
+++ resolved
@@ -29,11 +29,6 @@
 from hyperspy._signals.eds import EDSSpectrum
 from hyperspy.misc.elements import elements as elements_db
 from hyperspy.misc.eds import utils as utils_eds
-<<<<<<< HEAD
-from hyperspy.misc.eds import physical_model as model_eds
-=======
-#from hyperspy.misc.eds import model as model_eds
->>>>>>> 2b7f18ac
 import hyperspy.components as create_component
 from hyperspy import utils
 
