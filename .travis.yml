language: python


env:
  global:
    - DISPLAY=99.0
    - MPLBACKEND="agg"

matrix:
  include:
  - env: export PYTHON=3.5; FAIL_ON_EXTERNAL_DEPRECATION='False'; MINIMAL_ENV='False'
  - env: export PYTHON=3.5; FAIL_ON_EXTERNAL_DEPRECATION='False'; MINIMAL_ENV='False'
    os: osx
    language: generic
  - env: export PYTHON=3.6; FAIL_ON_EXTERNAL_DEPRECATION='False'; MINIMAL_ENV='False'
  - env: export PYTHON=3.6; FAIL_ON_EXTERNAL_DEPRECATION='True'; MINIMAL_ENV='False'
  - env: export PYTHON=3.6; FAIL_ON_EXTERNAL_DEPRECATION='False'; MINIMAL_ENV='True'
  - env: export PYTHON=3.6; FAIL_ON_EXTERNAL_DEPRECATION='False'; MINIMAL_ENV='False'
    os: osx
    language: generic
  allow_failures:
  - env: export PYTHON=3.6; FAIL_ON_EXTERNAL_DEPRECATION='True'; MINIMAL_ENV='False'

before_install:
  - if [[ $TRAVIS_OS_NAME == 'osx' ]] ; then
      curl "https://repo.continuum.io/miniconda/Miniconda3-latest-MacOSX-x86_64.sh" -o miniconda.sh;
    else wget https://repo.continuum.io/miniconda/Miniconda3-latest-Linux-x86_64.sh -O miniconda.sh;
    fi
  - chmod +x miniconda.sh;
    ./miniconda.sh -b -p $HOME/miniconda;
    export "PATH=$HOME/miniconda/bin:$PATH";
    hash -r;
install:

  - if [[ $MINIMAL_ENV == 'False' ]] ; then
<<<<<<< HEAD
      DEPS="pip numpy scipy matplotlib>=2.0.2 ipython h5py sympy scikit-learn dill setuptools scikit-image cython lxml ipyparallel dask traits traitsui";
=======
      DEPS="pip numpy scipy matplotlib>=2.0.2 ipython h5py sympy scikit-learn dill natsort setuptools scikit-image cython ipyparallel dask traits traitsui";
>>>>>>> 6f141341
    else DEPS="pip ipython numpy scipy matplotlib>=2.0.2 h5py sympy scikit-image";
    fi
  - conda create -n testenv --yes python=$PYTHON;
    source activate testenv;
    conda install -y -c conda-forge $DEPS;
<<<<<<< HEAD
    conda install -y natsort; # natsort from conda-forge is a bit old and some decrepation warning interfere with warning assertion
=======
    conda install -y -c conda-forge --no-deps freetype=2.6;
>>>>>>> 6f141341
  - if [[ $MINIMAL_ENV == 'False' ]] ; then
      pip install .[all];
    else pip install .;
    fi
  - python setup.py build_ext --inplace;

before_script: # configure a headless display to test plot generation
  - if [ "${TRAVIS_OS_NAME}" = "linux" ]; then sh -e /etc/init.d/xvfb start; fi
  # from http://afitnerd.com/2011/09/06/headless-browser-testing-on-mac/
  # and https://github.com/travis-ci/travis-ci/issues/7313#issuecomment-279914149
  - if [ "${TRAVIS_OS_NAME}" = "osx" ]; then ( sudo Xvfb :99 -ac -screen 0 1024x768x8; echo ok ) & fi
  - sleep 3 # give xvfb some time to start

script:
  - python -c 'import matplotlib.pyplot as plt; print(plt.get_backend())';
  - pip install coverage coveralls pytest pytest-cov pytest-mpl;
    py.test --mpl --cov=hyperspy --pyargs hyperspy;

#after_failure: # run only on failure in case there is a need to check matplotlib image comparison
# This needs a service to upload the artifacts (and corresponding configuration)
# See:
# https://blog.travis-ci.com/2012-12-18-travis-artifacts/
# https://docs.travis-ci.com/user/uploading-artifacts/
# https://github.com/matplotlib/matplotlib/blob/master/.travis.yml
#  - gem install travis-artifacts
#  - zip -r image_comparison_failure.zip /tmp/ -i *.png
#  - travis-artifacts upload image_comparison_failure.zip

after_success:
- coveralls
- if [[ $MINIMAL_ENV == 'False' ]]; then
    python setup.py bdist_wheel;
  else python setup.py sdist;
  fi

before_deploy:
- export DISTRIB=$(ls ./dist/*.whl);

deploy:
  provider: releases
  api_key:
    #francisco-dlp:
    secure: dTt5L3HsIrfTOvnU8QFqwMu+Ghpuzp+vr0y7skRbqdFBCmPfjbAe2l24haMidVC1x0ZikHGgv9krEd/aKEBLi6QM+E2KsxiXUJWlhTFMH5o8qsMTBSAS2ChfQ32Jlktg8oK0FMs+UO6EFbMz1cr7m1Fgc0Ikds1ZCzev6Uke2Zk=
  file: "${DISTRIB}"
  skip_cleanup: true
  on:
    tags: true
    condition: $MINIMAL_ENV = 'False'<|MERGE_RESOLUTION|>--- conflicted
+++ resolved
@@ -33,21 +33,13 @@
 install:
 
   - if [[ $MINIMAL_ENV == 'False' ]] ; then
-<<<<<<< HEAD
-      DEPS="pip numpy scipy matplotlib>=2.0.2 ipython h5py sympy scikit-learn dill setuptools scikit-image cython lxml ipyparallel dask traits traitsui";
-=======
       DEPS="pip numpy scipy matplotlib>=2.0.2 ipython h5py sympy scikit-learn dill natsort setuptools scikit-image cython ipyparallel dask traits traitsui";
->>>>>>> 6f141341
     else DEPS="pip ipython numpy scipy matplotlib>=2.0.2 h5py sympy scikit-image";
     fi
   - conda create -n testenv --yes python=$PYTHON;
     source activate testenv;
     conda install -y -c conda-forge $DEPS;
-<<<<<<< HEAD
-    conda install -y natsort; # natsort from conda-forge is a bit old and some decrepation warning interfere with warning assertion
-=======
     conda install -y -c conda-forge --no-deps freetype=2.6;
->>>>>>> 6f141341
   - if [[ $MINIMAL_ENV == 'False' ]] ; then
       pip install .[all];
     else pip install .;
