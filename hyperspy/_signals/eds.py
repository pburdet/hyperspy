--- conflicted
+++ resolved
@@ -18,12 +18,8 @@
 from __future__ import division
 
 import numpy as np
-<<<<<<< HEAD
 import matplotlib.pyplot as plt
 import copy
-=======
-from matplotlib import pyplot as plt
->>>>>>> 1e8103fe
 
 from hyperspy import utils
 from hyperspy._signals.spectrum import Spectrum
@@ -32,13 +28,9 @@
 from hyperspy.misc.elements import elements as elements_db
 from hyperspy.misc.eds import utils as utils_eds
 from hyperspy.misc.utils import isiterable
-<<<<<<< HEAD
 import hyperspy.components as create_component
 from hyperspy.drawing import marker
 from hyperspy.drawing.utils import plot_histograms
-=======
-from hyperspy.drawing import marker
->>>>>>> 1e8103fe
 
 
 class EDSSpectrum(Spectrum):
@@ -1014,7 +1006,7 @@
             If not None, use only the given lines (eg. ('a','Kb')).
             If None, use all lines.
         kwargs
-            keyword argument for plot
+            The extra keyword arguments for plot()
 
         See also
         --------
@@ -1022,48 +1014,6 @@
 
         """
 
-<<<<<<< HEAD
-=======
-        return TOA
-
-    def plot_Xray_lines(self,
-                        Xray_lines=None,
-                        only_one=False,
-                        only_lines=("a", "b"),
-                        **kwargs):
-        """
-        Annotate a spec.plot() with the name of the selected X-ray
-        lines
-
-        Parameters
-        ----------
-        Xray_lines: None or list of string
-            If None,
-            if `mapped.parameters.Sample.elements.Xray_lines` contains a
-            list of lines use those.
-            If `mapped.parameters.Sample.elements.Xray_lines` is undefined
-            or empty but `mapped.parameters.Sample.elements` is defined,
-            use the same syntax as `add_line` to select a subset of lines
-            for the operation.
-            Alternatively, provide an iterable containing
-            a list of valid X-ray lines symbols.
-        only_one : bool
-            If False, use all the lines of each element in the data spectral
-            range. If True use only the line at the highest energy
-            above an overvoltage of 2 (< beam energy / 2).
-        only_lines : None or list of strings
-            If not None, use only the given lines (eg. ('a','Kb')).
-            If None, use all lines.
-        kwargs
-            The extra keyword arguments for plot()
-
-        See also
-        --------
-        set_elements, add_elements
-
-        """
-
->>>>>>> 1e8103fe
         if only_lines is not None:
             only_lines = list(only_lines)
             for only_line in only_lines:
@@ -1072,19 +1022,11 @@
                 elif only_line == 'b':
                     only_lines.extend(['Kb', 'Lb1', 'Mb'])
 
-<<<<<<< HEAD
         if xray_lines is None:
             if 'Sample.xray_lines' in self.metadata:
                 xray_lines = self.metadata.Sample.xray_lines
             elif 'Sample.elements' in self.metadata:
                 xray_lines = self._get_lines_from_elements(
-=======
-        if Xray_lines is None:
-            if 'Sample.Xray_lines' in self.metadata:
-                Xray_lines = self.metadata.Sample.Xray_lines
-            elif 'Sample.elements' in self.metadata:
-                Xray_lines = self._get_lines_from_elements(
->>>>>>> 1e8103fe
                     self.metadata.Sample.elements,
                     only_one=only_one,
                     only_lines=only_lines)
@@ -1094,30 +1036,14 @@
 
         line_energy = []
         intensity = []
-<<<<<<< HEAD
         for xray_line in xray_lines:
             element, line = utils_eds._get_element_and_line(xray_line)
-=======
-        for Xray_line in Xray_lines:
-            element, line = utils_eds._get_element_and_line(Xray_line)
->>>>>>> 1e8103fe
             line_energy.append(elements_db[element]['Atomic_properties']['Xray_lines'][
                 line]['energy (keV)'])
             relative_factor = elements_db[element]['Atomic_properties']['Xray_lines'][
                 line]['factor']
-<<<<<<< HEAD
             a_eng = elements_db[element]['Atomic_properties'][
                 'Xray_lines'][line[0] + 'a']['energy (keV)']
-=======
-            a_eng = elements_db[
-                element][
-                'Atomic_properties'][
-                'Xray_lines'][
-                line[
-                    0] +
-                'a'][
-                'energy (keV)']
->>>>>>> 1e8103fe
             # if fixed_height:
                 # intensity.append(self[..., a_eng].data.flatten().mean()
                              #* relative_factor)
@@ -1136,7 +1062,6 @@
             text.type = 'text'
             text.set_marker_properties(rotation=90)
             text.set_data(x1=line_energy[i],
-<<<<<<< HEAD
                           y1=intensity[i] * 1.1, text=xray_lines[i])
             self._plot.signal_plot.add_marker(text)
             text.plot()
@@ -1384,9 +1309,4 @@
         # for i in range(len(line_energy)):
             # plt.text(line_energy[i], intensity[i] * 1.1, xray_lines[i],
                      # rotation=90)
-            #plt.vlines(line_energy[i], 0, intensity[i] * 0.8, color='black')
-=======
-                          y1=intensity[i] * 1.1, text=Xray_lines[i])
-            self._plot.signal_plot.add_marker(text)
-            text.plot()
->>>>>>> 1e8103fe
+            #plt.vlines(line_energy[i], 0, intensity[i] * 0.8, color='black')