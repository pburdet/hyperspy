# -*- coding: utf-8 -*-
# Copyright 2007-2011 The Hyperspy developers
#
# This file is part of  Hyperspy.
#
#  Hyperspy is free software: you can redistribute it and/or modify
# it under the terms of the GNU General Public License as published by
# the Free Software Foundation, either version 3 of the License, or
# (at your option) any later version.
#
#  Hyperspy is distributed in the hope that it will be useful,
# but WITHOUT ANY WARRANTY; without even the implied warranty of
# MERCHANTABILITY or FITNESS FOR A PARTICULAR PURPOSE.  See the
# GNU General Public License for more details.
#
# You should have received a copy of the GNU General Public License
# along with  Hyperspy.  If not, see <http://www.gnu.org/licenses/>.

import copy

import numpy as np
import scipy as sp
import matplotlib.pyplot as plt
import traits.api as t
from scipy.ndimage.filters import gaussian_filter1d

from hyperspy.signal import Signal
from hyperspy.misc import progressbar
from hyperspy.misc import utils
from hyperspy.misc import utils_varia
from hyperspy.gui.tools import (
    SpectrumCalibration,
    SmoothingSavitzkyGolay,
    SmoothingLowess,
    SpectrumRangeSelector,
    SpanSelectorInSpectrum,
    SmoothingTV,
    ButterworthFilter)
from hyperspy.gui.egerton_quantification import BackgroundRemoval
from hyperspy.drawing import signal as sigdraw
from hyperspy.decorators import only_interactive
from hyperspy.defaults_parser import preferences
from hyperspy.decorators import interactive_range_selector
from hyperspy.decorators import auto_replot
from hyperspy.misc.utils import one_dim_findpeaks


            
class Spectrum(Signal):
    """
    """
    _default_record_by = 'spectrum'
    
    def __init__(self, *args, **kwargs):
        Signal.__init__(self, *args, **kwargs)
        self.axes_manager.set_signal_dimension(1)

    def align_with_array_1D(self,
                            shift_array,
                            axis=-1,
                            interpolation_method='linear'):
        """Shift each one dimensional object by the amount specify by a 
        given array

        Parameters
        ----------
        shift_map : numpy array
            The shift is specify in the units of the selected axis
        interpolation_method : str or int
            Specifies the kind of interpolation as a string ('linear',
            'nearest', 'zero', 'slinear', 'quadratic, 'cubic') or as an 
            integer specifying the order of the spline interpolator to 
            use.
            
        """

        axis = self.axes_manager._get_positive_index(axis)
        coord = self.axes_manager._axes[axis]
        offset = coord.offset
        _axis = coord.axis.copy()
        maxval = np.cumprod(shift_array.shape)[-1] - 1
        pbar = progressbar.progressbar(maxval = maxval)
        i = 0
        for dat, shift in zip(self.iterate_axis(axis),
                              utils.iterate_axis(shift_array, axis)):
                si = sp.interpolate.interp1d(_axis ,dat,
                                             bounds_error=False,
                                             fill_value=0.,
                                             kind=interpolation_method)
                coord.offset = offset - shift[0]
                dat[:] = si(coord.axis)
                pbar.update(i)
                i += 1
        coord.offset = offset

        # Cropping time
        mini, maxi = shift_array.min(), shift_array.max()
        if mini < 0:
            self.crop_in_units(axis, None, coord.axis[-1] + mini +
             coord.scale)
        if maxi > 0:
            self.crop_in_units(axis, offset + maxi)
            
    def interpolate_in_index_1D(self, axis, i1, i2, delta=3, **kwargs):
        axis = self.axes_manager._axes[axis]
        i0 = int(np.clip(i1 - delta, 0, np.inf))
        i3 = int(np.clip(i2 + delta, 0, axis.size))
        for dat in self.iterate_axis(axis.index_in_array):
            dat_int = sp.interpolate.interp1d(range(i0,i1) + 
                range(i2,i3), dat[i0:i1].tolist() + dat[i2:i3].tolist(),
                **kwargs)
            dat[i1:i2] = dat_int(range(i1,i2))

    def interpolate_in_units_1D(self, axis, u1, u2, delta=3, **kwargs):
        axis = self.axes_manager._axes[axis]
        i1 = axis.value2index(u1)
        i2 = axis.value2index(u2)
        self.interpolate_in_index_1D(axis.index_in_array, i1, i2, delta,
                                     **kwargs)

    def estimate_shift_in_index_1D(self,
                                   irange=(None,None),
                                   axis=-1,
                                   reference_indices=None,
                                   max_shift=None,
                                   interpolate=True,
                                   number_of_interpolation_points=5):
        """Estimate the shifts in a given axis using cross-correlation

        This method can only estimate the shift by comparing 
        unidimensional features that should not change the position in 
        the given axis. To decrease the memory usage, the time of 
        computation and the accuracy of the results it is convenient to 
        select the feature of interest setting
        the irange keyword.

        By default interpolation is used to obtain subpixel precision.

        Parameters
        ----------
        axis : int
            The axis in which the analysis will be performed.
        irange : tuple of ints (i1, i2)
             Define the range of the feature of interest. If i1 or i2 
             are None,
             the range will not be limited in that side.
        reference_indices : tuple of ints or None
            Defines the coordinates of the spectrum that will be used 
            as a
            reference. If None the spectrum of 0 coordinates will be 
            used.
        max_shift : int

        interpolate : bool

        number_of_interpolation_points : int
            Number of interpolation points. Warning: making this number 
            too big
            can saturate the memory

        Return
        ------
        An array with the result of the estimation.
        
        """

        ip = number_of_interpolation_points + 1
        axis = self.axes_manager._axes[axis]
        if reference_indices is None:
            reference_indices = [0,] * (len(self.axes_manager._axes) - 1)
        else:
            reference_indices = list(reference_indices)
        reference_indices.insert(axis.index_in_array, slice(None))
        i1, i2 = irange
        array_shape = [axis.size for axis in self.axes_manager._axes]
        array_shape[axis.index_in_array] = 1
        shift_array = np.zeros(array_shape)
        ref = self.data[reference_indices][i1:i2]
        if interpolate is True:
            ref = utils.interpolate_1D(ip, ref)
        maxval = self.axes_manager.navigation_size
        pbar = progressbar.progressbar(maxval=maxval)
        i = 0
        for dat, shift in zip(self.iterate_axis(axis.index_in_array),
                              utils.iterate_axis(shift_array,
                                                 axis.index_in_array)):
            dat = dat[i1:i2]
            if interpolate is True:
                dat = utils.interpolate_1D(ip, dat)
            shift[:] = np.argmax(
                np.correlate(ref, dat,'full')) - len(ref) + 1
            i+=1
            pbar.update(i)
        pbar.finish()

        if max_shift is not None:
            if interpolate is True:
                max_shift *= ip
            shift_array.clip(a_min = -max_shift, a_max = max_shift)
        if interpolate is True:
            shift_array /= ip
        shift_array *= axis.scale
        return shift_array

    def estimate_shift_in_units_1D(self,
        range_in_units=(None,None),
        axis=-1,
        reference_indices=None,
        max_shift=None,
        interpolate=True,
        number_of_interpolation_points=5):
        """Estimate the shifts in a given axis using cross-correlation. 
        The
        values are given in the units of the selected axis.

        This method can only estimate the shift by comparing 
        unidimensional
        features that should not change the position in the given axis. 
        To
        decrease the memory usage, the time of computation and the 
        accuracy of
        the results it is convenient to select the feature of interest 
        setting
        the irange keyword.

        By default interpolation is used to obtain subpixel precision.

        Parameters
        ----------
        axis : int
            The axis in which the analysis will be performed.
        range_in_units : tuple of floats (f1, f2)
             Define the range of the feature of interest in the units of
              the
             selected axis. If f1 or f2 are None, thee range will not be
              limited
             in that side.
        reference_indices : tuple of ints or None
            Defines the coordinates of the spectrum that will be used as
             a
            reference. If None the spectrum of 0 coordinates will be 
            used.
        max_shift : float

        interpolate : bool

        number_of_interpolation_points : int
            Number of interpolation points. Warning: making this number 
            too big
            can saturate the memory

        Return
        ------
        An array with the result of the estimation. The shift will be

        See also
        --------
        estimate_shift_in_index_1D, align_with_array_1D and align_1D
        
        """
        axis = self.axes_manager._axes[axis]
        i1 = axis.value2index(range_in_units[0])
        i2 = axis.value2index(range_in_units[1])
        if max_shift is not None:
            max_shift = int(round(max_shift / axis.scale))

        return self.estimate_shift_in_index_1D(axis = axis.index_in_array,
                                   irange = (i1, i2),
                                   reference_indices = reference_indices,
                                   max_shift = max_shift,
                                   number_of_interpolation_points =
                                   number_of_interpolation_points)

    def align_1D(self,
                 range_in_units=(None,None),
                 axis=-1,
                 reference_indices=None,
                 max_shift=None,
                 interpolate=True,
                 number_of_interpolation_points=5,
                 also_align=None):
        """Estimates the shifts in a given axis using cross-correlation 
        and uses
         the estimation to align the data over that axis.

        This method can only estimate the shift by comparing 
        unidimensional
        features that should not change the position in the given axis. 
        To
        decrease the memory usage, the time of computation and the 
        accuracy of
        the results it is convenient to select the feature of interest 
        setting
        the irange keyword.

        By default interpolation is used to obtain subpixel precision.

        It is possible to align several signals using the shift map 
        estimated
        for this signal using the also_align keyword.

        Parameters
        ----------
        axis : int
            The axis in which the analysis will be performed.
        range_in_units : tuple of floats (f1, f2)
             Define the range of the feature of interest in the units of
              the
             selected axis. If f1 or f2 are None, thee range will not be
              limited
             in that side.
        reference_indices : tuple of ints or None
            Defines the coordinates of the spectrum that will be used as
             a
            reference. If None the spectrum of 0 coordinates will be
             used.
        max_shift : float

        interpolate : bool

        number_of_interpolation_points : int
            Number of interpolation points. Warning: making this number
             too big
            can saturate the memory

        also_align : list of signals
            A list of Signal instances that has exactly the same
             dimensions
            as this one and that will be aligned using the shift map
             estimated
            using the this signal.

        Return
        ------
        An array with the result of the estimation. The shift will be

        See also
        --------
        estimate_shift_in_units_1D, estimate_shift_in_index_1D
        
        """

        shift_array = self.estimate_shift_in_units_1D(
            axis=axis,
            range_in_units=range_in_units, 
            reference_indices=reference_indices,
            max_shift=max_shift,
            interpolate=interpolate,
            number_of_interpolation_points=
            number_of_interpolation_points)
        if also_align is None:
            also_align = list()
        also_align.append(self)
        for signal in also_align:
            signal.align_with_array_1D(shift_array=shift_array,
                                       axis=axis)

    def peakfind_1D(self, xdim=None,slope_thresh=0.5, amp_thresh=None, 
                    subchannel=True, medfilt_radius=5, maxpeakn=30000, 
                    peakgroup=10):
        """Find peaks along a 1D line (peaks in spectrum/spectra).

        Function to locate the positive peaks in a noisy x-y data set.

        Detects peaks by looking for downward zero-crossings in the 
        first
        derivative that exceed 'slope_thresh'.

        Returns an array containing position, height, and width of each 
        peak.

        'slope_thresh' and 'amp_thresh', control sensitivity: higher 
        values will
        neglect smaller features.

        peakgroup is the number of points around the top peak to search 
        around

        Parameters
        ---------

        slope_thresh : float (optional)
                       1st derivative threshold to count the peak
                       default is set to 0.5
                       higher values will neglect smaller features.

        amp_thresh : float (optional)
                     intensity threshold above which
                     default is set to 10% of max(y)
                     higher values will neglect smaller features.

        medfilt_radius : int (optional)
                     median filter window to apply to smooth the data
                     (see scipy.signal.medfilt)
                     if 0, no filter will be applied.
                     default is set to 5

        peakgroup : int (optional)
                    number of points around the "top part" of the peak
                    default is set to 10

        maxpeakn : int (optional)
                   number of maximum detectable peaks
                   default is set to 5000

        subpix : bool (optional)
                 default is set to True

        Returns
        -------
        P : array of shape (npeaks, 3)
            contains position, height, and width of each peak
            
        """
        if len(self.data.shape)==1:
            # preallocate a large array for the results
            self.peaks=one_dim_findpeaks(self.data,
                slope_thresh=slope_thresh,
                amp_thresh=amp_thresh,
                medfilt_radius=medfilt_radius,
                maxpeakn=maxpeakn,
                peakgroup=peakgroup,
                subchannel=subchannel)
                
        elif len(self.data.shape)==2:
            pbar=progressbar.ProgressBar(
                    maxval=self.data.shape[1]).start()
            # preallocate a large array for the results
            # the third dimension is for the number of rows in your 
            # data.
            # assumes spectra are rows of the 2D array, each col is a 
            # channel.
            self.peaks=np.zeros((maxpeakn,3,self.data.shape[0]))
            for i in xrange(self.data.shape[1]):
                tmp=one_dim_findpeaks(
                                    self.data[i],
                                    slope_thresh=slope_thresh,
                                    amp_thresh=amp_thresh,
                                    medfilt_radius=medfilt_radius,
                                    maxpeakn=maxpeakn,
                                    peakgroup=peakgroup,
                                    subchannel=subchannel)
                self.peaks[:tmp.shape[0],:,i]=tmp
                pbar.update(i+1)
            # trim any extra blank space
            # works by summing along axes to compress to a 1D line, then
            # finds
            # the first 0 along that line.
            trim_id=np.min(np.nonzero(np.sum(np.sum(self.peaks,axis=2),
                                             axis=1)==0))
            pbar.finish()
            self.peaks=self.peaks[:trim_id,:,:]
        elif len(self.data.shape)==3:
            # preallocate a large array for the results
            self.peaks=np.zeros((maxpeakn,3,self.data.shape[0],
                                 self.data.shape[1]))
            pbar=progressbar.ProgressBar(
                maxval=self.data.shape[0]).start()
            for i in xrange(self.data.shape[0]):
                for j in xrange(self.data.shape[1]):
                    tmp=one_dim_findpeaks(self.data[i,j],
                            slope_thresh=slope_thresh,
                            amp_thresh=amp_thresh,
                            medfilt_radius=medfilt_radius,
                            maxpeakn=maxpeakn,
                            peakgroup=peakgroup,
                            subchannel=subchannel)
                    self.peaks[:tmp.shape[0],:,i,j]=tmp
                pbar.update(i+1)
            # trim any extra blank space
            # works by summing along axes to compress to a 1D line, 
            # then finds
            # the first 0 along that line.
            trim_id=np.min(np.nonzero(np.sum(np.sum(np.sum(
                            self.peaks,axis=3),axis=2),axis=1)==0))
            pbar.finish()
            self.peaks=self.peaks[:trim_id,:,:,:]

    def to_image(self, signal_to_index=0):
        """Spectrum to image

        Parameters
        ----------
        signal_to_index : integer
            Position to move the signal axis.        
            
        Examples
        --------        
        >>> s = signals.Spectrum({'data' : np.ones((3,4,5,6))})
        >>> s
        <Spectrum, title: , dimensions: (3L, 4L, 5L, 6L)>

        >>> s.to_image()
        <Image, title: , dimensions: (6L, 3L, 4L, 5L)>

        >>> s.to_image(1)
        <Image, title: , dimensions: (3L, 6L, 4L, 5L)>
        
        """
        from hyperspy.signals.image import Image
        dic = self._get_signal_dict()
        dic['mapped_parameters']['record_by'] = 'image'
<<<<<<< HEAD
        dic['data'] = np.rollaxis(dic['data'], -1, 0)
        dic['axes'] = utils_varia.rollelem(dic['axes'],-1,0)
=======
        dic['data'] = np.rollaxis(dic['data'], -1, signal_to_index)
        dic['axes'] = utils_varia.rollelem(dic['axes'],-1,signal_to_index)
        i = 0
        for axis in dic['axes']:
            axis['index_in_array'] = i
            i += 1
>>>>>>> 7b364bc6
        im = Image(dic)
        
        if hasattr(self, 'learning_results'):
            if signal_to_index != 0 and self.learning_results.loadings is not None:
                print("The learning results won't be transfered correctly")
            else :
                im.learning_results = copy.deepcopy(self.learning_results)
                im.learning_results._transpose_results()
                im.learning_results.original_shape = self.data.shape

        im.tmp_parameters = self.tmp_parameters.deepcopy()
        return im

    def to_EELS(self):
        from hyperspy.signals.eels import EELSSpectrum
        dic = self._get_signal_dict()
        dic['mapped_parameters']['signal_type'] = 'EELS'
        eels = EELSSpectrum(dic)
        if hasattr(self, 'learning_results'):
            eels.learning_results = copy.deepcopy(self.learning_results)
        eels.tmp_parameters = self.tmp_parameters.deepcopy()
        return eels
        
    def to_simulation(self):
        from hyperspy.signals.spectrum_simulation import (
                SpectrumSimulation)
        dic = self._get_signal_dict()
        signal_type = self.mapped_parameters.signal_type
        dic['mapped_parameters']['signal_type'] = \
            signal_type + '_simulation'
        simu = SpectrumSimulation(dic)
        if hasattr(self, 'learning_results'):
            simu.learning_results = copy.deepcopy(self.learning_results)
        simu.tmp_parameters = self.tmp_parameters.deepcopy()
        return simu
    
    @only_interactive
    def calibrate(self, return_obj = False):
        """Calibrate the spectral dimension using a gui

        It displays a window where the new calibration can be set by:
        * Setting the offset, units and scale directly
        * Selection a range by dragging the mouse on the spectrum figure
         and
        setting the new values for the given range limits

        Notes
        -----
        For this method to work the output_dimension must be 1. Set the 
        view
        accordingly
        
        """

        calibration = SpectrumCalibration(self)
        calibration.edit_traits()
        if return_obj is True:
            return calibration

    def smooth_savitzky_golay(self, polynomial_order = None,
        number_of_points = None, differential_order = 0):
        """Savitzky-Golay data smoothing
        
        """
        if (polynomial_order is not None and 
            number_of_points) is not None:
            for spectrum in self:
                spectrum.data[:] = utils.sg(self(),
                                            number_of_points, 
                                            polynomial_order,
                                            differential_order)
        else:
            smoother = SmoothingSavitzkyGolay(self)
            smoother.differential_order = differential_order
            if polynomial_order is not None:
                smoother.polynomial_order = polynomial_order
            if number_of_points is not None:
                smoother.number_of_points = number_of_points

            smoother.edit_traits()
            
    def smooth_lowess(self, smoothing_parameter = None,
        number_of_iterations=None, differential_order = 0):
        """Lowess data smoothing
        
        """
        smoother = SmoothingLowess(self)
        smoother.differential_order = differential_order
        if smoothing_parameter is not None:
            smoother.smoothing_parameter = smoothing_parameter
        if number_of_iterations is not None:
            smoother.number_of_iterations = number_of_iterations
        if smoothing_parameter is None or smoothing_parameter is None:
            smoother.edit_traits()
        else:
            smoother.apply()

    def smooth_tv(self, smoothing_parameter=None, differential_order=0):
        """Lowess data smoothing
        
        """
        smoother = SmoothingTV(self)
        smoother.differential_order = differential_order
        if smoothing_parameter is not None:
            smoother.smoothing_parameter = smoothing_parameter
        if smoothing_parameter is None:
            smoother.edit_traits()
        else:
            smoother.apply()
    
    def filter_butterworth(self,
                           cutoff_frequency_ratio=None,
                           type='low',
                           order=2):
        """Butterworth filter
        
        """
        smoother = ButterworthFilter(self)
        if cutoff_frequency_ratio is not None:
            smoother.cutoff_frequency_ratio = cutoff_frequency_ratio
            smoother.apply()
        else:
            smoother.edit_traits()
        
    @only_interactive
    def remove_background(self):
        """Remove the background using a gui
        
        """
        br = BackgroundRemoval(self)
        br.edit_traits()

    @interactive_range_selector    
    def crop_spectrum(self, left_value = None, right_value = None,):
        iaxis = self.axes_manager.signal_axes[0].index_in_array
        self.crop_in_units(axis=iaxis, x1=left_value, x2=right_value)
        
    @auto_replot    
    def gaussian_filter(self, FWHM):
        """Applies a Gaussian filter in the spectral dimension.
        
        Parameters
        ----------
        FWHM : float
            The Full Width at Half Maximum of the gaussian in the 
            spectral axis units 
            
        Raises
        ------
        ValueError if FWHM is equal or less than zero.
            
        
        """
        if FWHM <= 0:
            raise ValueError(
                "FWHM must be greater than zero")
        axis = self.axes_manager.signal_axes[0]
        FWHM *= 1/axis.scale
        self.data = gaussian_filter1d(
            self.data,
            axis=axis.index_in_array, 
            sigma=FWHM/2.35482)
    
    @auto_replot
    def hanning_taper(self, side='both', channels=None, offset=0):
        """Hanning taper
        
        Parameters
        ----------
        side : {'left', 'right', 'both'}
        channels : {None, int}
            The number of channels to taper. If None 5% of the total
            number of channels are tapered.
        offset : int
        
        Returns
        -------
        channels
        
        """
        if channels is None:
            channels = int(round(len(self()) * 0.02))
            if channels < 20:
                channels = 20
        dc = self.data
        if side == 'left' or side == 'both':
            dc[..., offset:channels+offset] *= (
                np.hanning(2*channels)[:channels])
            dc[...,:offset] *= 0. 
        if side== 'right' or side == 'both':
            if offset == 0:
                rl = None
            else:
                rl = -offset
            dc[..., -channels-offset:rl] *= (
                np.hanning(2*channels)[-channels:])
            if offset != 0:
                dc[..., -offset:] *= 0.
        return channels<|MERGE_RESOLUTION|>--- conflicted
+++ resolved
@@ -500,17 +500,8 @@
         from hyperspy.signals.image import Image
         dic = self._get_signal_dict()
         dic['mapped_parameters']['record_by'] = 'image'
-<<<<<<< HEAD
-        dic['data'] = np.rollaxis(dic['data'], -1, 0)
-        dic['axes'] = utils_varia.rollelem(dic['axes'],-1,0)
-=======
         dic['data'] = np.rollaxis(dic['data'], -1, signal_to_index)
         dic['axes'] = utils_varia.rollelem(dic['axes'],-1,signal_to_index)
-        i = 0
-        for axis in dic['axes']:
-            axis['index_in_array'] = i
-            i += 1
->>>>>>> 7b364bc6
         im = Image(dic)
         
         if hasattr(self, 'learning_results'):
