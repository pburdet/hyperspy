--- conflicted
+++ resolved
@@ -18,12 +18,8 @@
 from __future__ import division
 
 import numpy as np
-<<<<<<< HEAD
 import matplotlib.pyplot as plt
 import copy
-=======
-from matplotlib import pyplot as plt
->>>>>>> 24f0b426
 
 from hyperspy import utils
 from hyperspy._signals.spectrum import Spectrum
@@ -666,80 +662,80 @@
             mp.EDS.live_time = mp.EDS.live_time * len(end_mirrors)
         self.data = data_s
 
-    def plot_Xray_line(self, line_to_plot='selected'):
-        """
-        Annotate a spec.plot() with the name of the selected X-ray
-        lines
-
-        Parameters
-        ----------
-
-        line_to_plot: string 'selected'|'a'|'ab|'all'
-            Defined which lines to annotate. 'selected': the selected one,
-            'a': all alpha lines of the selected elements, 'ab': all alpha and
-            beta lines, 'all': all lines of the selected elements
-
-        See also
-        --------
-
-        set_elements, add_elements
-
-        """
-        if self.axes_manager.navigation_dimension > 0:
-            raise ValueError("Works only for single spectrum")
-
-        mp = self.mapped_parameters
-        if hasattr(self.mapped_parameters, 'SEM') and\
-                hasattr(self.mapped_parameters.SEM, 'beam_energy'):
-            beam_energy = mp.SEM.beam_energy
-        elif hasattr(self.mapped_parameters, 'TEM') and\
-                hasattr(self.mapped_parameters.TEM, 'beam_energy'):
-            beam_energy = mp.TEM.beam_energy
-        else:
-            beam_energy = 300
-
-        elements = []
-        lines = []
-        if line_to_plot == 'selected':
-            Xray_lines = mp.Sample.Xray_lines
-            for Xray_line in Xray_lines:
-                element, line = utils_eds._get_element_and_line(Xray_line)
-                elements.append(element)
-                lines.append(line)
-
-        else:
-            for element in mp.Sample.elements:
-                for line, en in elements_db[element]['Xray_energy'].items():
-                    if en < beam_energy:
-                        if line_to_plot == 'a' and line[1] == 'a':
-                            elements.append(element)
-                            lines.append(line)
-                        elif line_to_plot == 'ab':
-                            if line[1] == 'a' or line[1] == 'b':
-                                elements.append(element)
-                                lines.append(line)
-                        elif line_to_plot == 'all':
-                            elements.append(element)
-                            lines.append(line)
-
-        Xray_lines = []
-        line_energy = []
-        intensity = []
-        for i, element in enumerate(elements):
-            line_energy.append(elements_db[element]['Xray_energy'][lines[i]])
-            if lines[i] == 'a':
-                intensity.append(self[line_energy[-1]].data[0])
-            else:
-                relative_factor = elements_db['lines']['ratio_line'][lines[i]]
-                a_eng = elements_db[element]['Xray_energy'][lines[i][0] + 'a']
-                intensity.append(self[a_eng].data[0] * relative_factor)
-            Xray_lines.append(element + '_' + lines[i])
-
-        self.plot()
-        for i in range(len(line_energy)):
-            plt.text(line_energy[i], intensity[i] * 1.1, Xray_lines[i],
-                     rotation=90)
-            plt.vlines(line_energy[i], 0, intensity[i] * 0.8, color='black')
+    #def plot_Xray_line(self, line_to_plot='selected'):
+        #"""
+        #Annotate a spec.plot() with the name of the selected X-ray
+        #lines
+
+        #Parameters
+        #----------
+
+        #line_to_plot: string 'selected'|'a'|'ab|'all'
+            #Defined which lines to annotate. 'selected': the selected one,
+            #'a': all alpha lines of the selected elements, 'ab': all alpha and
+            #beta lines, 'all': all lines of the selected elements
+
+        #See also
+        #--------
+
+        #set_elements, add_elements
+
+        #"""
+        #if self.axes_manager.navigation_dimension > 0:
+            #raise ValueError("Works only for single spectrum")
+
+        #mp = self.mapped_parameters
+        #if hasattr(self.mapped_parameters, 'SEM') and\
+                #hasattr(self.mapped_parameters.SEM, 'beam_energy'):
+            #beam_energy = mp.SEM.beam_energy
+        #elif hasattr(self.mapped_parameters, 'TEM') and\
+                #hasattr(self.mapped_parameters.TEM, 'beam_energy'):
+            #beam_energy = mp.TEM.beam_energy
+        #else:
+            #beam_energy = 300
+
+        #elements = []
+        #lines = []
+        #if line_to_plot == 'selected':
+            #Xray_lines = mp.Sample.Xray_lines
+            #for Xray_line in Xray_lines:
+                #element, line = utils_eds._get_element_and_line(Xray_line)
+                #elements.append(element)
+                #lines.append(line)
+
+        #else:
+            #for element in mp.Sample.elements:
+                #for line, en in elements_db[element]['Xray_energy'].items():
+                    #if en < beam_energy:
+                        #if line_to_plot == 'a' and line[1] == 'a':
+                            #elements.append(element)
+                            #lines.append(line)
+                        #elif line_to_plot == 'ab':
+                            #if line[1] == 'a' or line[1] == 'b':
+                                #elements.append(element)
+                                #lines.append(line)
+                        #elif line_to_plot == 'all':
+                            #elements.append(element)
+                            #lines.append(line)
+
+        #Xray_lines = []
+        #line_energy = []
+        #intensity = []
+        #for i, element in enumerate(elements):
+            #line_energy.append(elements_db[element]['Xray_energy'][lines[i]])
+            #if lines[i] == 'a':
+                #intensity.append(self[line_energy[-1]].data[0])
+            #else:
+                #relative_factor = elements_db['lines']['ratio_line'][lines[i]]
+                #a_eng = elements_db[element]['Xray_energy'][lines[i][0] + 'a']
+                #intensity.append(self[a_eng].data[0] * relative_factor)
+            #Xray_lines.append(element + '_' + lines[i])
+
+        #self.plot()
+        #for i in range(len(line_energy)):
+            #plt.text(line_energy[i], intensity[i] * 1.1, Xray_lines[i],
+                     #rotation=90)
+            #plt.vlines(line_energy[i], 0, intensity[i] * 0.8, color='black')
 
     def calibrate_energy_resolution(self, Xray_line, bck='auto',
                                     set_Mn_Ka=True, model_plot=True):
@@ -1027,10 +1023,6 @@
         elevation_angle = mp.EDS.elevation_angle
         TOA = utils.eds.take_off_angle(tilt_stage, azimuth_angle,
                                        elevation_angle)
-<<<<<<< HEAD
-        return TOA
-=======
-
         return TOA
 
     def plot_Xray_lines(self,
@@ -1122,5 +1114,4 @@
                 color='black')
             line.marker = line.ax.text(line_energy[i], intensity[i] * 1.1,
                                        Xray_lines[i], rotation=90)
-        line.update()
->>>>>>> 24f0b426
+        line.update()