--- conflicted
+++ resolved
@@ -3225,20 +3225,14 @@
         signal_dict = self._to_dictionary(add_learning_results=False)
         
         if axis == 'auto':
-<<<<<<< HEAD
-=======
             mode='auto'
->>>>>>> bdd862fc
             if hasattr(self.metadata, 'stacking_history'):
                 axis_in_manager = self.metadata.stacking_history.axis
                 step_sizes = self.metadata.stacking_history.step_sizes
             else:
                 axis_in_manager = self.axes_manager[-1+1j].index_in_axes_manager
         else:
-<<<<<<< HEAD
-=======
             mode='manual'
->>>>>>> bdd862fc
             axis_in_manager = self.axes_manager[axis].index_in_axes_manager
         
         axis = self.axes_manager[axis_in_manager].index_in_array            
@@ -3283,9 +3277,6 @@
             for i, spectrum in enumerate(splitted):
                 spectrum.data = spectrum.data[spectrum.axes_manager._get_data_slice([(axis,0)])]               
                 spectrum._remove_axis(axis_in_manager)
-<<<<<<< HEAD
-            
-=======
                 
                 
         if mode == 'auto' and hasattr(self.original_metadata, 'stack_elements'):
@@ -3297,7 +3288,6 @@
                     stack_keys[i]]['original_metadata']
                 spectrum.metadata.title = spectrum.metadata.title[9:]
                 
->>>>>>> bdd862fc
         return splitted
 
     def unfold_if_multidim(self):
