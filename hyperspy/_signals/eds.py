# -*- coding: utf-8 -*-
# Copyright 2007-2011 The Hyperspy developers
#
# This file is part of  Hyperspy.
#
#  Hyperspy is free software: you can redistribute it and/or modify
# it under the terms of the GNU General Public License as published by
# the Free Software Foundation, either version 3 of the License, or
# (at your option) any later version.
#
#  Hyperspy is distributed in the hope that it will be useful,
# but WITHOUT ANY WARRANTY; without even the implied warranty of
# MERCHANTABILITY or FITNESS FOR A PARTICULAR PURPOSE.  See the
# GNU General Public License for more details.
#
# You should have received a copy of the GNU General Public License
# along with  Hyperspy.  If not, see <http://www.gnu.org/licenses/>.
from __future__ import division

import numpy as np
import matplotlib.pyplot as plt
import copy

from hyperspy import utils
from hyperspy._signals.spectrum import Spectrum
<<<<<<< HEAD
from hyperspy.signal import Signal
from hyperspy._signals.image import Image
from hyperspy.misc.eds.elements import elements as elements_db
=======
from hyperspy.misc.elements import elements_db
>>>>>>> 15c667b5
from hyperspy.misc.eds import utils as utils_eds
from hyperspy.misc.utils import isiterable
import hyperspy.components as components


class EDSSpectrum(Spectrum):
    _signal_type = "EDS"

    def __init__(self, *args, **kwards):
        Spectrum.__init__(self, *args, **kwards)
        if self.mapped_parameters.signal_type == 'EDS':
            print('The microscope type is not set. Use '
                  'set_signal_type(\'EDS_TEM\') or set_signal_type(\'EDS_SEM\')')

    def sum(self, axis):
        """Sum the data over the given axis.

        Parameters
        ----------
        axis : {int, string}
           The axis can be specified using the index of the axis in
           `axes_manager` or the axis name.

        Returns
        -------
        s : Signal

        See also
        --------
        sum_in_mask, mean

        Examples
        --------
        >>> import numpy as np
        >>> s = Signal(np.random.random((64,64,1024)))
        >>> s.data.shape
        (64,64,1024)
        >>> s.sum(-1).data.shape
        (64,64)
        # If we just want to plot the result of the operation
        s.sum(-1, True).plot()

        """
        # modify time spend per spectrum
        if hasattr(self.mapped_parameters, 'SEM'):
            mp = self.mapped_parameters.SEM
        else:
            mp = self.mapped_parameters.TEM
        if hasattr(mp, 'EDS') and hasattr(mp.EDS, 'live_time'):
            mp.EDS.live_time = mp.EDS.live_time * self.axes_manager.shape[axis]
        return super(EDSSpectrum, self).sum(axis)

    def rebin(self, new_shape):
        """Rebins the data to the new shape

        Parameters
        ----------
        new_shape: tuple of ints
            The new shape must be a divisor of the original shape

        """
        new_shape_in_array = []
        for axis in self.axes_manager._axes:
            new_shape_in_array.append(
                new_shape[axis.index_in_axes_manager])
        factors = (np.array(self.data.shape) /
                   np.array(new_shape_in_array))
        s = super(EDSSpectrum, self).rebin(new_shape)
        # modify time per spectrum
        if "SEM.EDS.live_time" in s.mapped_parameters:
            for factor in factors:
                s.mapped_parameters.SEM.EDS.live_time *= factor
        if "TEM.EDS.live_time" in s.mapped_parameters:
            for factor in factors:
                s.mapped_parameters.TEM.EDS.live_time *= factor
        return s

    def set_elements(self, elements):
        """Erase all elements and set them.

        Parameters
        ----------
        elements : list of strings
            A list of chemical element symbols.

        See also
        --------
        add_elements, set_line, add_lines.

        Examples
        --------

        >>> s = signals.EDSSEMSpectrum(np.arange(1024))
        >>> s.set_elements(['Ni', 'O'],['Ka','Ka'])
        Adding Ni_Ka Line
        Adding O_Ka Line
        >>> s.mapped_paramters.SEM.beam_energy = 10
        >>> s.set_elements(['Ni', 'O'])
        Adding Ni_La Line
        Adding O_Ka Line

        """
        # Erase previous elements and X-ray lines
        if "Sample.elements" in self.mapped_parameters:
            del self.mapped_parameters.Sample.elements
        self.add_elements(elements)

    def add_elements(self, elements):
        """Add elements and the corresponding X-ray lines.

        The list of elements is stored in `mapped_parameters.Sample.elements`

        Parameters
        ----------
        elements : list of strings
            The symbol of the elements.


        See also
        --------
        set_elements, add_lines, set_lines.

        """
        if not isiterable(elements) or isinstance(elements, basestring):
            raise ValueError(
                "Input must be in the form of a list. For example, "
                "if `s` is the variable containing this EELS spectrum:\n "
                ">>> s.add_elements(('C',))\n"
                "See the docstring for more information.")
        if "Sample.elements" in self.mapped_parameters:
            elements_ = set(self.mapped_parameters.Sample.elements)
        else:
            elements_ = set()
        for element in elements:
            if element in elements_db:
                elements_.add(element)
            else:
                raise ValueError(
                    "%s is not a valid chemical element symbol." % element)

        if not hasattr(self.mapped_parameters, 'Sample'):
            self.mapped_parameters.add_node('Sample')

        self.mapped_parameters.Sample.elements = sorted(list(elements_))

    def set_lines(self,
                  lines,
                  only_one=True,
                  only_lines=("Ka", "La", "Ma")):
        """Erase all Xrays lines and set them.

        See add_lines for details.

        Parameters
        ----------
        lines : list of strings
            A list of valid element X-ray lines to add e.g. Fe_Kb.
            Additionally, if `mapped_parameters.Sample.elements` is
            defined, add the lines of those elements that where not
            given in this list.
        only_one: bool
            If False, add all the lines of each element in
            `mapped_parameters.Sample.elements` that has not line
            defined in lines. If True (default),
            only add the line at the highest energy
            above an overvoltage of 2 (< beam energy / 2).
        only_lines : {None, list of strings}
            If not None, only the given lines will be added.

        See also
        --------
        add_lines, add_elements, set_elements..

        """
        if "Sample.Xray_lines" in self.mapped_parameters:
            del self.mapped_parameters.Sample.Xray_lines
        self.add_lines(lines=lines,
                       only_one=only_one,
                       only_lines=only_lines)

    def add_lines(self,
                  lines=(),
                  only_one=True,
                  only_lines=("Ka", "La", "Ma")):
        """Add X-rays lines to the internal list.

        Although most functions do not require an internal list of
        X-ray lines because they can be calculated from the internal
        list of elements, ocassionally it might be useful to customize the
        X-ray lines to be use by all functions by default using this method.
        The list of X-ray lines is stored in
        `mapped_parameters.Sample.Xray_lines`

        Parameters
        ----------
        lines : list of strings
            A list of valid element X-ray lines to add e.g. Fe_Kb.
            Additionally, if `mapped_parameters.Sample.elements` is
            defined, add the lines of those elements that where not
            given in this list. If the list is empty (default), and
            `mapped_parameters.Sample.elements` is
            defined, add the lines of all those elements.
        only_one: bool
            If False, add all the lines of each element in
            `mapped_parameters.Sample.elements` that has not line
            defined in lines. If True (default),
            only add the line at the highest energy
            above an overvoltage of 2 (< beam energy / 2).
        only_lines : {None, list of strings}
            If not None, only the given lines will be added.

        See also
        --------
        set_lines, add_elements, set_elements.

        """
        if "Sample.Xray_lines" in self.mapped_parameters:
            Xray_lines = set(self.mapped_parameters.Sample.Xray_lines)
        else:
            Xray_lines = set()
        # Define the elements which Xray lines has been customized
        # So that we don't attempt to add new lines automatically
        elements = set()
        for line in Xray_lines:
            elements.add(line.split("_")[0])
        end_energy = self.axes_manager.signal_axes[0].high_value
        for line in lines:
            try:
                element, subshell = line.split("_")
            except ValueError:
                raise ValueError(
                    "Invalid line symbol. "
                    "Please provide a valid line symbol e.g. Fe_Ka")
            if element in elements_db:
                elements.add(element)
                if subshell in elements_db[element].atomic.Xray_lines:
                    lines_len = len(Xray_lines)
                    Xray_lines.add(line)
<<<<<<< HEAD
                    # if lines_len != len(Xray_lines):
                    #    print("%s line added," % line)
                    # else:
                    #    print("%s line already in." % line)
                    if (elements_db[element]['Xray_energy'][subshell] >
=======
                    if lines_len != len(Xray_lines):
                        print("%s line added," % line)
                    else:
                        print("%s line already in." % line)
                    if (elements_db[element].atomic.Xray_lines[subshell]['energy'] >
>>>>>>> 15c667b5
                            end_energy):
                        print("Warning: %s %s is above the data energy range."
                              % (element, subshell))
                else:
                    raise ValueError(
                        "%s is not a valid line of %s." % (line, element))
            else:
                raise ValueError(
                    "%s is not a valid symbol of an element." % element)
        if "Sample.elements" in self.mapped_parameters:
            extra_elements = (set(self.mapped_parameters.Sample.elements) -
                              elements)
            if extra_elements:
                new_lines = self._get_lines_from_elements(
                    extra_elements,
                    only_one=only_one,
                    only_lines=only_lines)
                if new_lines:
                    self.add_lines(new_lines)
        self.add_elements(elements)
        if not hasattr(self.mapped_parameters, 'Sample'):
            self.mapped_parameters.add_node('Sample')
        if "Sample.Xray_lines" in self.mapped_parameters:
            Xray_lines = Xray_lines.union(
                self.mapped_parameters.Sample.Xray_lines)
        self.mapped_parameters.Sample.Xray_lines = sorted(list(Xray_lines))

    def _get_lines_from_elements(self,
                                 elements,
                                 only_one=False,
                                 only_lines=("Ka", "La", "Ma")):
        """Returns the X-ray lines of the given elements in spectral range
        of the data.

        Parameters
        ----------
        elements : list of strings
            A list containing the symbol of the chemical elements.
        only_one : bool
            If False, add all the lines of each element in the data spectral
            range. If True only add the line at the highest energy
            above an overvoltage of 2 (< beam energy / 2).
        only_lines : {None, list of strings}
            If not None, only the given lines will be returned.


        Returns
        -------

        """
        if hasattr(self.mapped_parameters, 'SEM') and \
                hasattr(self.mapped_parameters.SEM, 'beam_energy'):
            beam_energy = self.mapped_parameters.SEM.beam_energy
        elif hasattr(self.mapped_parameters, 'TEM') and \
                hasattr(self.mapped_parameters.TEM, 'beam_energy'):
            beam_energy = self.mapped_parameters.TEM.beam_energy
        else:
            raise AttributeError(
                "To use this method the beam energy `TEM.beam_energy` "
                "or `SEM.beam_energy` must be defined in "
                "`mapped_parameters`.")

        end_energy = self.axes_manager.signal_axes[0].high_value
        if beam_energy < end_energy:
            end_energy = beam_energy
        lines = []
        for element in elements:
            # Possible line (existing and excited by electron)
            element_lines = []
            for subshell in elements_db[element].atomic.Xray_lines.keys():
                if only_lines and subshell not in only_lines:
                    continue
                if (elements_db[element].atomic.Xray_lines[subshell]['energy'] <
                        end_energy):

                    element_lines.append(element + "_" + subshell)
            if only_one and element_lines:
            # Choose the best line
                select_this = -1
                for i, line in enumerate(element_lines):
                    if (elements_db[element].atomic.Xray_lines
                            [line.split("_")[1]]['energy'] < beam_energy / 2):
                        select_this = i
                        break
                element_lines = [element_lines[select_this], ]

            if not element_lines:
                print(("There is not X-ray line for element %s " % element) +
                      "in the data spectral range")
            else:
                lines.extend(element_lines)
        return lines

    def get_lines_intensity(self,
                            Xray_lines=None,
                            plot_result=False,
                            integration_window_factor=2.,
                            only_one=True,
                            only_lines=("Ka", "La", "Ma"),
                            lines_deconvolution=None,
                            bck=0,
                            plot_fit=False,
                            **kwargs):
        """Return the intensity map of selected Xray lines.

        The intensity maps are computed by integrating the spectrum over the
        different X-ray lines. The integration window width
        is calculated from the energy resolution of the detector
        defined as defined in
        `self.mapped_parameters.SEM.EDS.energy_resolution_MnKa` or
        `self.mapped_parameters.SEM.EDS.energy_resolution_MnKa`.


        Parameters
        ----------

        Xray_lines: None or "best" or list of string
            If None,
            if `mapped.parameters.Sample.elements.Xray_lines` contains a
            list of lines use those.
            If `mapped.parameters.Sample.elements.Xray_lines` is undefined
            or empty but `mapped.parameters.Sample.elements` is defined,
            use the same syntax as `add_line` to select a subset of lines
            for the operation.
            Alternatively, provide an iterable containing
            a list of valid X-ray lines symbols.
        plot_result : bool
            If True, plot the calculated line intensities. If the current
            object is a single spectrum it prints the result instead.
        integration_window_factor: Float
            The integration window is centered at the center of the X-ray
            line and its width is defined by this factor (2 by default)
            times the calculated FWHM of the line.
        only_one : bool
            If False, use all the lines of each element in the data spectral
            range. If True use only the line at the highest energy
            above an overvoltage of 2 (< beam energy / 2).
        only_lines : {None, list of strings}
            If not None, use only the given lines.
        lines_deconvolution : None or 'model' or 'standard'
            Deconvolution of the line with a gaussian model. Take time
        bck : float
            background to substract. Only for deconvolution
        kwargs
            The extra keyword arguments for plotting. See
            `utils.plot.plot_signals`

        Returns
        -------
        intensities : list
            A list containing the intensities as Signal subclasses.

        Examples
        --------

        >>> specImg.get_lines_intensity(["C_Ka", "Ta_Ma"])

        See also
        --------

        set_elements, add_elements.

        """
        from hyperspy.hspy import create_model
        if Xray_lines is None:
            if 'Sample.Xray_lines' in self.mapped_parameters:
                Xray_lines = self.mapped_parameters.Sample.Xray_lines
            elif 'Sample.elements' in self.mapped_parameters:
                Xray_lines = self._get_lines_from_elements(
                    self.mapped_parameters.Sample.elements,
                    only_one=only_one,
                    only_lines=only_lines)
            else:
                raise ValueError(
                    "Not X-ray line, set them with `add_elements`")

        if self.mapped_parameters.signal_type == 'EDS_SEM':
            FWHM_MnKa = self.mapped_parameters.SEM.EDS.energy_resolution_MnKa
        elif self.mapped_parameters.signal_type == 'EDS_TEM':
            FWHM_MnKa = self.mapped_parameters.TEM.EDS.energy_resolution_MnKa
        else:
            raise NotImplementedError(
                "This method only works for EDS_TEM or EDS_SEM signals. "
                "You can use `set_signal_type(\"EDS_TEM\")` or"
                "`set_signal_type(\"EDS_SEM\")` to convert to one of these"
                "signal types.")
        intensities = []
        # test 1D Spectrum (0D problem)
            #signal_to_index = self.axes_manager.navigation_dimension - 2
<<<<<<< HEAD
        if lines_deconvolution is None:
            for Xray_line in Xray_lines:
                element, line = utils_eds._get_element_and_line(Xray_line)
                line_energy = elements_db[element]['Xray_energy'][line]
                line_FWHM = utils_eds.get_FWHM_at_Energy(
                    FWHM_MnKa,
                    line_energy)
                det = integration_window_factor * line_FWHM / 2.
                img = self[..., line_energy - det:line_energy + det
                           ].integrate_simpson(-1)
                img.mapped_parameters.title = (
                    'Intensity of %s at %.2f %s from %s' %
                    (Xray_line,
                     line_energy,
                     self.axes_manager.signal_axes[0].units,
                     self.mapped_parameters.title))
                if img.axes_manager.navigation_dimension >= 2:
                    img = img.as_image([0, 1])
                elif img.axes_manager.navigation_dimension == 1:
                    img.axes_manager.set_signal_dimension(1)
                if plot_result and img.axes_manager.signal_dimension == 0:
                    print("%s at %s %s : Intensity = %.2f"
                          % (Xray_line,
                             line_energy,
                             self.axes_manager.signal_axes[0].units,
                             img.data))
                intensities.append(img)
        else:
            fps = []
            if lines_deconvolution == 'standard':
                m = create_model(self)
            else:
                s = self - bck
                m = create_model(s)

            for Xray_line in Xray_lines:
                element, line = utils_eds._get_element_and_line(Xray_line)
                line_energy = elements_db[element]['Xray_energy'][line]
                line_FWHM = utils_eds.get_FWHM_at_Energy(
                    FWHM_MnKa,
                    line_energy)
                if lines_deconvolution == 'model':
                    fp = components.Gaussian()
                    fp.centre.value = line_energy
                    fp.name = Xray_line
                    fp.sigma.value = line_FWHM / 2.355
                    fp.centre.free = False
                    fp.sigma.free = False
                elif lines_deconvolution == 'standard':
                    std = self.get_result(element, 'standard_spec')
                    std[:line_energy - 1.5 * line_FWHM] = 0
                    std[line_energy + 1.5 * line_FWHM:] = 0
                    fp = components.ScalableFixedPattern(std)
                    fp.set_parameters_not_free(['offset', 'xscale', 'shift'])
                fps.append(fp)
                m.append(fps[-1])
                if lines_deconvolution == 'model':
                    for li in elements_db[element]['Xray_energy']:
                        if line[0] in li and line != li:
                            line_energy = elements_db[
                                element][
                                'Xray_energy'][
                                li]
                            line_FWHM = utils_eds.get_FWHM_at_Energy(
                                FWHM_MnKa,
                                line_energy)
                            fp = components.Gaussian()
                            fp.centre.value = line_energy
                            fp.name = element + '_' + li
                            fp.sigma.value = line_FWHM / 2.355
                            fp.A.twin = fps[-1].A
                            fp.centre.free = False
                            fp.sigma.free = False
                            ratio_line = elements_db['lines']['ratio_line'][li]
                            fp.A.twin_function = lambda x: x * ratio_line
                            fp.A.twin_inverse_function = lambda x: x / \
                                ratio_line
                            m.append(fp)
            m.multifit()
            if plot_fit:
                m.plot()
                plt.title('Fit')
            for i, fp in enumerate(fps):
                Xray_line = Xray_lines[i]
                element, line = utils_eds._get_element_and_line(Xray_line)
                line_energy = elements_db[element]['Xray_energy'][line]

                if self.axes_manager.navigation_dimension == 0:
                    if lines_deconvolution == 'model':
                        data_res = fp.A.value
                    elif lines_deconvolution == 'standard':
                        data_res = fp.yscale.value
                else:
                    if lines_deconvolution == 'model':
                        data_res = fp.A.as_signal().data
                    elif lines_deconvolution == 'standard':
                        data_res = fp.yscale.as_signal().data
                img = self._set_result(Xray_line, 'Int',
                                       data_res, plot_result=False, store_in_mp=False)

                #img = self[...,0]
                # if img.axes_manager.navigation_dimension >= 2:
                    #img = img.as_image([0,1])
                    # if lines_deconvolution == 'model':
                        #img.data = fp.A.as_signal().data
                    # elif lines_deconvolution == 'standard':
                        #img.data = fp.yscale.as_signal().data
                # elif img.axes_manager.navigation_dimension == 1:
                    # img.axes_manager.set_signal_dimension(1)
                    # if lines_deconvolution == 'model':
                        #img.data = fp.A.as_signal().data
                    # elif lines_deconvolution == 'standard':
                        #img.data = fp.yscale.as_signal().data
                # elif img.axes_manager.navigation_dimension == 0:
                    #img = img.sum(0)
                    # if lines_deconvolution == 'model':
                        #img.data = fp.A.value
                    # elif lines_deconvolution == 'standard':
                        #img.data = fp.yscale.value

                img.mapped_parameters.title = (
                    'Intensity of %s at %.2f %s from %s' %
                    (Xray_line,
                     line_energy,
                     self.axes_manager.signal_axes[0].units,
                     self.mapped_parameters.title))
                if img.axes_manager.navigation_dimension >= 2:
                    img = img.as_image([0, 1])
                elif img.axes_manager.navigation_dimension == 1:
                    img.axes_manager.set_signal_dimension(1)
                if plot_result and img.axes_manager.signal_dimension == 0:
                    print("%s at %s %s : Intensity = %.2f"
                          % (Xray_line,
                             line_energy,
                             self.axes_manager.signal_axes[0].units,
                             img.data))
                intensities.append(img)
=======
        for Xray_line in Xray_lines:
            element, line = utils_eds._get_element_and_line(Xray_line)
            line_energy = elements_db[
                element].atomic.Xray_lines[
                line][
                'energy']
            line_FWHM = utils_eds.get_FWHM_at_Energy(FWHM_MnKa, line_energy)
            det = integration_window_factor * line_FWHM / 2.
            img = self[..., line_energy - det:line_energy + det
                       ].integrate_simpson(-1)
            img.mapped_parameters.title = (
                'Intensity of %s at %.2f %s from %s' %
                (Xray_line,
                 line_energy,
                 self.axes_manager.signal_axes[0].units,
                 self.mapped_parameters.title))
            if img.axes_manager.navigation_dimension >= 2:
                img = img.as_image([0, 1])
            elif img.axes_manager.navigation_dimension == 1:
                img.axes_manager.set_signal_dimension(1)
            if plot_result and img.axes_manager.signal_dimension == 0:
                print("%s at %s %s : Intensity = %.2f"
                      % (Xray_line,
                         line_energy,
                         self.axes_manager.signal_axes[0].units,
                         img.data))
            intensities.append(img)
>>>>>>> 15c667b5
        if plot_result and img.axes_manager.signal_dimension != 0:
            utils.plot.plot_signals(intensities, **kwargs)
        return intensities

    def running_sum(self, shape_convo='square', corner=-1):
        # cross not tested
        """
        Apply a running sum on the data.

        Parameters
        ----------

        shape_convo: 'square'|'cross'
            Define the shape to convolve with

        corner : -1 || 1
            For square, running sum induce a shift of the images towards
            one of the corner: if -1, towards top left, if 1 towards
            bottom right.
            For 'cross', if -1 vertical/horizontal cross, if 1 from corner
            to corner.

        """
        dim = self.data.shape
        data_s = np.zeros_like(self.data)
        data_s = np.insert(data_s, 0, 0, axis=-3)
        data_s = np.insert(data_s, 0, 0, axis=-2)
        if shape_convo == 'square':
            end_mirrors = [[0, 0], [-1, 0], [0, -1], [-1, -1]]
            for end_mirror in end_mirrors:
                tmp_s = np.insert(self.data, end_mirror[0], self.data[..., end_mirror[0], :,:], axis=-3)
                data_s += np.insert(tmp_s, end_mirror[1], tmp_s[..., end_mirror[1], :], axis=-2)
            if corner == -1:
                data_s = data_s[..., 1:, :,:][..., 1:,:]
            else:
                data_s = data_s[..., :-1, :,:][..., :-1,:]

        elif shape_convo == 'cross':
            data_s = np.insert(data_s, 0, 0, axis=-3)
            data_s = np.insert(data_s, 0, 0, axis=-2)
            if corner == -1:
                end_mirrors = [[0, -1, 0, -1], [-1, -1, 0, -1],
                               [0, 0, 0, -1], [0, -1, 0, 0], [0, -1, -1, -1]]
            elif corner == 1:
                end_mirrors = [[0, -1, 0, -1], [0, 0, 0, 0],
                               [-1, -1, 0, 0], [0, 0, -1, -1], [-1, -1, -1, -1]]
            else:
                end_mirrors = [
                    [0, -1, 0, -1], [-1, -1, 0, -1], [0,
                                                      0, 0, -1], [0, -1, 0, 0],
                    [0, -1, -1, -1], [0, 0, 0, 0], [-1, -1, 0, 0], [0, 0, -1, -1], [-1, -1, -1, -1]]

            for end_mirror in end_mirrors:
                tmp_s = np.insert(self.data, end_mirror[0], self.data[..., end_mirror[0], :,:], axis=-3)
                tmp_s = np.insert(tmp_s, end_mirror[1], tmp_s[..., end_mirror[0], :,:], axis=-3)
                tmp_s = np.insert(tmp_s, end_mirror[2], tmp_s[..., end_mirror[1], :], axis=-2)
                data_s += np.insert(tmp_s, end_mirror[3], tmp_s[..., end_mirror[1], :], axis=-2)
            data_s = data_s[..., 1:-2, :,:][..., 1:-2,:]

        if hasattr(self.mapped_parameters, 'SEM'):
            mp = self.mapped_parameters.SEM
        else:
            mp = self.mapped_parameters.TEM
        if hasattr(mp, 'EDS') and hasattr(mp.EDS, 'live_time'):
            mp.EDS.live_time = mp.EDS.live_time * len(end_mirrors)
        self.data = data_s

    # def plot_Xray_line(self, line_to_plot='selected'):
        #"""
        # Annotate a spec.plot() with the name of the selected X-ray
        # lines

        # Parameters
        #----------

        # line_to_plot: string 'selected'|'a'|'ab|'all'
            # Defined which lines to annotate. 'selected': the selected one,
            #'a': all alpha lines of the selected elements, 'ab': all alpha and
            # beta lines, 'all': all lines of the selected elements

        # See also
        #--------

        #set_elements, add_elements

        #"""
        # if self.axes_manager.navigation_dimension > 0:
            #raise ValueError("Works only for single spectrum")

        #mp = self.mapped_parameters
        # if hasattr(self.mapped_parameters, 'SEM') and\
                # hasattr(self.mapped_parameters.SEM, 'beam_energy'):
            #beam_energy = mp.SEM.beam_energy
        # elif hasattr(self.mapped_parameters, 'TEM') and\
                # hasattr(self.mapped_parameters.TEM, 'beam_energy'):
            #beam_energy = mp.TEM.beam_energy
        # else:
            #beam_energy = 300

        #elements = []
        #lines = []
        # if line_to_plot == 'selected':
            #Xray_lines = mp.Sample.Xray_lines
            # for Xray_line in Xray_lines:
                #element, line = utils_eds._get_element_and_line(Xray_line)
                # elements.append(element)
                # lines.append(line)

        # else:
            # for element in mp.Sample.elements:
                # for line, en in elements_db[element]['Xray_energy'].items():
                    # if en < beam_energy:
                        # if line_to_plot == 'a' and line[1] == 'a':
                            # elements.append(element)
                            # lines.append(line)
                        # elif line_to_plot == 'ab':
                            # if line[1] == 'a' or line[1] == 'b':
                                # elements.append(element)
                                # lines.append(line)
                        # elif line_to_plot == 'all':
                            # elements.append(element)
                            # lines.append(line)

        #Xray_lines = []
        #line_energy = []
        #intensity = []
        # for i, element in enumerate(elements):
            # line_energy.append(elements_db[element]['Xray_energy'][lines[i]])
            # if lines[i] == 'a':
                # intensity.append(self[line_energy[-1]].data[0])
            # else:
                #relative_factor = elements_db['lines']['ratio_line'][lines[i]]
                #a_eng = elements_db[element]['Xray_energy'][lines[i][0] + 'a']
                #intensity.append(self[a_eng].data[0] * relative_factor)
            #Xray_lines.append(element + '_' + lines[i])

        # self.plot()
        # for i in range(len(line_energy)):
            # plt.text(line_energy[i], intensity[i] * 1.1, Xray_lines[i],
                     # rotation=90)
            #plt.vlines(line_energy[i], 0, intensity[i] * 0.8, color='black')

    def calibrate_energy_resolution(self, Xray_line, bck='auto',
                                    set_Mn_Ka=True, model_plot=True):
        """
        Calibrate the energy resolution from a peak

        Estimate the FHWM of the peak, estimate the energy resolution and
        extrapolate to FWHM of Mn Ka

        Parameters:
        Xray_line : str
            the selected X-ray line. It shouldn't have peak around

        bck: float | 'auto'
            the linear background to substract.

        set_Mn_Ka : bool
            If true, set the obtain resolution. If false, return the
            FHWM at Mn Ka.

        model_plot : bool
            If True, plot the fit

        """

        from hyperspy.hspy import create_model
        mp = self.mapped_parameters
        element, line = utils_eds._get_element_and_line(Xray_line)
        Xray_energy = elements_db[element]['Xray_energy'][line]
        FWHM = utils_eds.get_FWHM_at_Energy(mp.SEM.EDS.energy_resolution_MnKa,
                                            Xray_energy)
        if bck == 'auto':
            spec_bck = self[Xray_energy + 2.5 * FWHM:Xray_energy + 2.7 * FWHM]
            bck = spec_bck.sum(0).data / spec_bck.axes_manager.shape[0]
        sb = self - bck
        m = create_model(sb)

        fp = components.Gaussian()
        fp.centre.value = Xray_energy
        fp.sigma.value = FWHM / 2.355
        m.append(fp)
        m.set_signal_range(Xray_energy - 1.2 * FWHM, Xray_energy + 1.6 * FWHM)
        m.multifit()
        if model_plot:
            m.plot()

        res_MnKa = utils_eds.get_FWHM_at_Energy(fp.sigma.value * 2.355 * 1000,
                                                elements_db['Mn']['Xray_energy']['Ka'], Xray_line)
        if set_Mn_Ka:
            mp.SEM.EDS.energy_resolution_MnKa = res_MnKa * 1000
            print 'Resolution at Mn Ka ', res_MnKa * 1000
            print 'Shift eng eV ', (Xray_energy - fp.centre.value) * 1000
        else:
            return res_MnKa * 1000

    def get_result(self, Xray_line, result):
        """
        get the result of one X-ray line (result stored in
        'mapped_parameters.Sample'):

         Parameters
        ----------
        result : string {'kratios'|'quant'|'intensities'}
            The result to get

        Xray_lines: string
            the X-ray line to get.

        """
        mp = self.mapped_parameters
        for res in mp.Sample[result]:
            if Xray_line in res.mapped_parameters.title:
                return res
        raise ValueError("Didn't find it")

    def _set_result(self, Xray_line, result, data_res, plot_result,
                    store_in_mp=True):
        """
        Transform data_res (a result) into an image or a signal and
        stored it in 'mapped_parameters.Sample'
        """

        mp = self.mapped_parameters
        if len(Xray_line) < 3:
            Xray_lines = mp.Sample.elements
        else:
            Xray_lines = mp.Sample.Xray_lines

        for j in range(len(Xray_lines)):
            if Xray_line == Xray_lines[j]:
                break

        axes_res = self.axes_manager.deepcopy()
        axes_res.remove(-1)

        if self.axes_manager.navigation_dimension == 0:
            res_img = Signal(np.array(data_res))
        else:
            res_img = Signal(data_res)
            res_img.axes_manager = axes_res
            if self.axes_manager.navigation_dimension > 1:
                res_img = res_img.as_image([0, 1])
        res_img.mapped_parameters.title = result + ' ' + Xray_line
        if plot_result:
            if self.axes_manager.navigation_dimension == 0:
                # to be changed with new version
                print("%s of %s : %s" % (result, Xray_line, data_res))
            else:
                res_img.plot(None)
        # else:
        #    print("%s of %s calculated" % (result, Xray_line))

        res_img.get_dimensions_from_data()

        if store_in_mp:
            mp.Sample[result][j] = res_img
        else:
            return res_img

    def normalize_result(self, result, return_element='all'):
        """
        Normalize the result

        The sum over all elements for any pixel is equal to one.

        Paramters
        ---------

        result: str
            the result to normalize

        return_element: str
            If 'all', all elements are return.
        """
        # look at dim...
        mp = self.mapped_parameters
        res = copy.deepcopy(mp.Sample[result])

        re = utils.stack(res)
        if re.axes_manager.signal_dimension == 0:
            tot = re.sum(1)
            for r in range(re.axes_manager.shape[1]):
                res[r].data = (re[::, r] / tot).data
        elif re.axes_manager.signal_dimension == 1:
            tot = re.sum(0)
            for r in range(re.axes_manager.shape[0]):
                res[r].data = (re[r] / tot).data
        else:
            tot = re.sum(1)
            for r in range(re.axes_manager.shape[1]):
                res[r].data = (re[::, r] / tot).data

        if return_element == 'all':
            return res
        else:
            for el in res:
                if return_element in el.mapped_parameters.title:
                    return el

    def plot_histogram_result(self,
                              result,
                              bins='freedman',
                              color=None,
                              legend='auto',
                              line_style=None,
                              fig=None):
        """
        Plot an histrogram of the result

        Paramters
        ---------

        result: str
            the result to plot

        bins : int or list or str (optional)
            If bins is a string, then it must be one of:
            'knuth' : use Knuth's rule to determine bins
            'scotts' : use Scott's rule to determine bins
            'freedman' : use the Freedman-diaconis rule to determine bins
            'blocks' : use bayesian blocks for dynamic bin widths

        color : valid matplotlib color or a list of them or `None`
            Sets the color of the lines of the plots when `style` is "cascade"
            or "mosaic". If a list, if its length is
            less than the number of spectra to plot, the colors will be cycled. If
            If `None`, use default matplotlib color cycle.

        line_style: valid matplotlib line style or a list of them or `None`
            Sets the line style of the plots for "cascade"
            or "mosaic". The main line style are '-','--','steps','-.',':'.
            If a list, if its length is less than the number of
            spectra to plot, line_style will be cycled. If
            If `None`, use continuous lines, eg: ('-','--','steps','-.',':')

        legend: None | list of str | 'auto'
           If list of string, legend for "cascade" or title for "mosaic" is
           displayed. If 'auto', the title of each spectra (mapped_parameters.title)
           is used.

        fig : {matplotlib figure, None}
            If None, a default figure will be created.
        """
        mp = self.mapped_parameters
        res = copy.deepcopy(mp.Sample[result])

        return utils_eds.compare_histograms(res, bins=bins, legend=legend,
                                            color=color, line_style=line_style, fig=fig)

    def plot_orthoview_result(self,
                              element,
                              result,
                              index,
                              plot_index=False,
                              space=2,
                              plot_result=True,
                              normalize=False):
        """
        Plot an orthogonal view of a 3D images

        Parameters
        ----------

        element: str
            The element to get.

        result: str
            The result to get

        index: list
            The position [x,y,z] of the view.

        plot_index: bool
            Plot the line indicating the index position.

        space: int
            the spacing between the images in pixel.
        """
        if element == 'all':
            res_element = copy.deepcopy(self.mapped_parameters.Sample[result])
            res_element = utils.stack(res_element).sum(1)
        elif normalize:
            self.deepcopy()
            res_element = self.normalize_result(result, return_element=element)
        else:
            res_element = self.get_result(element, result)
        fig = utils_eds.plot_orthoview(res_element,
                                       index, plot_index, space, plot_result)

        return fig

    def add_poissonian_noise(self, **kwargs):
        """Add Poissonian noise to the data"""
        original_type = self.data.dtype
        self.data = np.random.poisson(self.data, **kwargs).astype(
            original_type)

    def get_take_off_angle(self):
        """Calculate the take-off-angle (TOA).

        TOA is the angle with which the X-rays leave the surface towards
        the detector. Parameters are read in 'SEM.tilt_stage',
        'SEM.EDS.azimuth_angle' and 'SEM.EDS.elevation_angle'
         in 'mapped_parameters'.

        Returns
        -------
        take_off_angle: float (Degree)

        See also
        --------
        utils.eds.take_off_angle

        Notes
        -----
        Defined by M. Schaffer et al., Ultramicroscopy 107(8), pp 587-597 (2007)
        """
        if self.mapped_parameters.signal_type == 'EDS_SEM':
            mp = self.mapped_parameters.SEM
        elif self.mapped_parameters.signal_type == 'EDS_TEM':
            mp = self.mapped_parameters.TEM

        tilt_stage = mp.tilt_stage
        azimuth_angle = mp.EDS.azimuth_angle
        elevation_angle = mp.EDS.elevation_angle
        TOA = utils.eds.take_off_angle(tilt_stage, azimuth_angle,
                                       elevation_angle)
        return TOA

    def plot_Xray_lines(self,
                        Xray_lines=None,
                        only_one=False,
                        only_lines=("a", "b"),
                        **kwargs):
        """
        Annotate a spec.plot() with the name of the selected X-ray
        lines

        Parameters
        ----------
        Xray_lines: None or list of string
            If None,
            if `mapped.parameters.Sample.elements.Xray_lines` contains a
            list of lines use those.
            If `mapped.parameters.Sample.elements.Xray_lines` is undefined
            or empty but `mapped.parameters.Sample.elements` is defined,
            use the same syntax as `add_line` to select a subset of lines
            for the operation.
            Alternatively, provide an iterable containing
            a list of valid X-ray lines symbols.
        only_one : bool
            If False, use all the lines of each element in the data spectral
            range. If True use only the line at the highest energy
            above an overvoltage of 2 (< beam energy / 2).
        only_lines : None or list of strings
            If not None, use only the given lines (eg. ('a','Kb')).
            If None, use all lines.

        See also
        --------
        set_elements, add_elements

        """

        if only_lines is not None:
            only_lines = list(only_lines)
            for only_line in only_lines:
                if only_line == 'a':
                    only_lines.extend(['Ka', 'La', 'Ma'])
                elif only_line == 'b':
                    only_lines.extend(['Kb', 'Lb1', 'Mb'])

        if Xray_lines is None:
            if 'Sample.Xray_lines' in self.mapped_parameters:
                Xray_lines = self.mapped_parameters.Sample.Xray_lines
            elif 'Sample.elements' in self.mapped_parameters:
                Xray_lines = self._get_lines_from_elements(
                    self.mapped_parameters.Sample.elements,
                    only_one=only_one,
                    only_lines=only_lines)
            else:
                raise ValueError(
                    "Not X-ray line, set them with `add_elements`")

        line_energy = []
        intensity = []
        for Xray_line in Xray_lines:
            element, line = utils_eds._get_element_and_line(Xray_line)
            line_energy.append(elements_db[element]['Xray_energy'][line])
            relative_factor = elements_db['lines']['ratio_line'][line]
            a_eng = elements_db[element]['Xray_energy'][line[0] + 'a']
            # to improve
            # intensity.append(self[...,a_eng])
            intensity.append(self[..., a_eng].data.flatten().mean()
                             * relative_factor)

        self.plot()
        line = self._plot.signal_plot.ax_lines[0]
        #line.marker_data = [intens.data for intens in intensity]
        #line.marker_data = intensity
        for i in range(len(line_energy)):
            # f=intensity[i][self._plot.axes_manager.indices].data[0]
            #line.marker = line.ax.vlines(line_energy[i], 0, f * 0.8, color='black')
            # line.marker.set_animated(True)
            #line.marker_style = 'vline_EDS'
            #line.marker_no = i
            # line.marker = line.ax.text(line_energy[i], f * 1.1,
                # Xray_lines[i], rotation=90)
            #line.marker_style = 'text_EDS'
            #line.marker_no = i
            # line.marker.set_animated(True)
            line.marker = line.ax.vlines(
                line_energy[i],
                0,
                intensity[i] * 0.8,
                color='black')
            line.marker = line.ax.text(line_energy[i], intensity[i] * 1.1,
                                       Xray_lines[i], rotation=90)
        line.update()


        # To go in spectrum update line.
        #g = self.marker_data
        # if g is not None:
            # if self.marker_style is 'vline_EDS':
                # self.marker.set_ydata(g[self.axes_manager.indices])
                # segments=self.marker.get_segments()
                #segments[0][-1,-1]=g[self.marker_no][self.axes_manager.indices[::-1]] * 0.8
                # segments[0][0,-1]=0
                # print self.marker_no
                # self.marker.set_segments(segments)
                # print self.marker.get_segments()
            # if self.marker_style is 'text_EDS':
                # position=list(self.marker.get_position())
                #position[-1]=g[self.marker_no][self.axes_manager.indices[::-1]] * 1.1
                # self.marker.set_position(position)
                # print 'a'
        #self.marker_data = None<|MERGE_RESOLUTION|>--- conflicted
+++ resolved
@@ -23,13 +23,9 @@
 
 from hyperspy import utils
 from hyperspy._signals.spectrum import Spectrum
-<<<<<<< HEAD
 from hyperspy.signal import Signal
 from hyperspy._signals.image import Image
-from hyperspy.misc.eds.elements import elements as elements_db
-=======
 from hyperspy.misc.elements import elements_db
->>>>>>> 15c667b5
 from hyperspy.misc.eds import utils as utils_eds
 from hyperspy.misc.utils import isiterable
 import hyperspy.components as components
@@ -268,19 +264,11 @@
                 if subshell in elements_db[element].atomic.Xray_lines:
                     lines_len = len(Xray_lines)
                     Xray_lines.add(line)
-<<<<<<< HEAD
                     # if lines_len != len(Xray_lines):
                     #    print("%s line added," % line)
                     # else:
                     #    print("%s line already in." % line)
-                    if (elements_db[element]['Xray_energy'][subshell] >
-=======
-                    if lines_len != len(Xray_lines):
-                        print("%s line added," % line)
-                    else:
-                        print("%s line already in." % line)
                     if (elements_db[element].atomic.Xray_lines[subshell]['energy'] >
->>>>>>> 15c667b5
                             end_energy):
                         print("Warning: %s %s is above the data energy range."
                               % (element, subshell))
@@ -470,7 +458,6 @@
         intensities = []
         # test 1D Spectrum (0D problem)
             #signal_to_index = self.axes_manager.navigation_dimension - 2
-<<<<<<< HEAD
         if lines_deconvolution is None:
             for Xray_line in Xray_lines:
                 element, line = utils_eds._get_element_and_line(Xray_line)
@@ -608,35 +595,6 @@
                              self.axes_manager.signal_axes[0].units,
                              img.data))
                 intensities.append(img)
-=======
-        for Xray_line in Xray_lines:
-            element, line = utils_eds._get_element_and_line(Xray_line)
-            line_energy = elements_db[
-                element].atomic.Xray_lines[
-                line][
-                'energy']
-            line_FWHM = utils_eds.get_FWHM_at_Energy(FWHM_MnKa, line_energy)
-            det = integration_window_factor * line_FWHM / 2.
-            img = self[..., line_energy - det:line_energy + det
-                       ].integrate_simpson(-1)
-            img.mapped_parameters.title = (
-                'Intensity of %s at %.2f %s from %s' %
-                (Xray_line,
-                 line_energy,
-                 self.axes_manager.signal_axes[0].units,
-                 self.mapped_parameters.title))
-            if img.axes_manager.navigation_dimension >= 2:
-                img = img.as_image([0, 1])
-            elif img.axes_manager.navigation_dimension == 1:
-                img.axes_manager.set_signal_dimension(1)
-            if plot_result and img.axes_manager.signal_dimension == 0:
-                print("%s at %s %s : Intensity = %.2f"
-                      % (Xray_line,
-                         line_energy,
-                         self.axes_manager.signal_axes[0].units,
-                         img.data))
-            intensities.append(img)
->>>>>>> 15c667b5
         if plot_result and img.axes_manager.signal_dimension != 0:
             utils.plot.plot_signals(intensities, **kwargs)
         return intensities
