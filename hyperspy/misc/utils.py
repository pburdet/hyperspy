# -*- coding: utf-8 -*-
# Copyright 2007-2011 The Hyperspy developers
#
# This file is part of  Hyperspy.
#
#  Hyperspy is free software: you can redistribute it and/or modify
# it under the terms of the GNU General Public License as published by
# the Free Software Foundation, either version 3 of the License, or
# (at your option) any later version.
#
#  Hyperspy is distributed in the hope that it will be useful,
# but WITHOUT ANY WARRANTY; without even the implied warranty of
# MERCHANTABILITY or FITNESS FOR A PARTICULAR PURPOSE.  See the
# GNU General Public License for more details.
#
# You should have received a copy of the GNU General Public License
# along with  Hyperspy.  If not, see <http://www.gnu.org/licenses/>.

from __future__ import division
import inspect
import copy
import types
import re
from StringIO import StringIO
import codecs
import collections
import tempfile

import numpy as np


def generate_axis(origin, step, N, index=0):
    """Creates an axis given the origin, step and number of channels

    Alternatively, the index of the origin channel can be specified.

    Parameters
    ----------
    origin : float
    step : float
    N : number of channels
    index : int
        index of origin

    Returns
    -------
    Numpy array

    """
    return np.linspace(
        origin - index * step, origin + step * (N - 1 - index), N)


def unfold_if_multidim(signal):
    """Unfold the SI if it is 2D

    Parameters
    ----------
    signal : Signal instance

    Returns
    -------

    Boolean. True if the SI was unfolded by the function.

    """
    if len(signal.axes_manager._axes) > 2:
        print "Automatically unfolding the SI"
        signal.unfold()
        return True
    else:
        return False


def str2num(string, **kargs):
    """Transform a a table in string form into a numpy array

    Parameters
    ----------
    string : string

    Returns
    -------
    numpy array

    """
    stringIO = StringIO(string)
    return np.loadtxt(stringIO, **kargs)


_slugify_strip_re = re.compile(r'[^\w\s-]')
_slugify_hyphenate_re = re.compile(r'[-\s]+')


def slugify(value, valid_variable_name=False):
    """
    Normalizes string, converts to lowercase, removes non-alpha characters,
    and converts spaces to hyphens.

    Adapted from Django's "django/template/defaultfilters.py".

    """
    import unicodedata
    if not isinstance(value, unicode):
        try:
            # Convert to unicode using the default encoding
            value = unicode(value)
        except:
            # Try latin1. If this does not work an exception is raised.
            value = unicode(value, "latin1")
    value = unicodedata.normalize('NFKD', value).encode('ascii', 'ignore')
    value = unicode(_slugify_strip_re.sub('', value).strip())
    value = _slugify_hyphenate_re.sub('_', value)
    if valid_variable_name is True:
        if value[:1].isdigit():
            value = u'Number_' + value
    return value


class DictionaryTreeBrowser(object):

    """A class to comfortably browse a dictionary using a CLI.

    In addition to accessing the values using dictionary syntax
    the class enables navigating  a dictionary that constains
    nested dictionaries as attribures of nested classes.
    Also it is an iterator over the (key, value) items. The
    `__repr__` method provides pretty tree printing. Private
    keys, i.e. keys that starts with an underscore, are not
    printed, counted when calling len nor iterated.

    Methods
    -------
    export : saves the dictionary in pretty tree printing format in a text file.
    keys : returns a list of non-private keys.
    as_dictionary : returns a dictionary representation of the object.
    set_item : easily set items, creating any necessary node on the way.
    add_node : adds a node.

    Examples
    --------
    >>> tree = DictionaryTreeBrowser()
    >>> tree.set_item("Branch.Leaf1.color", "green")
    >>> tree.set_item("Branch.Leaf2.color", "brown")
    >>> tree.set_item("Branch.Leaf2.caterpillar", True)
    >>> tree.set_item("Branch.Leaf1.caterpillar", False)
    >>> tree
    └── Branch
        ├── Leaf1
        │   ├── caterpillar = False
        │   └── color = green
        └── Leaf2
            ├── caterpillar = True
            └── color = brown
    >>> tree.Branch
    ├── Leaf1
    │   ├── caterpillar = False
    │   └── color = green
    └── Leaf2
        ├── caterpillar = True
        └── color = brown
    >>> for label, leaf in tree.Branch:
            print("%s is %s" % (label, leaf.color))
    Leaf1 is green
    Leaf2 is brown
    >>> tree.Branch.Leaf2.caterpillar
    True
    >>> "Leaf1" in tree.Branch
    True
    >>> "Leaf3" in tree.Branch
    False
    >>>

    """

    def __init__(self, dictionary={}):
        super(DictionaryTreeBrowser, self).__init__()
        self.add_dictionary(dictionary)

    def add_dictionary(self, dictionary):
        """Add new items from dictionary.

        """
        for key, value in dictionary.iteritems():
            self.__setattr__(key, value)

    def export(self, filename, encoding='utf8'):
        """Export the dictionary to a text file

        Parameters
        ----------
        filename : str
            The name of the file without the extension that is
            txt by default
        encoding : valid encoding str

        """
        f = codecs.open(filename, 'w', encoding=encoding)
        f.write(self._get_print_items(max_len=None))
        f.close()

    def _get_print_items(self, padding='', max_len=78):
        """Prints only the attributes that are not methods

        """
        string = ''
        eoi = len(self)
        j = 0
        for key_, value in iter(sorted(self.__dict__.iteritems())):
            if key_.startswith("_"):
                continue
            if not isinstance(key_, types.MethodType):
                key = ensure_unicode(value['key'])
                value = ensure_unicode(value['value'])
                if isinstance(value, DictionaryTreeBrowser):
                    if j == eoi - 1:
                        symbol = u'└── '
                    else:
                        symbol = u'├── '
                    string += u'%s%s%s\n' % (padding, symbol, key)
                    if j == eoi - 1:
                        extra_padding = u'    '
                    else:
                        extra_padding = u'│   '
                    string += value._get_print_items(
                        padding + extra_padding)
                else:
                    if j == eoi - 1:
                        symbol = u'└── '
                    else:
                        symbol = u'├── '
                    strvalue = unicode(value)
                    if max_len is not None and \
                            len(strvalue) > 2 * max_len:
                        right_limit = min(max_len,
                                          len(strvalue) - max_len)
                        value = u'%s ... %s' % (strvalue[:max_len],
                                                strvalue[-right_limit:])
                    string += u"%s%s%s = %s\n" % (
                        padding, symbol, key, value)
            j += 1
        return string

    def __repr__(self):
        return self._get_print_items().encode('utf8', errors='ignore')

    def __getitem__(self, key):
        return self.__getattribute__(key)

    def __setitem__(self, key, value):
        self.__setattr__(key, value)

    def __getattribute__(self, name):
        item = super(DictionaryTreeBrowser, self).__getattribute__(name)
        if isinstance(item, dict) and 'value' in item:
            return item['value']
        else:
            return item

    def __setattr__(self, key, value):
        if isinstance(value, dict):
            value = DictionaryTreeBrowser(value)
        super(DictionaryTreeBrowser, self).__setattr__(
            slugify(key, valid_variable_name=True),
            {'key': key, 'value': value})

    def __len__(self):
        return len(
            [key for key in self.__dict__.keys() if not key.startswith("_")])

    def keys(self):
        """Returns a list of non-private keys.

        """
        return sorted([key for key in self.__dict__.keys()
                      if not key.startswith("_")])

    def as_dictionary(self):
        """Returns its dictionary representation.

        """
        par_dict = {}
        for key_, item_ in self.__dict__.iteritems():
            if not isinstance(item_, types.MethodType):
                key = item_['key']
                if key == "_db_index":
                    continue
                if isinstance(item_['value'], DictionaryTreeBrowser):
                    item = item_['value'].as_dictionary()
                else:
                    item = item_['value']
                par_dict.__setitem__(key, item)
        return par_dict

    def has_item(self, item_path):
        """Given a path, return True if it exists.

        The nodes of the path are separated using periods.

        Parameters
        ----------
        item_path : Str
            A string describing the path with each item separated by
            full stops (periods)

        Examples
        --------

        >>> dict = {'To' : {'be' : True}}
        >>> dict_browser = DictionaryTreeBrowser(dict)
        >>> dict_browser.has_item('To')
        True
        >>> dict_browser.has_item('To.be')
        True
        >>> dict_browser.has_item('To.be.or')
        False

        """
        if isinstance(item_path, str):
            item_path = item_path.split('.')
        else:
            item_path = copy.copy(item_path)
        attrib = item_path.pop(0)
        if hasattr(self, attrib):
            if len(item_path) == 0:
                return True
            else:
                item = self[attrib]
                if isinstance(item, type(self)):
                    return item.has_item(item_path)
                else:
                    return False
        else:
            return False

    def get_item(self, item_path):
        """Given a path, return True if it exists.

        The nodes of the path are separated using periods.

        Parameters
        ----------
        item_path : Str
            A string describing the path with each item separated by
            full stops (periods)

        Examples
        --------

        >>> dict = {'To' : {'be' : True}}
        >>> dict_browser = DictionaryTreeBrowser(dict)
        >>> dict_browser.has_item('To')
        True
        >>> dict_browser.has_item('To.be')
        True
        >>> dict_browser.has_item('To.be.or')
        False

        """
        if isinstance(item_path, str):
            item_path = item_path.split('.')
        else:
            item_path = copy.copy(item_path)
        attrib = item_path.pop(0)
        if hasattr(self, attrib):
            if len(item_path) == 0:
                return self[attrib]
            else:
                item = self[attrib]
                if isinstance(item, type(self)):
                    return item.get_item(item_path)
                else:
                    raise AttributeError("Item not in dictionary browser")
        else:
            raise AttributeError("Item not in dictionary browser")

    def __contains__(self, item):
        return self.has_item(item_path=item)

    def copy(self):
        return copy.copy(self)

    def deepcopy(self):
        return copy.deepcopy(self)

    def set_item(self, item_path, value):
        """Given the path and value, create the missing nodes in
        the path and assign to the last one the value

        Parameters
        ----------
        item_path : Str
            A string describing the path with each item separated by a
            full stops (periods)

        Examples
        --------

        >>> dict_browser = DictionaryTreeBrowser({})
        >>> dict_browser.set_item('First.Second.Third', 3)
        >>> dict_browser
        └── First
           └── Second
                └── Third = 3

        """
        if not self.has_item(item_path):
            self.add_node(item_path)
        if isinstance(item_path, str):
            item_path = item_path.split('.')
        if len(item_path) > 1:
            self.__getattribute__(item_path.pop(0)).set_item(
                item_path, value)
        else:
            self.__setattr__(item_path.pop(), value)

    def add_node(self, node_path):
        """Adds all the nodes in the given path if they don't exist.

        Parameters
        ----------
        node_path: str
            The nodes must be separated by full stops (periods).

        Examples
        --------

        >>> dict_browser = DictionaryTreeBrowser({})
        >>> dict_browser.add_node('First.Second')
        >>> dict_browser.First.Second = 3
        >>> dict_browser
        └── First
            └── Second = 3

        """
        keys = node_path.split('.')
        for key in keys:
            if self.has_item(key) is False:
                self[key] = DictionaryTreeBrowser()
            self = self[key]

    def next(self):
        """
        Standard iterator method, updates the index and returns the
        current coordiantes

        Returns
        -------
        val : tuple of ints
            Returns a tuple containing the coordiantes of the current
            iteration.

        """
        if len(self) == 0:
            raise StopIteration
        if not hasattr(self, '_db_index'):
            self._db_index = 0
        elif self._db_index >= len(self) - 1:
            del self._db_index
            raise StopIteration
        else:
            self._db_index += 1
        key = self.keys()[self._db_index]
        return key, getattr(self, key)

    def __iter__(self):
        return self


def strlist2enumeration(lst):
    lst = tuple(lst)
    if not lst:
        return ''
    elif len(lst) == 1:
        return lst[0]
    elif len(lst) == 2:
        return "%s and %s" % lst
    else:
        return "%s, " * (len(lst) - 2) % lst[:-2] + "%s and %s" % lst[-2:]


def ensure_unicode(stuff, encoding='utf8', encoding2='latin-1'):
    if not isinstance(stuff, str) and not isinstance(stuff, np.string_):
        return stuff
    else:
        string = stuff
    try:
        string = string.decode(encoding)
    except:
        string = string.decode(encoding2, errors='ignore')
    return string


def swapelem(obj, i, j):
    """Swaps element having index i with
    element having index j in object obj IN PLACE.

    E.g.
    >>> L = ['a', 'b', 'c']
    >>> spwapelem(L, 1, 2)
    >>> print L
        ['a', 'c', 'b']

    """
    if len(obj) > 1:
        buf = obj[i]
        obj[i] = obj[j]
        obj[j] = buf


def rollelem(a, index, to_index=0):
    """Roll the specified axis backwards, until it lies in a given position.

    Parameters
    ----------
    a : list
        Input list.
    index : int
        The index of the item to roll backwards.  The positions of the items
        do not change relative to one another.
    to_index : int, optional
        The item is rolled until it lies before this position.  The default,
        0, results in a "complete" roll.

    Returns
    -------
    res : list
        Output list.

    """

    res = copy.copy(a)
    res.insert(to_index, res.pop(index))
    return res


def fsdict(nodes, value, dictionary):
    """Populates the dictionary 'dic' in a file system-like
    fashion creating a dictionary of dictionaries from the
    items present in the list 'nodes' and assigning the value
    'value' to the innermost dictionary.

    'dic' will be of the type:
    dic['node1']['node2']['node3']...['nodeN'] = value
    where each node is like a directory that contains other
    directories (nodes) or files (values)

    """
    node = nodes.pop(0)
    if node not in dictionary:
        dictionary[node] = {}
    if len(nodes) != 0 and isinstance(dictionary[node], dict):
        fsdict(nodes, value, dictionary[node])
    else:
        dictionary[node] = value


def find_subclasses(mod, cls):
    """Find all the subclasses in a module.

    Parameters
    ----------
    mod : module
    cls : class

    Returns
    -------
    dictonary in which key, item = subclass name, subclass

    """
    return dict([(name, obj) for name, obj in inspect.getmembers(mod)
                if inspect.isclass(obj) and issubclass(obj, cls)])


def isiterable(obj):
    if isinstance(obj, collections.Iterable):
        return True
    else:
        return False


def ordinal(value):
    """
    Converts zero or a *postive* integer (or their string
    representations) to an ordinal value.

    >>> for i in range(1,13):
    ...     ordinal(i)
    ...
    u'1st'
    u'2nd'
    u'3rd'
    u'4th'
    u'5th'
    u'6th'
    u'7th'
    u'8th'
    u'9th'
    u'10th'
    u'11th'
    u'12th'

    >>> for i in (100, '111', '112',1011):
    ...     ordinal(i)
    ...
    u'100th'
    u'111th'
    u'112th'
    u'1011th'

    Notes
    -----
    Author:  Serdar Tumgoren
    http://code.activestate.com/recipes/576888-format-a-number-as-an-ordinal/
    MIT license
    """
    try:
        value = int(value)
    except ValueError:
        return value

    if value % 100 // 10 != 1:
        if value % 10 == 1:
            ordval = u"%d%s" % (value, "st")
        elif value % 10 == 2:
            ordval = u"%d%s" % (value, "nd")
        elif value % 10 == 3:
            ordval = u"%d%s" % (value, "rd")
        else:
            ordval = u"%d%s" % (value, "th")
    else:
        ordval = u"%d%s" % (value, "th")

    return ordval


def underline(line, character="-"):
    """Return the line underlined.

    """

    return line + "\n" + character * len(line)


def closest_power_of_two(n):
    return int(2 ** np.ceil(np.log2(n)))


def without_nans(data):
    return data[~np.isnan(data)]


def stack(signal_list, axis=None, new_axis_name='stack_element',
          mmap=False, mmap_dir=None,):
    """Concatenate the signals in the list over a given axis or a new axis.

    The title is set to that of the first signal in the list.

    Parameters
    ----------
    signal_list : list of Signal instances
    axis : {None, int, str}
        If None, the signals are stacked over a new axis. The data must
        have the same dimensions. Otherwise the
        signals are stacked over the axis given by its integer index or
        its name. The data must have the same shape, except in the dimension
        corresponding to `axis`.
    new_axis_name : string
        The name of the new axis when `axis` is None.
        If an axis with this name already
        exists it automatically append '-i', where `i` are integers,
        until it finds a name that is not yet in use.
    mmap: bool
        If True and stack is True, then the data is stored
        in a memory-mapped temporary file.The memory-mapped data is
        stored on disk, and not directly loaded into memory.
        Memory mapping is especially useful for accessing small
        fragments of large files without reading the entire file into
        memory.
    mmap_dir : string
        If mmap_dir is not None, and stack and mmap are True, the memory
        mapped file will be created in the given directory,
        otherwise the default directory is used.

    Returns
    -------
    signal : Signal instance (or subclass, determined by the objects in
        signal list)

    Examples
    --------
    >>> data = np.arange(20)
    >>> s = utils.stack([signals.Spectrum(data[:10]), signals.Spectrum(data[10:])])
    >>> s
    <Spectrum, title: Stack of , dimensions: (2, 10)>
    >>> s.data
    array([[ 0,  1,  2,  3,  4,  5,  6,  7,  8,  9],
           [10, 11, 12, 13, 14, 15, 16, 17, 18, 19]])

    """
    
    axis_input = copy.deepcopy(axis)

    axis_input = copy.deepcopy(axis)

    for i, obj in enumerate(signal_list):
        if i == 0:
            if axis is None:
                original_shape = obj.data.shape
                stack_shape = tuple([len(signal_list), ]) + original_shape
                tempf = None
                if mmap is False:
                    data = np.empty(stack_shape,
                                    dtype=obj.data.dtype)
                else:
                    tempf = tempfile.NamedTemporaryFile(
                        dir=mmap_dir)
                    data = np.memmap(tempf,
                                     dtype=obj.data.dtype,
                                     mode='w+',
                                     shape=stack_shape,)

                signal = type(obj)(data=data)
                signal.axes_manager._axes[1:] = obj.axes_manager._axes
                axis_name = new_axis_name
                axis_names = [axis_.name for axis_ in
                              signal.axes_manager._axes[1:]]
                j = 1
                while axis_name in axis_names:
                    axis_name = new_axis_name + "_%i" % j
                    j += 1
                eaxis = signal.axes_manager._axes[0]
                eaxis.name = axis_name
                eaxis.navigate = True  # This triggers _update_parameters
                signal.metadata = obj.metadata
                # Get the title from 1st object
                signal.metadata.title = (
                    "Stack of " + obj.metadata.title)
                signal.original_metadata = DictionaryTreeBrowser({})
            else:
                axis = obj.axes_manager[axis]
                signal = obj.deepcopy()

            signal.original_metadata.add_node('stack_elements')

        # Store parameters
        signal.original_metadata.stack_elements.add_node(
            'element%i' % i)
        node = signal.original_metadata.stack_elements[
            'element%i' % i]
        node.original_metadata = \
            obj.original_metadata.as_dictionary()
        node.metadata = \
            obj.metadata.as_dictionary()

        if axis is None:
            if obj.data.shape != original_shape:
                raise IOError(
                    "Only files with data of the same shape can be stacked")
            signal.data[i, ...] = obj.data
            del obj
    if axis is not None:
        signal.data = np.concatenate([signal_.data for signal_ in signal_list],
                                     axis=axis.index_in_array)
        signal.get_dimensions_from_data()
<<<<<<< HEAD

    if axis_input is None:
        axis_input = signal.axes_manager[-1 + 1j].index_in_axes_manager
        step_sizes = 1
    else:
        step_sizes = [obj.axes_manager.shape[axis_input]
                      for obj in signal_list]
    signal.mapped_parameters.set_item('stacking_history.axis', axis_input)
    signal.mapped_parameters.set_item(
        'stacking_history.step_sizes',
        step_sizes)

=======
        
    if axis_input is None:
        axis_input = signal.axes_manager[-1+1j].index_in_axes_manager
        step_sizes = 1
    else:        
        step_sizes = [obj.axes_manager.shape[axis_input] for obj in signal_list]
    signal.metadata.set_item('stacking_history.axis',axis_input)
    signal.metadata.set_item('stacking_history.step_sizes',step_sizes)
    
>>>>>>> 14e07c3f
    return signal<|MERGE_RESOLUTION|>--- conflicted
+++ resolved
@@ -698,8 +698,6 @@
            [10, 11, 12, 13, 14, 15, 16, 17, 18, 19]])
 
     """
-    
-    axis_input = copy.deepcopy(axis)
 
     axis_input = copy.deepcopy(axis)
 
@@ -763,28 +761,12 @@
         signal.data = np.concatenate([signal_.data for signal_ in signal_list],
                                      axis=axis.index_in_array)
         signal.get_dimensions_from_data()
-<<<<<<< HEAD
 
     if axis_input is None:
         axis_input = signal.axes_manager[-1 + 1j].index_in_axes_manager
-        step_sizes = 1
-    else:
-        step_sizes = [obj.axes_manager.shape[axis_input]
-                      for obj in signal_list]
-    signal.mapped_parameters.set_item('stacking_history.axis', axis_input)
-    signal.mapped_parameters.set_item(
-        'stacking_history.step_sizes',
-        step_sizes)
-
-=======
-        
-    if axis_input is None:
-        axis_input = signal.axes_manager[-1+1j].index_in_axes_manager
         step_sizes = 1
     else:        
         step_sizes = [obj.axes_manager.shape[axis_input] for obj in signal_list]
     signal.metadata.set_item('stacking_history.axis',axis_input)
     signal.metadata.set_item('stacking_history.step_sizes',step_sizes)
-    
->>>>>>> 14e07c3f
     return signal