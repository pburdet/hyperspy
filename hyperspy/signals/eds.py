--- conflicted
+++ resolved
@@ -444,37 +444,34 @@
         intensities = []
         #test 1D Spectrum (0D problem)
             #signal_to_index = self.axes_manager.navigation_dimension - 2                  
-<<<<<<< HEAD
-            for Xray_line in Xray_lines:
-                element, line = utils_eds._get_element_and_line(Xray_line)           
-                line_energy = elements_db[element]['Xray_energy'][line]
-                line_FWHM = FWHM_eds(FWHM_MnKa,line_energy)
-                det = width_energy_reso*line_FWHM
-                img = self[...,line_energy-det:line_energy+det].sum(-1)\
-                        .as_image([0,1])
-                img.mapped_parameters.title = 'Intensity of ' + Xray_line +\
-                ' at ' + str(line_energy) + ' keV'                
-                if plot_result:
-                    img.plot(None)                    
-                intensities.append(img)
-        else:
-            for Xray_line in Xray_lines:
-                element, line = utils_eds._get_element_and_line(Xray_line)           
-                line_energy = elements_db[element]['Xray_energy'][line]
-                line_FWHM = FWHM_eds(FWHM_MnKa,line_energy)
-                det = width_energy_reso*line_FWHM
-                if plot_result:
-                    print("%s at %s keV : Intensity = %s" 
-                    % (Xray_line, line_energy,\
-                     self[line_energy-det:line_energy+det].sum(0).data) )
-                intensities.append(self[line_energy-det:line_energy+det].sum(0).data)
+        for Xray_line in Xray_lines:
+            element, line = utils_eds._get_element_and_line(Xray_line)           
+            line_energy = elements_db[element]['Xray_energy'][line]
+            line_FWHM = FWHM_eds(FWHM_MnKa,line_energy)
+            det = integration_window_factor * line_FWHM / 2.
+            img = self[...,line_energy - det:line_energy + det
+                    ].integrate_simpson(-1)
+            img.mapped_parameters.title = (
+                'Intensity of %s at %.2f %s from %s' % 
+                (Xray_line,
+                 line_energy,
+                 self.axes_manager.signal_axes[0].units,
+                 self.mapped_parameters.title)) 
+            if img.axes_manager.navigation_dimension >= 2:
+                img = img.as_image([0,1])
+            elif img.axes_manager.navigation_dimension == 1:
+                img.axes_manager.set_signal_dimension(1)
+            if plot_result:
+                if img.axes_manager.signal_dimension != 0:
+                    img.plot()
+                else:
+                    print("%s at %s %s : Intensity = %.2f" 
+                    % (Xray_line,
+                       line_energy,
+                       self.axes_manager.signal_axes[0].units,
+                       img.data))
+            intensities.append(img)
         return intensities
-        
-    
-        
-        
-        
-
 
     def running_sum(self) :
         """
@@ -638,44 +635,3 @@
         img.axes_manager[i].units = '-'
     img.get_dimensions_from_data()
     return img 
-                 
-   
-    
-        
-    
-            
-    
-       
-       
-
-    
-=======
-        for Xray_line in Xray_lines:
-            element, line = utils_eds._get_element_and_line(Xray_line)           
-            line_energy = elements_db[element]['Xray_energy'][line]
-            line_FWHM = FWHM_eds(FWHM_MnKa,line_energy)
-            det = integration_window_factor * line_FWHM / 2.
-            img = self[...,line_energy - det:line_energy + det
-                    ].integrate_simpson(-1)
-            img.mapped_parameters.title = (
-                'Intensity of %s at %.2f %s from %s' % 
-                (Xray_line,
-                 line_energy,
-                 self.axes_manager.signal_axes[0].units,
-                 self.mapped_parameters.title)) 
-            if img.axes_manager.navigation_dimension >= 2:
-                img = img.as_image([0,1])
-            elif img.axes_manager.navigation_dimension == 1:
-                img.axes_manager.set_signal_dimension(1)
-            if plot_result:
-                if img.axes_manager.signal_dimension != 0:
-                    img.plot()
-                else:
-                    print("%s at %s %s : Intensity = %.2f" 
-                    % (Xray_line,
-                       line_energy,
-                       self.axes_manager.signal_axes[0].units,
-                       img.data))
-            intensities.append(img)
-        return intensities
->>>>>>> 83733e9d
