# Copyright 2007-2011 The Hyperspy developers
#
# This file is part of  Hyperspy.
#
#  Hyperspy is free software: you can redistribute it and/or modify
# it under the terms of the GNU General Public License as published by
# the Free Software Foundation, either version 3 of the License, or
# (at your option) any later version.
#
#  Hyperspy is distributed in the hope that it will be useful,
# but WITHOUT ANY WARRANTY; without even the implied warranty of
# MERCHANTABILITY or FITNESS FOR A PARTICULAR PURPOSE.  See the
# GNU General Public License for more details.
#
# You should have received a copy of the GNU General Public License
# along with  Hyperspy.  If not, see <http://www.gnu.org/licenses/>.


import numpy as np
from nose.tools import assert_true, assert_equal, assert_not_equal

from hyperspy.signals import EDSSEMSpectrum
from hyperspy.defaults_parser import preferences
from hyperspy.components import Gaussian
from hyperspy.misc.elements import elements_db as elements_EDS
from hyperspy.misc.eds import utils as utils_eds
from hyperspy import utils
from hyperspy.misc.config_dir import config_path


class Test_metadata:

    def setUp(self):
        # Create an empty spectrum
        s = EDSSEMSpectrum(np.ones((4, 2, 1024)))
        s.axes_manager.signal_axes[0].scale = 1e-3
        s.axes_manager.signal_axes[0].units = "keV"
        s.axes_manager.signal_axes[0].name = "Energy"
        s.metadata.Acquisition_instrument.SEM.Detector.EDS.live_time = 3.1
        s.metadata.Acquisition_instrument.SEM.beam_energy = 15.0
        s.metadata.Acquisition_instrument.SEM.tilt_stage = -38
        s.metadata.Acquisition_instrument.SEM.Detector.EDS.azimuth_angle = 63
        s.metadata.Acquisition_instrument.SEM.Detector.EDS.elevation_angle = 35
        self.signal = s

    def test_sum_live_time(self):
        s = self.signal
        sSum = s.sum(0)
        assert_equal(
            sSum.metadata.Acquisition_instrument.SEM.Detector.EDS.live_time,
            3.1 *
            2)

    def test_rebin_live_time(self):
        s = self.signal
        dim = s.axes_manager.shape
        s = s.rebin([dim[0] / 2, dim[1] / 2, dim[2]])
        assert_equal(
            s.metadata.Acquisition_instrument.SEM.Detector.EDS.live_time,
            3.1 *
            2 *
            2)

    def test_add_elements(self):
        s = self.signal
        s.add_elements(['Al', 'Ni'])
        assert_equal(s.metadata.Sample.elements, ['Al', 'Ni'])
        s.add_elements(['Al', 'Ni'])
        assert_equal(s.metadata.Sample.elements, ['Al', 'Ni'])
        s.add_elements(["Fe", ])
        assert_equal(s.metadata.Sample.elements, ['Al', "Fe", 'Ni'])
        s.set_elements(['Al', 'Ni'])
        assert_equal(s.metadata.Sample.elements, ['Al', 'Ni'])

    def test_add_lines(self):
        s = self.signal
        s.add_lines(lines=())
        assert_equal(s.metadata.Sample.xray_lines, [])
        s.add_lines(("Fe_Ln",))
        assert_equal(s.metadata.Sample.xray_lines, ["Fe_Ln"])
        s.add_lines(("Fe_Ln",))
        assert_equal(s.metadata.Sample.xray_lines, ["Fe_Ln"])
        s.add_elements(["Ti", ])
        s.add_lines(())
        assert_equal(s.metadata.Sample.xray_lines, ['Fe_Ln', 'Ti_La'])
        s.set_lines((), only_one=False, only_lines=False)
        assert_equal(s.metadata.Sample.xray_lines,
                     ['Fe_La', 'Fe_Lb3', 'Fe_Ll', 'Fe_Ln', 'Ti_La',
                      'Ti_Lb3', 'Ti_Ll', 'Ti_Ln'])
        s.metadata.Acquisition_instrument.SEM.beam_energy = 0.4
        s.set_lines((), only_one=False, only_lines=False)
        assert_equal(s.metadata.Sample.xray_lines, ['Ti_Ll'])

    def test_add_lines_auto(self):
        s = self.signal
        s.axes_manager.signal_axes[0].scale = 1e-2
        s.set_elements(["Ti", "Al"])
        s.set_lines(['Al_Ka'])
        assert_equal(s.metadata.Sample.xray_lines, ['Al_Ka', 'Ti_Ka'])

        del s.metadata.Sample.xray_lines
        s.set_elements(['Al', 'Ni'])
        s.add_lines()
        assert_equal(s.metadata.Sample.xray_lines, ['Al_Ka', 'Ni_Ka'])
        s.metadata.Acquisition_instrument.SEM.beam_energy = 10.0
        s.set_lines([])
        assert_equal(s.metadata.Sample.xray_lines, ['Al_Ka', 'Ni_La'])

    def test_default_param(self):
        s = self.signal
        mp = s.metadata
        assert_equal(
            mp.Acquisition_instrument.SEM.Detector.EDS.energy_resolution_MnKa,
            preferences.EDS.eds_mn_ka)

    def test_SEM_to_TEM(self):
        s = self.signal[0, 0]
        signal_type = 'EDS_TEM'
        mp = s.metadata
        mp.Acquisition_instrument.SEM.Detector.EDS.energy_resolution_MnKa = 125.3
        sTEM = s.deepcopy()
        sTEM.set_signal_type(signal_type)
        mpTEM = sTEM.metadata
        results = [
            mp.Acquisition_instrument.SEM.Detector.EDS.energy_resolution_MnKa]
        results.append(signal_type)
        resultsTEM = [
            mpTEM.Acquisition_instrument.TEM.Detector.EDS.energy_resolution_MnKa]
        resultsTEM.append(mpTEM.Signal.signal_type)
        assert_equal(results, resultsTEM)

    def test_get_calibration_from(self):
        s = self.signal
        scalib = EDSSEMSpectrum(np.ones((1024)))
        energy_axis = scalib.axes_manager.signal_axes[0]
        energy_axis.scale = 0.01
        energy_axis.offset = -0.10
        s.get_calibration_from(scalib)
        assert_equal(s.axes_manager.signal_axes[0].scale,
                     energy_axis.scale)

    def test_take_off_angle(self):
        s = self.signal
        assert_equal(s.get_take_off_angle(), 12.886929785732487)


class Test_get_lines_intentisity:

    def setUp(self):
        # Create an empty spectrum
        s = EDSSEMSpectrum(np.zeros((2, 2, 3, 100)))
        energy_axis = s.axes_manager.signal_axes[0]
        energy_axis.scale = 0.04
        energy_axis.units = 'keV'
        energy_axis.name = "Energy"
        g = Gaussian()
        g.sigma.value = 0.05
        g.centre.value = 1.487
        s.data[:] = g.function(energy_axis.axis)
        s.metadata.Acquisition_instrument.SEM.Detector.EDS.live_time = 3.1
        s.metadata.Acquisition_instrument.SEM.beam_energy = 15.0
        self.signal = s

    def test(self):
        s = self.signal
        sAl = s.get_lines_intensity(["Al_Ka"],
                                    plot_result=False,
                                    integration_window_factor=5)[0]
        assert_true(np.allclose(24.99516, sAl.data[0, 0, 0], atol=1e-3))
        sAl = s[0].get_lines_intensity(["Al_Ka"],
                                       plot_result=False,
                                       integration_window_factor=5)[0]
        assert_true(np.allclose(24.99516, sAl.data[0, 0], atol=1e-3))
        sAl = s[0, 0].get_lines_intensity(["Al_Ka"],
                                          plot_result=False,
                                          integration_window_factor=5)[0]
        assert_true(np.allclose(24.99516, sAl.data[0], atol=1e-3))
        sAl = s[0, 0, 0].get_lines_intensity(["Al_Ka"],
                                             plot_result=False,
                                             integration_window_factor=5)[0]
        assert_true(np.allclose(24.99516, sAl.data, atol=1e-3))

<<<<<<< HEAD
    def test_model_deconvolution(self):
        s = self.signal

        sAl = s[0].get_lines_intensity(["Al_Ka"],
                                       plot_result=False,
                                       lines_deconvolution='model')[0]
        assert_true(np.allclose(0.75061671, sAl.data[0, 0], atol=1e-3))
        sAl = s[0, 0].get_lines_intensity(["Al_Ka"],
                                          plot_result=False,
                                          lines_deconvolution='model')[0]
        assert_true(np.allclose(0.75061671, sAl.data[0], atol=1e-3))
        sAl = s[0, 0, 0].get_lines_intensity(["Al_Ka"],
                                             plot_result=False,
                                             lines_deconvolution='model')[0]
        assert_true(np.allclose(0.75061671, sAl.data, atol=1e-3))

    def test_model_deconvolution(self):
        s = self.signal
        std = s[0, 0, 0]
        std.metadata.General.title = 'Al_std'
        s.metadata.set_item('Sample.standard_spec', [std * 0.99])
        sAl = s[0].get_lines_intensity(["Al_Ka"],
                                       plot_result=False,
                                       lines_deconvolution='standard')[0]
        assert_true(np.allclose(25.252525252525249, sAl.data[0, 0], atol=1e-3))
        sAl = s[0, 0].get_lines_intensity(["Al_Ka"],
                                          plot_result=False,
                                          lines_deconvolution='standard')[0]
        assert_true(np.allclose(25.252525252525249, sAl.data[0], atol=1e-3))
        sAl = s[0, 0, 0].get_lines_intensity(["Al_Ka"],
                                             plot_result=False,
                                             lines_deconvolution='standard')[0]
        assert_true(np.allclose(25.252525252525249, sAl.data, atol=1e-3))


class Test_quantification:

    def setUp(self):
        s = EDSSEMSpectrum(np.ones((2, 2, 3, 1024)))
        energy_axis = s.axes_manager.signal_axes[0]
        energy_axis.scale = 1e-2
        energy_axis.units = 'keV'
        energy_axis.name = "Energy"
        s.metadata.Acquisition_instrument.SEM.Detector.EDS.live_time = 3.1
        s.metadata.Acquisition_instrument.SEM.beam_energy = 15.0
        s.metadata.Acquisition_instrument.SEM.Detector.EDS.elevation_angle = 35.0
        FWHM_MnKa = 130
        s.metadata.Acquisition_instrument.SEM.Detector.EDS.azimuth_angle = 0.0
        s.metadata.Acquisition_instrument.SEM.tilt_stage = 0.0

        gauss = Gaussian()
        line_energy = elements_EDS.Al.Atomic_properties.Xray_lines.Ka.energy_keV
        gauss.centre.value = line_energy
        gauss.A.value = 500
        #FWHM_MnKa = s.metadata.Acquisition_instrument.SEM.Detector.EDS.energy_resolution_MnKa
        gauss.sigma.value = utils_eds.get_FWHM_at_Energy(
            FWHM_MnKa,
            line_energy)

        gauss2 = Gaussian()
        line_energy = elements_EDS.Zn.Atomic_properties.Xray_lines.La.energy_keV
        gauss2.centre.value = line_energy
        gauss2.A.value = 300
        #FWHM_MnKa = s.metadata.Acquisition_instrument.SEM.Detector.EDS.energy_resolution_MnKa
        gauss2.sigma.value = utils_eds.get_FWHM_at_Energy(
            FWHM_MnKa,
            line_energy)

        s.data[:] = (gauss.function(energy_axis.axis) +
                     gauss2.function(energy_axis.axis))

        s.set_elements(('Al', 'Zn'))
        s.add_lines()

        stdAl = s[0, 0, 0].deepcopy()
        gauss.A.value = 12000
        stdAl.metadata.Acquisition_instrument.SEM.Detector.EDS.live_time = 31
        stdAl.data[:] = gauss.function(energy_axis.axis)
        stdAl.metadata.General.title = 'Al_std'

        stdZn = s[0, 0, 0].deepcopy()
        gauss2.A.value = 13000
        stdZn.metadata.Acquisition_instrument.SEM.Detector.EDS.live_time = 32
        stdZn.data[:] = gauss2.function(energy_axis.axis)
        stdZn.metadata.General.title = 'Zn_std'

        s.metadata.Sample.standard_spec = [stdAl, stdZn]
        self.signal = s

    def test_kratio(self):
        s = self.signal

        s1 = s.deepcopy()[0, 0, 0]
        s1.get_kratio(plot_result=False)
        res = np.array([s1.get_result('Al_Ka', 'kratios').data,
                        s1.get_result('Zn_La', 'kratios').data])
        assert_true(np.allclose(res,
                                np.array([0.4166665022647609, 0.23821329009859846])))

        s1.check_kratio(('Al_Ka', 'Zn_La'))

        s1 = s.deepcopy()[0, 0]
        s1.get_kratio(plot_result=False)
        res = np.array([s1.get_result('Al_Ka', 'kratios').data[0],
                        s1.get_result('Zn_La', 'kratios').data[0]])
        assert_true(np.allclose(res,
                                np.array([0.4166665022647609, 0.23821329009859846])))

        s1 = s.deepcopy()[0]
        s1.get_kratio(plot_result=False)
        res = np.array([s1.get_result('Al_Ka', 'kratios').data[0, 0],
                        s1.get_result('Zn_La', 'kratios').data[0, 0]])
        assert_true(np.allclose(res,
                                np.array([0.4166665022647609, 0.23821329009859846])))

        s.get_kratio(plot_result=False)
        res = np.array([s.get_result('Al_Ka', 'kratios').data[0, 0, 0],
                        s.get_result('Zn_La', 'kratios').data[0, 0, 0]])
        assert_true(np.allclose(res,
                                np.array([0.4166665022647609, 0.23821329009859846])))

        s.get_kratio([[["Zn_La", 'Al_Ka'], ["Zn", 'Al'], [0.8, 1.75]]],
                     plot_result=False)
        res = np.array([s.get_result('Al_Ka', 'kratios').data[0, 0, 0],
                        s.get_result('Zn_La', 'kratios').data[0, 0, 0]])
        np.allclose(res,
                    np.array([0.41666667, 0.2382134]))

    def test_quant(self):
        s = self.signal

        s1 = s.deepcopy()[0, 0, 0]
        s1.get_kratio(plot_result=False)
        s1.quant(plot_result=False)
        res = np.array([s1.get_result('Al', 'quant').data,
                        s1.get_result('Zn', 'quant').data])
        assert_true(np.allclose(res,
                                np.array([0.610979, 0.246892])))

        s1 = s.deepcopy()[0, 0]
        s1.get_kratio(plot_result=False)
        s1.quant(plot_result=False)
        res = np.array([s1.get_result('Al', 'quant').data[0],
                        s1.get_result('Zn', 'quant').data[0]])
        assert_true(np.allclose(res,
                                np.array([0.610979, 0.246892])))

        s1 = s.deepcopy()[0]
        s1.get_kratio(plot_result=False)
        s1.quant(plot_result=False)
        res = np.array([s1.get_result('Al', 'quant').data[0, 0],
                        s1.get_result('Zn', 'quant').data[0, 0]])
        assert_true(np.allclose(res,
                                np.array([0.610979, 0.246892])))

        s.get_kratio(plot_result=False)
        s.quant(plot_result=False)
        res = np.array([s.get_result('Al', 'quant').data[0, 0, 0],
                        s.get_result('Zn', 'quant').data[0, 0, 0]])
        assert_true(np.allclose(res,
                                np.array([0.610979, 0.246892])))

# Should go in is own file


class Test_simulation:

    def setUp(self):
        # careful with auto param
        s = EDSSEMSpectrum(np.ones(1024))
        energy_axis = s.axes_manager.signal_axes[0]
        energy_axis.scale = 1e-2
        energy_axis.units = 'keV'
        energy_axis.name = "Energy"
        s.metadata.Acquisition_instrument.SEM.Detector.EDS.live_time = 3.1
        s.metadata.Acquisition_instrument.SEM.beam_energy = 15.0

        s.set_elements(('Al', 'Zn'))
        s.add_lines()

        self.signal = s

    def test_simu_1_spec(self):
        s = self.signal
        gateway = utils_eds.get_link_to_jython()
        utils_eds.simulate_one_spectrum(nTraj=10,
                                        mp=s.metadata, gateway=gateway)
        utils_eds.simulate_Xray_depth_distribution(10,
                                                   mp=s.metadata, gateway=gateway)


class Test_electron_distribution:

    def setUp(self):
        # careful with auto param
        s = EDSSEMSpectrum(np.ones((2, 2, 3, 1024)))
        energy_axis = s.axes_manager.signal_axes[0]
        energy_axis.scale = 1e-2
        energy_axis.units = 'keV'
        energy_axis.name = "Energy"
        s.metadata.Acquisition_instrument.SEM.Detector.EDS.live_time = 3.1
        s.metadata.Acquisition_instrument.SEM.beam_energy = 5.0

        nav_axis = s.axes_manager.navigation_axes
        units_name = '${\mu}m$'
        EDS_scale = np.array([0.050, 0.050, 0.100])
        for i, ax in enumerate(nav_axis):
            ax.units = units_name
            ax.scale = EDS_scale[i]

        s.set_elements(('Al', 'Zn'))
        s.add_lines()

        self.signal = s

    def test_electron_distribution(self):
        s = self.signal
        s.simulate_electron_distribution(nb_traj=10,
                                         limit_x=[-0.250, 0.300], dx0=0.004, dx_increment=0.75)


class Test_convolve_sum:

    def setUp(self):
        s = EDSSEMSpectrum(np.ones((2, 2, 3, 1024)))
        energy_axis = s.axes_manager.signal_axes[0]
        energy_axis.scale = 1e-2
        energy_axis.units = 'keV'
        energy_axis.name = "Energy"
        s.metadata.Acquisition_instrument.SEM.Detector.EDS.live_time = 3.1
        s.metadata.Acquisition_instrument.SEM.beam_energy = 15.0

        self.signal = s

    # def test_running_sum(self):
        #s = self.signal
        # s.running_sum()

        #assert_equal(s[0, 0, 0, 0].data[0], 4.)

        #s = self.signal
        #s = s[0]

        # s.running_sum()
        #assert_equal(s[0, 0, 0].data[0], 16.)

        #assert_equal(s.metadata.Acquisition_instrument.SEM.Detector.EDS.live_time, 49.6)

    def test_convolve_sum(self):
        s = self.signal
        res = s.convolve_sum()

        assert_equal(res[0, 0, 0, 0].data[0], 9.)

        s = self.signal
        s = s[0]

        res = s.convolve_sum(size=4)
        assert_equal(res[0, 0, 0].data[0], 16.)

        assert_equal(
            res.metadata.Acquisition_instrument.SEM.Detector.EDS.live_time,
            49.6)


class Test_plot_Xray_lines:

    def setUp(self):
        s = EDSSEMSpectrum(np.ones(1024))
        energy_axis = s.axes_manager.signal_axes[0]
        energy_axis.scale = 1e-2
        energy_axis.units = 'keV'
        energy_axis.name = "Energy"
        s.metadata.Acquisition_instrument.SEM.Detector.EDS.live_time = 3.1
        s.metadata.Acquisition_instrument.SEM.beam_energy = 15.0

        s.set_elements(('Al', 'Zn'))
        s.add_lines()

        self.signal = s

    def test_plot_Xray_lines(self):
        s = self.signal

        s.plot_Xray_lines()
        # s.plot_Xray_lines()
        s.plot_Xray_lines(only_lines=('a'))
        s.plot_Xray_lines(only_lines=('a,Kb'))
=======
    def test_eV(self):
        s = self.signal
        energy_axis = s.axes_manager.signal_axes[0]
        energy_axis.scale = 40
        energy_axis.units = 'eV'

        sAl = s.get_lines_intensity(["Al_Ka"],
                                    plot_result=False,
                                    integration_window_factor=5)[0]
        assert_true(np.allclose(24.99516, sAl.data[0, 0, 0], atol=1e-3))
>>>>>>> 5f68e0be


class Test_tools_bulk:

    def setUp(self):
        s = EDSSEMSpectrum(np.ones(1024))
        s.metadata.Acquisition_instrument.SEM.beam_energy = 5.0
        energy_axis = s.axes_manager.signal_axes[0]
        energy_axis.scale = 0.01
        energy_axis.units = 'keV'
        s.set_elements(['Al', 'Zn'])
        s.add_lines()
        self.signal = s

    def test_electron_range(self):
        s = self.signal
        mp = s.metadata
        elec_range = utils.eds.electron_range(
            mp.Sample.elements[0],
            mp.Acquisition_instrument.SEM.beam_energy,
            density='auto',
            tilt=mp.Acquisition_instrument.SEM.tilt_stage)
        assert_equal(elec_range, 0.41350651162374225)

    def test_xray_range(self):
        s = self.signal
        mp = s.metadata
        xr_range = utils.eds.xray_range(
            mp.Sample.xray_lines[0],
            mp.Acquisition_instrument.SEM.beam_energy,
            density=4.37499648818)
        assert_equal(xr_range, 0.19002078834050035)


class Test_decomposition_model_from:

    def setUp(self):
        s = utils_eds.database_3Dspec()
        s.change_dtype('float')
        s = s[:4, :6, :10]
        self.signal = s

    def test_decomposition_model_from_2D(self):
        s = self.signal
        s2 = s.deepcopy()
        dim = s.axes_manager.shape
        s2 = s2.rebin((dim[0] / 2, dim[1] / 2, dim[2]))
        s2.decomposition(True)
        a = s.get_decomposition_model_from(s2, components=3)
        assert_true(a.axes_manager.shape == s.axes_manager.shape)

    def test_decomposition_model_from_2D(self):
        s = self.signal
        s = utils.stack([s, s])
        s2 = s.deepcopy()
        dim = s.axes_manager.shape
        s2 = s2.rebin((dim[0] / 2, dim[1] / 2, dim[2], dim[3]))
        s2.decomposition(True)
        a = s.get_decomposition_model_from(s2, components=3)
        assert_true(a.axes_manager.shape == s.axes_manager.shape)


class Test_add_standards_to_signal:

    def setUp(self):
        s = EDSSEMSpectrum(np.ones([3, 4, 5, 1024]))
        self.signal = s

    def test_add_standards_to_signal_3D(self):
        s = self.signal
        dim = s.axes_manager.shape
        elements = ['Hf', 'Ta']
        s.add_elements(elements)
        s.link_standard(config_path + '/database/std_RR')
        res = s.add_standards_to_signal('all')
        dim = np.array(s.axes_manager.navigation_shape)
        dim_res = np.array(res.axes_manager.navigation_shape)
        assert_true(np.all(dim_res == dim + [len(elements), 0, 0]))

    def test_add_standards_to_signal_3D(self):
        s = self.signal[0]
        dim = s.axes_manager.shape
        elements = ['Hf', 'Ta']
        s.add_elements(elements)
        s.link_standard(config_path + '/database/std_RR')
        res = s.add_standards_to_signal('all')
        dim = np.array(s.axes_manager.navigation_shape)
        dim_res = np.array(res.axes_manager.navigation_shape)
        assert_true(np.all(dim_res == dim + [len(elements), 0]))<|MERGE_RESOLUTION|>--- conflicted
+++ resolved
@@ -161,6 +161,17 @@
         s.metadata.Acquisition_instrument.SEM.beam_energy = 15.0
         self.signal = s
 
+    def test_eV(self):
+        s = self.signal
+        energy_axis = s.axes_manager.signal_axes[0]
+        energy_axis.scale = 40
+        energy_axis.units = 'eV'
+
+        sAl = s.get_lines_intensity(["Al_Ka"],
+                                    plot_result=False,
+                                    integration_window_factor=5)[0]
+        assert_true(np.allclose(24.99516, sAl.data[0, 0, 0], atol=1e-3))
+
     def test(self):
         s = self.signal
         sAl = s.get_lines_intensity(["Al_Ka"],
@@ -180,7 +191,7 @@
                                              integration_window_factor=5)[0]
         assert_true(np.allclose(24.99516, sAl.data, atol=1e-3))
 
-<<<<<<< HEAD
+
     def test_model_deconvolution(self):
         s = self.signal
 
@@ -469,18 +480,7 @@
         # s.plot_Xray_lines()
         s.plot_Xray_lines(only_lines=('a'))
         s.plot_Xray_lines(only_lines=('a,Kb'))
-=======
-    def test_eV(self):
-        s = self.signal
-        energy_axis = s.axes_manager.signal_axes[0]
-        energy_axis.scale = 40
-        energy_axis.units = 'eV'
-
-        sAl = s.get_lines_intensity(["Al_Ka"],
-                                    plot_result=False,
-                                    integration_window_factor=5)[0]
-        assert_true(np.allclose(24.99516, sAl.data[0, 0, 0], atol=1e-3))
->>>>>>> 5f68e0be
+
 
 
 class Test_tools_bulk:
