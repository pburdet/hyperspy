# Copyright 2007-2011 The HyperSpy developers
#
# This file is part of  HyperSpy.
#
#  HyperSpy is free software: you can redistribute it and/or modify
# it under the terms of the GNU General Public License as published by
# the Free Software Foundation, either version 3 of the License, or
# (at your option) any later version.
#
#  HyperSpy is distributed in the hope that it will be useful,
# but WITHOUT ANY WARRANTY; without even the implied warranty of
# MERCHANTABILITY or FITNESS FOR A PARTICULAR PURPOSE.  See the
# GNU General Public License for more details.
#
# You should have received a copy of the GNU General Public License
# along with  HyperSpy.  If not, see <http://www.gnu.org/licenses/>.


import numpy as np
from nose.tools import assert_true, assert_equal, assert_dict_equal

from hyperspy.signals import EDSTEMSpectrum, Simulation
from hyperspy.defaults_parser import preferences
# from hyperspy.misc.eds import database
from hyperspy.components import Gaussian
from hyperspy.misc.eds import utils as utils_eds


class Test_metadata:

    def setUp(self):
        # Create an empty spectrum
        s = EDSTEMSpectrum(np.ones((4, 2, 1024)))
        s.metadata.Acquisition_instrument.TEM.Detector.EDS.live_time = 3.1
        s.metadata.Acquisition_instrument.TEM.beam_energy = 15.0
        self.signal = s

    def test_sum_live_time(self):
        s = self.signal
        old_metadata = s.metadata.deepcopy()
        sSum = s.sum(0)
        assert_equal(
            sSum.metadata.Acquisition_instrument.TEM.Detector.EDS.live_time,
            3.1 *
            2)
        # Check that metadata is unchanged
        print old_metadata, s.metadata      # Capture for comparison on error
        assert_dict_equal(old_metadata.as_dictionary(),
                          s.metadata.as_dictionary(),
                          "Source metadata changed")

    def test_rebin_live_time(self):
        s = self.signal
        old_metadata = s.metadata.deepcopy()
        dim = s.axes_manager.shape
        s = s.rebin([dim[0] / 2, dim[1] / 2, dim[2]])
        assert_equal(
            s.metadata.Acquisition_instrument.TEM.Detector.EDS.live_time,
            3.1 *
            2 *
            2)
        # Check that metadata is unchanged
        print old_metadata, self.signal.metadata    # Captured on error
        assert_dict_equal(old_metadata.as_dictionary(),
                          self.signal.metadata.as_dictionary(),
                          "Source metadata changed")

    def test_add_elements(self):
        s = self.signal
        s.add_elements(['Al', 'Ni'])
        assert_equal(s.metadata.Sample.elements, ['Al', 'Ni'])
        s.add_elements(['Al', 'Ni'])
        assert_equal(s.metadata.Sample.elements, ['Al', 'Ni'])
        s.add_elements(["Fe", ])
        assert_equal(s.metadata.Sample.elements, ['Al', "Fe", 'Ni'])
        s.set_elements(['Al', 'Ni'])
        assert_equal(s.metadata.Sample.elements, ['Al', 'Ni'])

    def test_default_param(self):
        s = self.signal
        mp = s.metadata
        assert_equal(
            mp.Acquisition_instrument.TEM.Detector.EDS.energy_resolution_MnKa,
            preferences.EDS.eds_mn_ka)

    def test_SEM_to_TEM(self):
        s = self.signal[0, 0]
        signal_type = 'EDS_SEM'
        mp = s.metadata
        mp.Acquisition_instrument.TEM.Detector.EDS.energy_resolution_MnKa =\
            125.3
        sSEM = s.deepcopy()
        sSEM.set_signal_type(signal_type)
        mpSEM = sSEM.metadata
        results = [
            mp.Acquisition_instrument.TEM.Detector.EDS.energy_resolution_MnKa]
        results.append(signal_type)
        resultsSEM = [
            mpSEM.Acquisition_instrument.SEM.Detector.EDS.
            energy_resolution_MnKa]
        resultsSEM.append(mpSEM.Signal.signal_type)
        assert_equal(results, resultsSEM)

    def test_get_calibration_from(self):
        s = self.signal
        scalib = EDSTEMSpectrum(np.ones((1024)))
        energy_axis = scalib.axes_manager.signal_axes[0]
        energy_axis.scale = 0.01
        energy_axis.offset = -0.10
        s.get_calibration_from(scalib)
        assert_equal(s.axes_manager.signal_axes[0].scale,
                     energy_axis.scale)


class Test_quantification:

    def setUp(self):
        s = EDSTEMSpectrum(np.ones([2, 1024]))
        energy_axis = s.axes_manager.signal_axes[0]
        energy_axis.scale = 1e-2
        energy_axis.units = 'keV'
        energy_axis.name = "Energy"
        s.set_microscope_parameters(beam_energy=200,
                                    live_time=3.1, tilt_stage=0.0,
                                    azimuth_angle=None, elevation_angle=35,
                                    energy_resolution_MnKa=130)
        elements = ['Al', 'Zn']
        xray_lines = ['Al_Ka', 'Zn_Ka']
        intensities = [300, 500]
        for i, xray_line in enumerate(xray_lines):
            gauss = Gaussian()
            line_energy, FWHM = s._get_line_energy(xray_line, FWHM_MnKa='auto')
            gauss.centre.value = line_energy
            gauss.A.value = intensities[i]
            gauss.sigma.value = FWHM
            s.data[:] += gauss.function(energy_axis.axis)

        s.set_elements(elements)
        s.add_lines(xray_lines)
        self.signal = s

    def test_quant_lorimer(self):
        s = self.signal
        kfactors = [1, 2.0009344042484134]
        intensities = s.get_lines_intensity()
        res = s.quantification(intensities, kfactors)
        assert_true(np.allclose(res[0].data, np.array(
                    [22.70779, 22.70779]), atol=1e-3))

    def test_quant_zeros(self):
        intens = np.array([[0.5, 0.5, 0.5],
                           [0., 0.5, 0.5],
                           [0.5, 0.0, 0.5],
                           [0.5, 0.5, 0.0],
                           [0.5, 0.0, 0.0]]).T
        assert_true(np.allclose(
            utils_eds.quantification_cliff_lorimer(
                intens, [1, 1, 3]).T,
            np.array([[0.2, 0.2, 0.6],
                      [0., 0.25, 0.75],
                      [0.25, 0., 0.75],
                      [0.5, 0.5, 0.],
                      [1., 0., 0.]])))


class Test_vacum_mask:

    def setUp(self):
        s = Simulation(np.array([np.linspace(0.001, 0.5, 20)] * 100).T)
        s.add_poissonian_noise()
        s = EDSTEMSpectrum(s.data)
        self.signal = s

    def test_vacuum_mask(self):
        s = self.signal
        assert_equal(s.vacuum_mask().data[0], True)
        assert_equal(s.vacuum_mask().data[-1], False)


<<<<<<< HEAD

=======
>>>>>>> a10938e2
class Test_simple_model:

    def setUp(self):
        s = utils_eds.xray_lines_model()
        self.signal = s

    def test_intensity(self):
        s = self.signal
        assert_true(np.allclose(
            [i.data for i in s.get_lines_intensity(
                integration_window_factor=5.0)], [0.5, 0.5], atol=1e-1))


<<<<<<< HEAD
# class Test_get_lines_intentisity:
#    def setUp(self):
# Create an empty spectrum
#        s = EDSTEMSpectrum(np.ones((4,2,1024)))
#        energy_axis = s.axes_manager.signal_axes[0]
#        energy_axis.scale = 0.01
#        energy_axis.offset = -0.10
#        energy_axis.units = 'keV'
#        self.signal = s
#
#    def test(self):
#        s = self.signal
#        s.set_elements(['Al','Ni'],['Ka','La'])
#        sAl = s.get_lines_intensity(plot_result=True)[0]
#        assert_true(np.allclose(s[...,0].data*15.0, sAl.data))

=======
>>>>>>> a10938e2
class Test_get_lines_intentisity:

    def test_with_signals_examples(self):
        from hyperspy.misc.example_signals_loading import \
            load_1D_EDS_TEM_spectrum as EDS_TEM_Spectrum
        s = EDS_TEM_Spectrum()
        np.allclose(np.array([res.data for res in s.get_lines_intensity()]),
                    np.array([3710, 15872]))
<|MERGE_RESOLUTION|>--- conflicted
+++ resolved
@@ -21,7 +21,6 @@
 
 from hyperspy.signals import EDSTEMSpectrum, Simulation
 from hyperspy.defaults_parser import preferences
-# from hyperspy.misc.eds import database
 from hyperspy.components import Gaussian
 from hyperspy.misc.eds import utils as utils_eds
 
@@ -177,10 +176,6 @@
         assert_equal(s.vacuum_mask().data[-1], False)
 
 
-<<<<<<< HEAD
-
-=======
->>>>>>> a10938e2
 class Test_simple_model:
 
     def setUp(self):
@@ -194,25 +189,6 @@
                 integration_window_factor=5.0)], [0.5, 0.5], atol=1e-1))
 
 
-<<<<<<< HEAD
-# class Test_get_lines_intentisity:
-#    def setUp(self):
-# Create an empty spectrum
-#        s = EDSTEMSpectrum(np.ones((4,2,1024)))
-#        energy_axis = s.axes_manager.signal_axes[0]
-#        energy_axis.scale = 0.01
-#        energy_axis.offset = -0.10
-#        energy_axis.units = 'keV'
-#        self.signal = s
-#
-#    def test(self):
-#        s = self.signal
-#        s.set_elements(['Al','Ni'],['Ka','La'])
-#        sAl = s.get_lines_intensity(plot_result=True)[0]
-#        assert_true(np.allclose(s[...,0].data*15.0, sAl.data))
-
-=======
->>>>>>> a10938e2
 class Test_get_lines_intentisity:
 
     def test_with_signals_examples(self):
@@ -220,4 +196,4 @@
             load_1D_EDS_TEM_spectrum as EDS_TEM_Spectrum
         s = EDS_TEM_Spectrum()
         np.allclose(np.array([res.data for res in s.get_lines_intensity()]),
-                    np.array([3710, 15872]))
+                    np.array([3710, 15872]))