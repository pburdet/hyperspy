--- conflicted
+++ resolved
@@ -40,8 +40,7 @@
     volumes = wt / densities
     density = 100. / volumes.sum()
     assert_almost_equal(density,
-<<<<<<< HEAD
-                        utils.material.density_of_mixture_of_pure_elements(
+                        hs.utils.material.density_of_mixture_of_pure_elements(
                             elements, wt))
 
 
@@ -58,8 +57,4 @@
                 [1704.7912903000029, 1881.2081950943339]))
     assert_almost_equal(
         utils.material.mass_absorption_coefficient_of_mixture_of_pure_elements(
-            ['Al', 'Zn'], [0.5, 0.5], 'Al_Ka'), 2587.4161643905127)
-=======
-                        hs.utils.material.density_of_mixture_of_pure_elements(
-                            elements, wt))
->>>>>>> d2d6a381
+            ['Al', 'Zn'], [0.5, 0.5], 'Al_Ka'), 2587.4161643905127)