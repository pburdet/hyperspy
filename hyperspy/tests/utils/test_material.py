--- conflicted
+++ resolved
@@ -3,10 +3,6 @@
 from nose.tools import assert_almost_equal
 from nose.tools import assert_true
 import nose.tools
-<<<<<<< HEAD
-=======
-
->>>>>>> 3524285f
 
 import hyperspy.hspy as hs
 from hyperspy.misc.elements import elements_db
@@ -52,15 +48,12 @@
     densities = np.array(
         [elements_db[element].Physical_properties.density_gcm3 for element in
             elements])
-<<<<<<< HEAD
 
     volumes = wt * densities
     density = volumes.sum() / 100.
     assert_almost_equal(
         density, hs.utils.material.density_of_mixture_of_pure_elements(
             wt, elements, mean='weighted'))
-=======
->>>>>>> 3524285f
 
     volumes = wt / densities
     density = 100. / volumes.sum()
