--- conflicted
+++ resolved
@@ -14,11 +14,7 @@
         natoms = (1, 2)
         self.at = [100 * nat / float(sum(natoms)) for nat in natoms]
         atomic_weight = np.array(
-<<<<<<< HEAD
-            [elements_db[element].general.atomic_weight for element in self.elements])
-=======
             [elements_db[element].General_properties.atomic_weight for element in self.elements])
->>>>>>> bdd862fc
         mol_weight = atomic_weight * natoms
         self.wt = [100 * w / mol_weight.sum() for w in mol_weight]
 
@@ -38,11 +34,7 @@
     elements = ("Cu", "Sn")
     wt = (88., 12.)
     densities = np.array(
-<<<<<<< HEAD
-        [elements_db[element].physical.density for element in elements])
-=======
         [elements_db[element].Physical_properties.density_gcm3 for element in elements])
->>>>>>> bdd862fc
 
     volumes = wt / densities
     density = 100. / volumes.sum()
