# -*- coding: utf-8 -*-
# Copyright 2007-2011 The HyperSpy developers
#
# This file is part of  HyperSpy.
#
#  HyperSpy is free software: you can redistribute it and/or modify
# it under the terms of the GNU General Public License as published by
# the Free Software Foundation, either version 3 of the License, or
# (at your option) any later version.
#
#  HyperSpy is distributed in the hope that it will be useful,
# but WITHOUT ANY WARRANTY; without even the implied warranty of
# MERCHANTABILITY or FITNESS FOR A PARTICULAR PURPOSE.  See the
# GNU General Public License for more details.
#
# You should have received a copy of the GNU General Public License
# along with  HyperSpy.  If not, see <http://www.gnu.org/licenses/>.
from __future__ import division
import itertools

import numpy as np
import matplotlib.pyplot as plt
# import matplotlib.mlab as mlab
import copy
from scipy.interpolate import interp1d
import warnings


from hyperspy import utils
from hyperspy._signals.spectrum import Spectrum
from hyperspy.signal import Signal
# from hyperspy._signals.image import Image
from hyperspy.misc.elements import elements as elements_db
from hyperspy.misc.eds import utils as utils_eds
from hyperspy.misc.eds import image_eds
from hyperspy.misc.eds import database
from hyperspy.misc.utils import isiterable
import hyperspy.components as create_component
from hyperspy.drawing import marker
from hyperspy.drawing.utils import plot_histograms
from hyperspy.misc.eds import physical_model


def _get_weight(element, line):
    weight_line = elements_db[
        element]['Atomic_properties']['Xray_lines'][line]['weight']
    return lambda x: x * weight_line


def _get_iweight(element, line):
    weight_line = elements_db[
        element]['Atomic_properties']['Xray_lines'][line]['weight']
    return lambda x: x / weight_line


class EDSSpectrum(Spectrum):
    _signal_type = "EDS"

    def __init__(self, *args, **kwards):
        Spectrum.__init__(self, *args, **kwards)
        if self.metadata.Signal.signal_type == 'EDS':
            print('The microscope type is not set. Use '
                  'set_signal_type(\'EDS_TEM\')  '
                  'or set_signal_type(\'EDS_SEM\')')
        self.metadata.Signal.binned = True

    def _get_line_energy(self, Xray_line, FWHM_MnKa=None):
        """
        Get the line energy and the energy resolution of a Xray line.

        The return values are in the same units than the signal axis

        Parameters
        ----------

        Xray_line : strings
            Valid element X-ray lines e.g. Fe_Kb.

        FWHM_MnKa: {None, float, 'auto'}
            The energy resolution of the detector in eV
            if 'auto', used the one in
            'self.metadata.Acquisition_instrument.SEM.Detector.EDS.energy_resolution_MnKa'

        Returns
        ------

        float: the line energy, if FWHM_MnKa is None
        (float,float): the line energy and the energy resolution, if FWHM_MnKa
        is not None
        """

        units_name = self.axes_manager.signal_axes[0].units

        if FWHM_MnKa == 'auto':
            if self.metadata.Signal.signal_type == 'EDS_SEM':
                FWHM_MnKa = self.metadata.Acquisition_instrument.SEM.\
                    Detector.EDS.energy_resolution_MnKa
            elif self.metadata.Signal.signal_type == 'EDS_TEM':
                FWHM_MnKa = self.metadata.Acquisition_instrument.TEM.\
                    Detector.EDS.energy_resolution_MnKa
            else:
                raise NotImplementedError(
                    "This method only works for EDS_TEM or EDS_SEM signals. "
                    "You can use `set_signal_type(\"EDS_TEM\")` or"
                    "`set_signal_type(\"EDS_SEM\")` to convert to one of these"
                    "signal types.")
        line_energy = utils_eds._get_energy_xray_line(Xray_line)
        if units_name == 'eV':
            line_energy *= 1000
            if FWHM_MnKa is not None:
                line_FWHM = utils_eds.get_FWHM_at_Energy(
                    FWHM_MnKa, line_energy / 1000) * 1000
        elif units_name == 'keV':
            if FWHM_MnKa is not None:
                line_FWHM = utils_eds.get_FWHM_at_Energy(FWHM_MnKa,
                                                         line_energy)
        else:
            raise ValueError(
                "%s is not a valid units for the energy axis. "
                "Only `eV` and `keV` are supported. "
                "If `s` is the variable containing this EDS spectrum:\n "
                ">>> s.axes_manager.signal_axes[0].units = \'keV\' \n"
                % (units_name))
        if FWHM_MnKa is None:
            return line_energy
        else:
            return line_energy, line_FWHM

    def _get_beam_energy(self):
        """
        Get the beam energy.

        The return value is in the same units than the signal axis
        """

        if "Acquisition_instrument.SEM.beam_energy" in self.metadata:
            beam_energy = self.metadata.Acquisition_instrument.SEM.beam_energy
        elif "Acquisition_instrument.TEM.beam_energy" in self.metadata:
            beam_energy = self.metadata.Acquisition_instrument.TEM.beam_energy
        else:
            raise AttributeError(
                "To use this method the beam energy "
                "`Acquisition_instrument.TEM.beam_energy` or "
                "`Acquisition_instrument.SEM.beam_energy` must be defined in "
                "`metadata`.")

        units_name = self.axes_manager.signal_axes[0].units

        if units_name == 'eV':
            beam_energy = beam_energy * 1000
        return beam_energy

    def _get_xray_lines_in_spectral_range(self, xray_lines):
        """
        Return the lines in the energy range

        Parameters
        ----------
        xray_lines: List of string
            The xray_lines

        Return
        ------
        The list of xray_lines in the energy range
        """
        ax = self.axes_manager.signal_axes[0]
        low_value = ax.low_value
        high_value = ax.high_value
        if self._get_beam_energy() < high_value:
            high_value = self._get_beam_energy()
        xray_lines_in_range = []
        xray_lines_not_in_range = []
        for xray_line in xray_lines:
            line_energy = self._get_line_energy(xray_line)
            if line_energy > low_value and line_energy < high_value:
                xray_lines_in_range.append(xray_line)
            else:
                xray_lines_not_in_range.append(xray_line)
        return xray_lines_in_range, xray_lines_not_in_range

    def sum(self, axis):
        """Sum the data over the given axis.

        Parameters
        ----------
        axis : {int, string}
           The axis can be specified using the index of the axis in
           `axes_manager` or the axis name.

        Returns
        -------
        s : Signal

        See also
        --------
        sum_in_mask, mean

        Examples
        --------
        >>> import numpy as np
        >>> s = Signal(np.random.random((64,64,1024)))
        >>> s.data.shape
        (64,64,1024)
        >>> s.sum(-1).data.shape
        (64,64)
        # If we just want to plot the result of the operation
        s.sum(-1, True).plot()

        """
        # modify time spend per spectrum
        if "Acquisition_instrument.SEM" in self.metadata:
            mp = self.metadata.Acquisition_instrument.SEM
        else:
            mp = self.metadata.Acquisition_instrument.TEM
        if mp.has_item('Detector.EDS.live_time'):
            mp.Detector.EDS.live_time = mp.Detector.EDS.live_time * \
                self.axes_manager.shape[axis]
        return super(EDSSpectrum, self).sum(axis)

    def rebin(self, new_shape):
        """Rebins the data to the new shape

        Parameters
        ----------
        new_shape: tuple of ints
            The new shape must be a divisor of the original shape

        """
        new_shape_in_array = []
        for axis in self.axes_manager._axes:
            new_shape_in_array.append(
                new_shape[axis.index_in_axes_manager])
        factors = (np.array(self.data.shape) /
                   np.array(new_shape_in_array))
        s = super(EDSSpectrum, self).rebin(new_shape)
        # modify time per spectrum
        if "Acquisition_instrument.SEM.Detector.EDS.live_time" in s.metadata:
            for factor in factors:
                s.metadata.Acquisition_instrument.SEM.Detector.EDS.live_time\
                    *= factor
        if "Acquisition_instrument.TEM.Detector.EDS.live_time" in s.metadata:
            for factor in factors:
                s.metadata.Acquisition_instrument.TEM.Detector.EDS.live_time\
                    *= factor
        return s

    def set_elements(self, elements):
        """Erase all elements and set them.

        Parameters
        ----------
        elements : list of strings
            A list of chemical element symbols.

        See also
        --------
        add_elements, set_line, add_lines.

        Examples
        --------

        >>> s = signals.EDSSEMSpectrum(np.arange(1024))
        >>> s.set_elements(['Ni', 'O'],['Ka','Ka'])
        Adding Ni_Ka Line
        Adding O_Ka Line
        >>> s.mapped_paramters.Acquisition_instrument.SEM.beam_energy = 10
        >>> s.set_elements(['Ni', 'O'])
        Adding Ni_La Line
        Adding O_Ka Line

        """
        # Erase previous elements and X-ray lines
        if "Sample.elements" in self.metadata:
            del self.metadata.Sample.elements
        self.add_elements(elements)

    def add_elements(self, elements):
        """Add elements and the corresponding X-ray lines.

        The list of elements is stored in `metadata.Sample.elements`

        Parameters
        ----------
        elements : list of strings
            The symbol of the elements.


        See also
        --------
        set_elements, add_lines, set_lines.

        """
        if not isiterable(elements) or isinstance(elements, basestring):
            raise ValueError(
                "Input must be in the form of a list. For example, "
                "if `s` is the variable containing this EDS spectrum:\n "
                ">>> s.add_elements(('C',))\n"
                "See the docstring for more information.")
        if "Sample.elements" in self.metadata:
            elements_ = set(self.metadata.Sample.elements)
        else:
            elements_ = set()
        for element in elements:
            if element in elements_db:
                elements_.add(element)
            else:
                raise ValueError(
                    "%s is not a valid chemical element symbol." % element)

        if not hasattr(self.metadata, 'Sample'):
            self.metadata.add_node('Sample')

        self.metadata.Sample.elements = sorted(list(elements_))

    def set_lines(self,
                  lines,
                  only_one=True,
                  only_lines=("Ka", "La", "Ma")):
        """Erase all Xrays lines and set them.

        See add_lines for details.

        Parameters
        ----------
        lines : list of strings
            A list of valid element X-ray lines to add e.g. Fe_Kb.
            Additionally, if `metadata.Sample.elements` is
            defined, add the lines of those elements that where not
            given in this list.
        only_one: bool
            If False, add all the lines of each element in
            `metadata.Sample.elements` that has not line
            defined in lines. If True (default),
            only add the line at the highest energy
            above an overvoltage of 2 (< beam energy / 2).
        only_lines : {None, list of strings}
            If not None, only the given lines will be added.

        See also
        --------
        add_lines, add_elements, set_elements..

        """
        if "Sample.xray_lines" in self.metadata:
            del self.metadata.Sample.xray_lines
        self.add_lines(lines=lines,
                       only_one=only_one,
                       only_lines=only_lines)

    def add_lines(self,
                  lines=(),
                  only_one=True,
                  only_lines=("Ka", "La", "Ma")):
        """Add X-rays lines to the internal list.

        Although most functions do not require an internal list of
        X-ray lines because they can be calculated from the internal
        list of elements, ocassionally it might be useful to customize the
        X-ray lines to be use by all functions by default using this method.
        The list of X-ray lines is stored in
        `metadata.Sample.xray_lines`

        Parameters
        ----------
        lines : list of strings
            A list of valid element X-ray lines to add e.g. Fe_Kb.
            Additionally, if `metadata.Sample.elements` is
            defined, add the lines of those elements that where not
            given in this list. If the list is empty (default), and
            `metadata.Sample.elements` is
            defined, add the lines of all those elements.
        only_one: bool
            If False, add all the lines of each element in
            `metadata.Sample.elements` that has not line
            defined in lines. If True (default),
            only add the line at the highest energy
            above an overvoltage of 2 (< beam energy / 2).
        only_lines : {None, list of strings}
            If not None, only the given lines will be added.

        See also
        --------
        set_lines, add_elements, set_elements.

        """
        if "Sample.xray_lines" in self.metadata:
            xray_lines = set(self.metadata.Sample.xray_lines)
        else:
            xray_lines = set()
        # Define the elements which Xray lines has been customized
        # So that we don't attempt to add new lines automatically
        elements = set()
        for line in xray_lines:
            elements.add(line.split("_")[0])
        for line in lines:
            try:
                element, subshell = line.split("_")
            except ValueError:
                raise ValueError(
                    "Invalid line symbol. "
                    "Please provide a valid line symbol e.g. Fe_Ka")
            if element in elements_db:
                elements.add(element)
                if subshell in elements_db[element]['Atomic_properties'
                                                    ]['Xray_lines']:
                    lines_len = len(xray_lines)
                    xray_lines.add(line)
                    # if lines_len != len(xray_lines):
                    #    print("%s line added," % line)
                    # else:
                    #    print("%s line already in." % line)
                    if lines_len != len(xray_lines):
                        print("%s line added," % line)
                    else:
                        print("%s line already in." % line)
                else:
                    raise ValueError(
                        "%s is not a valid line of %s." % (line, element))
            else:
                raise ValueError(
                    "%s is not a valid symbol of an element." % element)
        xray_not_here = self._get_xray_lines_in_spectral_range(xray_lines)[1]
        for xray in xray_not_here:
            warnings.warn("%s is not in the data energy range." % (xray))
        if "Sample.elements" in self.metadata:
            extra_elements = (set(self.metadata.Sample.elements) -
                              elements)
            if extra_elements:
                new_lines = self._get_lines_from_elements(
                    extra_elements,
                    only_one=only_one,
                    only_lines=only_lines)
                if new_lines:
                    self.add_lines(list(new_lines) + list(lines))
        self.add_elements(elements)
        if not hasattr(self.metadata, 'Sample'):
            self.metadata.add_node('Sample')
        if "Sample.xray_lines" in self.metadata:
            xray_lines = xray_lines.union(
                self.metadata.Sample.xray_lines)
        self.metadata.Sample.xray_lines = sorted(list(xray_lines))

    def _get_lines_from_elements(self,
                                 elements,
                                 only_one=False,
                                 only_lines=("Ka", "La", "Ma")):
        """Returns the X-ray lines of the given elements in spectral range
        of the data.

        Parameters
        ----------
        elements : list of strings
            A list containing the symbol of the chemical elements.
        only_one : bool
            If False, add all the lines of each element in the data spectral
            range. If True only add the line at the highest energy
            above an overvoltage of 2 (< beam energy / 2).
        only_lines : {None, list of strings}
            If not None, only the given lines will be returned.


        Returns
        -------
        list of X-ray lines alphabetically sorted

        """

        beam_energy = self._get_beam_energy()
        lines = []
        for element in elements:
            # Possible line (existing and excited by electron)
            element_lines = []
            for subshell in elements_db[element]['Atomic_properties'
                                                 ]['Xray_lines'].keys():
                if only_lines and subshell not in only_lines:
                    continue
                element_lines.append(element + "_" + subshell)
            element_lines = self._get_xray_lines_in_spectral_range(
                element_lines)[0]
            if only_one and element_lines:
                # Choose the best line
                select_this = -1
                element_lines.sort()
                for i, line in enumerate(element_lines):
                    if (self._get_line_energy(line) < beam_energy / 2):
                        select_this = i
                        break
                element_lines = [element_lines[select_this], ]

            if not element_lines:
                print(("There is not X-ray line for element %s " % element) +
                      "in the data spectral range")
            else:
                lines.extend(element_lines)
        lines.sort()
        return lines

    def get_lines_intensity(self,
                            xray_lines=None,
                            background_windows=None,
                            plot_result=False,
                            integration_window_factor=2.,
                            only_one=True,
                            only_lines=("Ka", "La", "Ma"),
                            **kwargs):
        """Return the intensity map of selected Xray lines.

        The intensities, the number of X-ray counts, are computed by
        suming the spectrum over the
        different X-ray lines. The sum window width
        is calculated from the energy resolution of the detector
        defined as defined in `energy_resolution_MnKa` of the metadata.
        Backgrounds average in provided windows can be subtracted from the
        intensities.

        Parameters
        ----------

        xray_lines: {None, "best", list of string}
            If None,
            if `metadata.Sample.elements.xray_lines` contains a
            list of lines use those.
            If `metadata.Sample.elements.xray_lines` is undefined
            or empty but `metadata.Sample.elements` is defined,
            use the same syntax as `add_line` to select a subset of lines
            for the operation.
            Alternatively, provide an iterable containing
            a list of valid X-ray lines symbols.
        background_windows: None or 2D array of float
            If None, no background subtraction. Else, the backgrounds average
            in the windows are subtracted from the return intensities.
            `background_windows` provides the position of the windows in
            energy. Each line corresponds to a X-ray line. In a line, the two
            first values correspond to the limits of the left window and the
            two last values correspond to the limits of the right window.
        plot_result : bool
            If True, plot the calculated line intensities. If the current
            object is a single spectrum it prints the result instead.
        integration_window_factor: Float
            The integration window is centered at the center of the X-ray
            line and its width is defined by this factor (2 by default)
            times the calculated FWHM of the line.
        only_one : bool
            If False, use all the lines of each element in the data spectral
            range. If True use only the line at the highest energy
            above an overvoltage of 2 (< beam energy / 2).
        only_lines : {None, list of strings}
            If not None, use only the given lines.
        kwargs
            The extra keyword arguments for plotting. See
            `utils.plot.plot_signals`

        Returns
        -------
        intensities : list
            A list containing the intensities as Signal subclasses.

        Examples
        --------
        >>> specImg.set_lines(["C_Ka", "Ta_Ma"])
        >>> specImg.get_lines_intensity()

        >>> bw = specImg.estimate_background_windows()
        >>> specImg.plot_background_windows(bw)
        >>> specImg.get_lines_intensity(background_windows=bw)

        See also
        --------
        set_elements, add_elements, estimate_background_windows,
        plot_background_windows

        """

        if xray_lines is None:
            if 'Sample.xray_lines' in self.metadata:
                xray_lines = self.metadata.Sample.xray_lines
            elif 'Sample.elements' in self.metadata:
                xray_lines = self._get_lines_from_elements(
                    self.metadata.Sample.elements,
                    only_one=only_one,
                    only_lines=only_lines)
            else:
                raise ValueError(
                    "Not X-ray line, set them with `add_elements`")
        xray_lines, xray_not_here = self._get_xray_lines_in_spectral_range(
            xray_lines)
        for xray in xray_not_here:
            warnings.warn("%s is not in the data energy range." % (xray) +
                          "You can remove it with" +
                          "s.metadata.Sample.xray_lines.remove('%s')"
                          % (xray))
        ax = self.axes_manager.signal_axes[0]
        intensities = []
        # test 1D Spectrum (0D problem)
        # signal_to_index = self.axes_manager.navigation_dimension - 2
        for i, Xray_line in enumerate(xray_lines):
            line_energy, line_FWHM = self._get_line_energy(Xray_line,
                                                           FWHM_MnKa='auto')
            element, line = utils_eds._get_element_and_line(Xray_line)
            det = [line_energy - integration_window_factor * line_FWHM / 2.,
                   line_energy + integration_window_factor * line_FWHM / 2.]
            img = self.isig[det[0]:det[1]].integrate1D(-1)
            if background_windows is not None:
                bck = background_windows[i]
                indexes = [float(ax.value2index(de)) for de in det+list(bck)]
                corr_factor = (indexes[1] - indexes[0]) / (
                    (indexes[3] - indexes[2]) + (indexes[5] - indexes[4]))
                img -= (self.isig[bck[0]:bck[1]].integrate1D(-1) +
                        self.isig[bck[2]:bck[3]].integrate1D(-1)) * corr_factor

            img.metadata.General.title = (
                'X-ray line intensity of %s: %s at %.2f %s' %
                (self.metadata.General.title,
                 Xray_line,
                 line_energy,
<<<<<<< HEAD
                 ax.units,
                 self.metadata.General.title))
=======
                 self.axes_manager.signal_axes[0].units,
                 ))
>>>>>>> 80084f13
            if img.axes_manager.navigation_dimension >= 2:
                img = img.as_image([0, 1])
            elif img.axes_manager.navigation_dimension == 1:
                img.axes_manager.set_signal_dimension(1)
            if plot_result and img.axes_manager.signal_dimension == 0:
                print("%s at %s %s : Intensity = %.2f"
                      % (Xray_line,
                         line_energy,
                         ax.units,
                         img.data))
            img.metadata.set_item("Sample.elements", ([element]))
            img.metadata.set_item("Sample.xray_lines", ([Xray_line]))
            intensities.append(img)
        if plot_result and img.axes_manager.signal_dimension != 0:
            utils.plot.plot_signals(intensities, **kwargs)
        return intensities

    # suppress lines_deconvolution="model"
    # suppress standard? add option in "edsmodel"
#    def get_lines_intensity(self,
#                            xray_lines=None,
#                            plot_result=False,
#                            integration_window_factor=2.,
#                            only_one=True,
#                            only_lines=("Ka", "La", "Ma"),
#                            lines_deconvolution=None,
#                            bck=0,
#                            plot_fit=False,
#                            store_in_mp=False,
#                            bounded=False,
#                            grad=False,
#                            init=True,
#                            return_model=False,
#                            **kwargs):
#        """Return the intensity map of selected Xray lines.
#
#        The intensities, the number of X-ray counts, are computed by
#        suming the spectrum over the
#        different X-ray lines. The sum window width
#        is calculated from the energy resolution of the detector
#        defined as defined in
#        `self.metadata.Acquisition_instrument.SEM.Detector.EDS.energy_resolution_MnKa` or
#        `self.metadata.Acquisition_instrument.SEM.Detector.EDS.energy_resolution_MnKa`.
#
#
#        Parameters
#        ----------
#
#        xray_lines: {None, "best", list of string}
#            If None,
#            if `mapped.parameters.Sample.elements.xray_lines` contains a
#            list of lines use those.
#            If `mapped.parameters.Sample.elements.xray_lines` is undefined
#            or empty but `mapped.parameters.Sample.elements` is defined,
#            use the same syntax as `add_line` to select a subset of lines
#            for the operation.
#            Alternatively, provide an iterable containing
#            a list of valid X-ray lines symbols.
#        plot_result : bool
#            If True, plot the calculated line intensities. If the current
#            object is a single spectrum it prints the result instead.
#        integration_window_factor: Float
#            The integration window is centered at the center of the X-ray
#            line and its width is defined by this factor (2 by default)
#            times the calculated FWHM of the line.
#        only_one : bool
#            If False, use all the lines of each element in the data spectral
#            range. If True use only the line at the highest energy
#            above an overvoltage of 2 (< beam energy / 2).
#        only_lines : {None, list of strings}
#            If not None, use only the given lines.
#        lines_deconvolution : None or 'model' or 'standard' or 'top_hat'
#            Deconvolution of the line with a gaussian model. Take time
#        bck : float
#            background to substract. Only for deconvolution
#        store_in_mp : bool
#            store the result in metadata.Sample
#        bounded: bool
#            force positive fit, fast with PCA
#        grad: bool
#            fit option, fast with PCA
#        init: bool
#            initialize value
#        return_model: bool
#            return the model instead of the intensities
#        kwargs
#            The extra keyword arguments for plotting. See
#            `utils.plot.plot_signals`
#
#        Returns
#        -------
#        intensities : list
#            A list containing the intensities as Signal subclasses.
#
#        Examples
#        --------
#
#        >>> pyplot.set_cmap('RdYlBu_r')
#
#        #Mode standard
#
#        >>> s = database.spec3D('SEM')
#        >>> s[102:134,125:152].get_lines_intensity(["Hf_Ma", "Ta_Ma"],
#                plot_result=True)
#
#        #Mode 'model'
#
#        >>> s = database.spec3D('SEM')
#        >>> s[102:134,125:152].get_lines_intensity(["Hf_Ma", "Ta_Ma"],
#                plot_result=True,lines_deconvolution='model',plot_fit=True)
#
#        #Mode 'standard'
#
#        >>> s = database.spec3D('SEM')
#        >>> from hyperspy.misc.config_dir import config_path
#        >>> s.add_elements(['Hf','Ta'])
#        >>> s.link_standard(config_path+'/database/std_RR')
#        >>> s[102:134,125:152].get_lines_intensity(
#                plot_result=True,lines_deconvolution='standard')
#
#        See also
#        --------
#
#        set_elements, add_elements.
#
#        """
#
#        from hyperspy.hspy import create_model
#
#        if xray_lines is None:
#            if 'Sample.xray_lines' in self.metadata:
#                xray_lines = self.metadata.Sample.xray_lines
#            elif 'Sample.elements' in self.metadata:
#                xray_lines = self._get_lines_from_elements(
#                    self.metadata.Sample.elements,
#                    only_one=only_one,
#                    only_lines=only_lines)
#            else:
#                raise ValueError(
#                    "Not X-ray line, set them with `add_elements`")
#        xray_lines, xray_not_here = self._get_xray_lines_in_spectral_range(
#            xray_lines)
#        for xray in xray_not_here:
#            warnings.warn("%s is not in the data energy range." % (xray) +
#                          "You can remove it with" +
#                          "s.metadata.Sample.xray_lines.remove('%s')"
#                          % (xray))
#        intensities = [0] * len(xray_lines)
#        if lines_deconvolution == 'standard':
#            m = create_model(self, auto_background=False,
#                             auto_add_lines=False)
#        elif lines_deconvolution == 'model':
#            s = self - bck
#            m = create_model(s, auto_background=False,
#                             auto_add_lines=False)
#
#        for i, xray_line in enumerate(xray_lines):
#            line_energy, line_FWHM = self._get_line_energy(xray_line,
#                                                           FWHM_MnKa='auto')
#            element, line = utils_eds._get_element_and_line(xray_line)
#            det = integration_window_factor * line_FWHM / 2.
##            ax = self.axes_manager.signal_axes[0]
##            if line_energy - det < ax.low_value or \
##                    line_energy + det > ax.high_value:
##                raise ValueError(
##                    "%s is outside the energy range." % (xray_line))
#            if lines_deconvolution is None:
#                intensities[i] = self[..., line_energy - det:line_energy +
#                                      det].integrate1D(-1).data
#            elif lines_deconvolution == 'top_hat':
#                intensities[i] = self.top_hat(line_energy
#                                              ).integrate1D(-1).data
#            else:
#                if lines_deconvolution == 'model':
#                    fp = create_component.Gaussian()
#                    fp.centre.value = line_energy
#                    fp.sigma.value = line_FWHM / 2.355
#                    fp.centre.free = False
#                    fp.sigma.free = False
#                    if bounded:
#                        fp.A.ext_bounded = True
#                        fp.A.ext_force_positive = True
#                elif lines_deconvolution == 'standard':
#                    std = self.get_result(element, 'standard_spec').deepcopy()
#                    std[:line_energy - det] = 0
#                    std[line_energy + det:] = 0
#                    fp = create_component.ScalableFixedPattern(std)
#                    fp.set_parameters_not_free(['offset', 'xscale', 'shift'])
#                    if bounded:
#                        fp.yscale.ext_bounded = True
#                        fp.yscale.ext_force_positive = True
#                fp.name = xray_line
#                m.append(fp)
#                if init:
#                    if lines_deconvolution == 'standard':
#                        m[xray_line].yscale.map[
#                            'values'] = self[..., line_energy].data
#                        m[xray_line].yscale.map['is_set'] = (
#                            np.ones(self[..., line_energy].data.shape) == 1)
#                    elif lines_deconvolution == 'model':
#                        m[xray_line].A.map[
#                            'values'] = self[..., line_energy].data
#                        m[xray_line].A.map['is_set'] = (
#                            np.ones(self[..., line_energy].data.shape) == 1)
#                # Other line of the family as twin
#                if lines_deconvolution == 'model':
#                    for li in elements_db[element]['Atomic_properties']['Xray_lines']:
#                        if line[0] in li and line != li:
#                            xray_sub = element + '_' + li
#                            line_energy, line_FWHM = self._get_line_energy(
#                                xray_sub, FWHM_MnKa='auto')
#                            fp_sub = create_component.Gaussian()
#                            fp_sub.centre.value = line_energy
#                            fp_sub.name = xray_sub
#                            fp_sub.sigma.value = line_FWHM / 2.355
#                            fp_sub.A.twin = fp.A
#                            fp_sub.centre.free = False
#                            fp_sub.sigma.free = False
#                            fp_sub.A.twin_function = _get_weight(element, li)
#                            fp_sub.A.twin_inverse_function = _get_iweight(
#                                element, li)
#                            m.append(fp_sub)
#        if lines_deconvolution == 'model' or lines_deconvolution == 'standard':
#            m.multifit(fitter='leastsq', grad=grad)
#            if plot_fit:
#                m.plot()
#                plt.title('Fit')
#        # data as image, store and plot
#        for i, xray_line in enumerate(xray_lines):
#            line_energy = self._get_line_energy(xray_line)
#            if lines_deconvolution == 'model':
#                data_res = m[xray_line].A.map['values']
#                if self.axes_manager.navigation_dimension == 0:
#                    data_res = data_res[0]
#            elif lines_deconvolution == 'standard':
#                data_res = m[xray_line].yscale.map['values']
#                if self.axes_manager.navigation_dimension == 0:
#                    data_res = data_res[0]
#            else:
#                data_res = intensities[i]
#
#            img = self._set_result(xray_line, 'intensities',
#                                   data_res, plot_result=False,
#                                   store_in_mp=store_in_mp)
#            img.metadata.General.title = (
#                'Intensity of %s at %.2f %s from %s' %
#                (xray_line,
#                 line_energy,
#                 self.axes_manager.signal_axes[0].units,
#                 self.metadata.General.title))
#            if plot_result and img.axes_manager.signal_dimension == 0:
#                print("%s at %s %s : Intensity = %.2f"
#                      % (xray_line,
#                         line_energy,
#                         self.axes_manager.signal_axes[0].units,
#                         img.data))
#            img.metadata.set_item("Sample.elements", ([element]))
#            img.metadata.set_item("Sample.xray_lines", ([Xray_line]))
#            intensities[i] = img
#        if plot_result and img.axes_manager.signal_dimension != 0:
#            utils.plot.plot_signals(intensities, **kwargs)
#
#        if return_model:
#            return m
#        else:
#            return intensities

    def convolve_sum(self, kernel='square', size=3, **kwargs):
        """
        Apply a running sum on the x,y dimension of a spectrum image

        Parameters
        ----------

        kernel: 'square' or 2D array
            Define the kernel

        size : int,optional
            if kernel = square, defined the size of the square
        """
        import scipy.ndimage
        if kernel == 'square':
            #[[1/float(size*size)]*size]*size
            kernel = [[1] * size] * size

        result = self.deepcopy()
        result = result.as_image([0, 1])
        result.map(scipy.ndimage.filters.convolve,
                   weights=kernel, **kwargs)
        result = result.as_spectrum(0)

        if hasattr(result.metadata.Acquisition_instrument, 'SEM'):
            mp = result.metadata.Acquisition_instrument.SEM
        else:
            mp = result.metadata.Acquisition_instrument.TEM
        if 'Detector.EDS.live_time' in mp:
            mp.Detector.EDS.live_time = mp.Detector.EDS.live_time * \
                np.sum(kernel)

        return result

    def get_result(self, xray_line, result):
        """
        get the result of one X-ray line (result stored in
        'metadata.Sample'):

         Parameters
        ----------
        result : string {'kratios'|'quant'|'intensities'}
            The result to get

        xray_lines: string
            the X-ray line to get.

        """
        mp = self.metadata
        for res in mp.Sample[result]:
            if xray_line in res.metadata.General.title:
                return res
        raise ValueError("Didn't find it")

#_get_navigation_signal do a great job, should use it
    def _set_result(self, xray_line, result, data_res, plot_result,
                    store_in_mp=True):
        """
        Transform data_res (a result) into an image or a signal and
        stored it in 'metadata.Sample'
        """

        mp = self.metadata
        if mp.has_item('Sample'):
            if mp.Sample.has_item('xray_lines'):
                if len(xray_line) < 3:
                    xray_lines = mp.Sample.elements
                else:
                    xray_lines = mp.Sample.xray_lines

                for j in range(len(xray_lines)):
                    if xray_line == xray_lines[j]:
                        break

        axes_res = self.axes_manager.deepcopy()
        axes_res.remove(-1)

        if self.axes_manager.navigation_dimension == 0:
            res_img = Signal(np.array(data_res))
        else:
            res_img = Signal(data_res)
            res_img.axes_manager = axes_res
            if self.axes_manager.navigation_dimension == 1:
                res_img = res_img.as_spectrum(0)
            else:
                res_img = res_img.as_image([0, 1])
        res_img.metadata.General.title = result + ' ' + xray_line
        if plot_result:
            if self.axes_manager.navigation_dimension == 0:
                # to be changed with new version
                print("%s of %s : %s" % (result, xray_line, data_res))
            else:
                res_img.plot(None)
        # else:
        #    print("%s of %s calculated" % (result, xray_line))

        res_img.get_dimensions_from_data()
        element, line = utils_eds._get_element_and_line(xray_line)
        res_img.metadata.set_item("Sample.elements", ([element]))
        res_img.metadata.set_item("Sample.xray_lines", ([xray_line]))
        if store_in_mp:
            if result not in mp.Sample:
                mp.set_item('Sample.' + result, [0] * len(xray_lines))
            mp.Sample[result][j] = res_img

        return res_img

    def normalize_result(self, result, return_element='all'):
        """
        Normalize the result

        The sum over all elements for any pixel is equal to one.

        Paramters
        ---------

        result: str
            the result to normalize

        return_element: str
            If 'all', all elements are return.
        """
        # look at dim...
        mp = self.metadata
        res = copy.deepcopy(mp.Sample[result])

        re = utils.stack(res)
        if re.axes_manager.signal_dimension == 0:
            tot = re.sum(1)
            for r in range(re.axes_manager.shape[1]):
                res[r].data = (re[::, r] / tot).data
        elif re.axes_manager.signal_dimension == 1:
            tot = re.sum(0)
            for r in range(re.axes_manager.shape[0]):
                res[r].data = (re[r] / tot).data
        else:
            tot = re.sum(1)
            for r in range(re.axes_manager.shape[1]):
                res[r].data = (re[::, r] / tot).data

        if return_element == 'all':
            return res
        else:
            for el in res:
                if return_element in el.metadata.General.title:
                    return el

    def plot_histogram_result(self,
                              result,
                              bins='freedman',
                              color=None,
                              legend='auto',
                              line_style=None,
                              fig=None,
                              **kwargs):
        """
        Plot an histrogram of the result

        Paramters
        ---------

        result: str
            the result to plot

        bins : int or list or str (optional)
            If bins is a string, then it must be one of:
            'knuth' : use Knuth's rule to determine bins
            'scotts' : use Scott's rule to determine bins
            'freedman' : use the Freedman-diaconis rule to determine bins
            'blocks' : use bayesian blocks for dynamic bin widths

        color : valid matplotlib color or a list of them or `None`
            Sets the color of the lines of the plots when `style` is "cascade"
            or "mosaic". If a list, if its length is
            less than the number of spectra to plot, the colors will be cycled. If
            If `None`, use default matplotlib color cycle.

        line_style: valid matplotlib line style or a list of them or `None`
            Sets the line style of the plots for "cascade"
            or "mosaic". The main line style are '-','--','steps','-.',':'.
            If a list, if its length is less than the number of
            spectra to plot, line_style will be cycled. If
            If `None`, use continuous lines, eg: ('-','--','steps','-.',':')

        legend: None | list of str | 'auto'
           If list of string, legend for "cascade" or title for "mosaic" is
           displayed. If 'auto', the title of each spectra (metadata.General.title)
           is used.

        fig : {matplotlib figure, None}
            If None, a default figure will be created.
        """
        mp = self.metadata
        res = copy.deepcopy(mp.Sample[result])

        return plot_histograms(res, bins=bins, legend=legend,
                               color=color,
                               line_style=line_style, fig=fig,
                               **kwargs)

# should use plot ortho_animate
    def plot_orthoview_result(self,
                              element,
                              result,
                              isotropic_voxel=True,
                              normalize=False):
        """
        Plot an orthogonal view of a 3D images

        Parameters
        ----------

        element: str
            The element to get.

        result: str
            The result to get

        isotropic_voxel:
            If True, generate a new image, scaling z in order to obtain isotropic
            voxel.
        """
        if element == 'all':
            res_element = copy.deepcopy(self.metadata.Sample[result])
            res_element = utils.stack(res_element).sum(1)
        elif normalize:
            self.deepcopy()
            res_element = self.normalize_result(result, return_element=element)
        else:
            res_element = self.get_result(element, result)
        fig = image_eds.plot_orthoview_animated(res_element, isotropic_voxel)

        return fig

    def add_poissonian_noise(self, **kwargs):
        """Add Poissonian noise to the data"""
        original_type = self.data.dtype
        self.data = np.random.poisson(self.data, **kwargs).astype(
            original_type)

    def get_take_off_angle(self, tilt_stage='auto',
                           azimuth_angle='auto',
                           elevation_angle='auto'):
        """Calculate the take-off-angle (TOA).

        TOA is the angle with which the X-rays leave the surface towards
        the detector. Parameters are read in 'SEM.tilt_stage',
        'Acquisition_instrument.SEM.Detector.EDS.azimuth_angle' and
        'SEM.Detector.EDS.elevation_angle' in 'metadata'.

        Returns
        -------
        take_off_angle: float (Degree)

        See also
        --------
        utils.eds.take_off_angle

        Notes
        -----
        Defined by M. Schaffer et al., Ultramicroscopy 107(8), pp 587-597
        (2007)
        """
        if self.metadata.Signal.signal_type == 'EDS_SEM':
            mp = self.metadata.Acquisition_instrument.SEM
        elif self.metadata.Signal.signal_type == 'EDS_TEM':
            mp = self.metadata.Acquisition_instrument.TEM

        if tilt_stage == 'auto'and 'tilt_stage' in mp:
            tilt_stage = mp.tilt_stage
        if azimuth_angle == 'auto'and 'azimuth_angle' in mp.Detector.EDS:
            azimuth_angle = mp.Detector.EDS.azimuth_angle
        if elevation_angle == 'auto'and 'elevation_angle' in mp.Detector.EDS:
            elevation_angle = mp.Detector.EDS.elevation_angle

        TOA = utils.eds.take_off_angle(tilt_stage, azimuth_angle,
                                       elevation_angle)
        return TOA

    def estimate_background_windows(self,
                                    line_width=2,
                                    windows_width=1,
                                    xray_lines=None):
        """
        Estimate two windows around each X-ray line containing only the
        background.

        Parameters
        ----------
        line_width: float
            The width around the X-ray line is the `line_width` times the
            calculated FWHM of the line.
        windows_width: float
            The width of the windows is is the `windows_width` times the
            calculated FWHM of the line.
        xray_lines: None or list of string
            If None, use `metadata.Sample.elements.xray_lines`. Else,
            provide an iterable containing a list of valid X-ray lines
            symbols.

        Return
        ------
        windows_position: 2D array of float
            The position of the windows in energy. Each line corresponds to a
            X-ray line. In a line, the two first values correspond to the
            limits of the left window and the two last values correspond to
            the limits of the right window.

        See also
        --------
        The windows can be plotted with `plot_background_windows`.
        Backgrounds average in the windows can be subtracted from the X-ray
        intensities with `get_line_intensity`.
        """
        if xray_lines is None:
            xray_lines = self.metadata.Sample.xray_lines
        windows_position = []
        for xray_line in xray_lines:
            line_energy, line_FWHM = self._get_line_energy(xray_line,
                                                           FWHM_MnKa='auto')
            tmp = [line_energy - line_FWHM*line_width -
                   line_FWHM*windows_width]
            tmp.append(line_energy - line_FWHM*line_width)
            tmp.append(line_energy + line_FWHM*line_width)
            tmp.append(line_energy + line_FWHM*line_width +
                       line_FWHM*windows_width)
            windows_position.append(tmp)
        windows_position = np.array(windows_position)
        # merge ovelapping windows
        index = windows_position.argsort(axis=0)[:, 0]
        for i in range(len(index)-1):
            if windows_position[index[i], 2] > windows_position[index[i+1], 0]:
                interv = np.append(windows_position[index[i], :2],
                                   windows_position[index[i+1], 2:])
                windows_position[index[i]] = interv
                windows_position[index[i+1]] = interv
        return windows_position

    def plot_background_windows(self, windows_position, xray_lines=None):
        """
        Plot the background windows associated with each X-ray lines.

        For X-ray lines, a black line links the left and right window with the
        average value in each window.

        Parameters
        ----------
        windows_position: 2D array of float
            The position of the windows in energy. Each line corresponds to a
            X-ray lines. In a line, the two first value corresponds to the
            limit of the left window and the two last values corresponds to the
            limit of the right window.
        xray_lines: None or list of string
            If None, use `metadata.Sample.elements.xray_lines`. Else,
            provide an iterable containing a list of valid X-ray lines
            symbols.

        See also
        --------
        The windows position can be estimated with
        `estimate_background_windows`. Backgrounds average in the windows
        can be subtracted from the X-ray intensities with `get_line_intensity`.
        """

        from hyperspy.drawing import marker
        self.plot_xray_lines(xray_lines=xray_lines)
        colors = itertools.cycle(np.sort(plt.rcParams['axes.color_cycle']*4))
        for window, color in zip(np.ravel(windows_position), colors):
            line = marker.Marker()
            line.type = 'line'
            line.orientation = 'v'
            line.set_data(x1=window)
            line.set_marker_properties(color=color)
            self._plot.signal_plot.add_marker(line)
            line.plot()
        for bck in windows_position:
            line = marker.Marker()
            line.type = 'line'
            line.set_data(x1=(bck[0]+bck[1])/2., x2=(bck[2]+bck[3])/2.,
                          y1=self.isig[bck[0]:bck[1]].mean(-1).data,
                          y2=self.isig[bck[2]:bck[3]].mean(-1).data)
            line.set_marker_properties(color='black')
            self._plot.signal_plot.add_marker(line)
            line.plot()

    def plot_xray_lines(self,
                        xray_lines=None,
                        only_lines=("a", "b"),
                        only_one=False,
                        **kwargs):
        """
        Annotate a spec.plot() with the name of the selected X-ray
        lines

        Parameters
        ----------
        xray_lines: {None, 'from_elements', list of string}
            If None,
            if `metadata.Sample.elements.xray_lines` contains a
            list of lines use those.
            If `metadata.Sample.elements.xray_lines` is undefined
            or empty or if xray_lines equals 'from_elements' and
            `metadata.Sample.elements` is defined,
            use the same syntax as `add_line` to select a subset of lines
            for the operation.
            Alternatively, provide an iterable containing
            a list of valid X-ray lines symbols.
        only_lines : None or list of strings
            If not None, use only the given lines (eg. ('a','Kb')).
            If None, use all lines.
        only_one : bool
            If False, use all the lines of each element in the data spectral
            range. If True use only the line at the highest energy
            above an overvoltage of 2 (< beam energy / 2).
        kwargs
            The extra keyword arguments for plot()


        Examples
        --------

        >>> s = database.spec3D('Ti_SEM')
        >>> s.plot_xray_lines()
        >>> s.plot_xray_lines('from_elements')

        See also
        --------
        set_elements, add_elements

        """

        if only_lines is not None:
            only_lines = list(only_lines)
            for only_line in only_lines:
                if only_line == 'a':
                    only_lines.extend(['Ka', 'La', 'Ma'])
                elif only_line == 'b':
                    only_lines.extend(['Kb', 'Lb1', 'Mb'])

        if xray_lines is None or xray_lines == 'from_elements':
            if 'Sample.xray_lines' in self.metadata \
                    and xray_lines != 'from_elements':
                xray_lines = self.metadata.Sample.xray_lines
            elif 'Sample.elements' in self.metadata:
                xray_lines = self._get_lines_from_elements(
                    self.metadata.Sample.elements,
                    only_one=only_one,
                    only_lines=only_lines)
            else:
                raise ValueError(
                    "No elements defined, set them with `add_elements`")

        xray_lines, xray_not_here = self._get_xray_lines_in_spectral_range(
            xray_lines)
        for xray in xray_not_here:
            print("Warning: %s is not in the data energy range." % (xray))

        line_energy = []
        intensity = []
        for xray_line in xray_lines:
            element, line = utils_eds._get_element_and_line(xray_line)
            line_energy.append(self._get_line_energy(xray_line))
            relative_factor = elements_db[element][
                'Atomic_properties']['Xray_lines'][line]['weight']
            a_eng = self._get_line_energy(element + '_' + line[0] + 'a')
            intensity.append(self[..., a_eng].data * relative_factor)

        self.plot(**kwargs)
        for i in range(len(line_energy)):
            line = marker.Marker()
            line.type = 'line'
            line.orientation = 'v'
            line.set_data(x1=line_energy[i], y2=intensity[i] * 0.8)
            self._plot.signal_plot.add_marker(line)
            line.plot()
            text = marker.Marker()
            text.type = 'text'
            text.set_marker_properties(rotation=90)
            text.set_data(x1=line_energy[i],
                          y1=intensity[i] * 1.1, text=xray_lines[i])
            self._plot.signal_plot.add_marker(text)
            text.plot()

    def get_decomposition_model_from(self,
                                     binned_signal,
                                     components,
                                     loadings_as_guess=True,
                                     **kwargs):
        """
        Return the spectrum generated with the selected number of principal
        components from another spectrum (binned_signal).

        The selected components are fitted on the spectrum

        Parameters
        ------------

        binned_signal: signal
            The components of the binned_signal are fitted to self.
            The dimension must have a common multiplicity.

        components :  int or list of ints
             if int, rebuilds SI from components in range 0-given int
             if list of ints, rebuilds SI from only components in given list
        kwargs
            keyword argument for multifit

        Returns
        -------
        Signal instance

        Example
        -------

        Quick example

        >>> s = database.spec3D()
        >>> s.change_dtype('float')
        >>> s = s[:6,:8]
        >>> s2 = s.deepcopy()
        >>> dim = s.axes_manager.shape
        >>> s2 = s2.rebin((dim[0]/2, dim[1]/2, dim[2]))
        >>> s2.decomposition(True)
        >>> a = s.get_decomposition_model_from(s2, components=5)

        Slower that makes sense

        >>> s = database.spec4D('TEM')[::,::,1]
        >>> s.change_dtype('float')
        >>> dim = s.axes_manager.shape
        >>> s = s.rebin((dim[0]/4, dim[1]/4, dim[2]))
        >>> s2 = s.deepcopy()
        >>> s2 = s2.rebin((dim[0]/8, dim[1]/8, dim[2]))
        >>> s2.decomposition(True)
        >>> a = s.get_decomposition_model_from(s2, components=5)

        """
        from hyperspy.hspy import create_model
        if hasattr(binned_signal, 'learning_results') is False:
            raise ValueError(
                "binned_signal must be decomposed")

        if isinstance(components, int):
            components = range(components)

        m = create_model(self, auto_background=False,
                         auto_add_lines=False)
        factors = binned_signal.get_decomposition_factors()
        if loadings_as_guess:
            loadings = binned_signal.get_decomposition_loadings()
            dim_bin = np.array(binned_signal.axes_manager.navigation_shape)
            dim = np.array(self.axes_manager.navigation_shape)
            bin_fact = dim / dim_bin
            if np.all([isinstance(bin_f, int)
                       for bin_f in bin_fact]) is False:
                raise ValueError(
                    "The dimension of binned_signal doesn't not result"
                    "from a binning")
        for i_comp in components:
            fp = create_component.ScalableFixedPattern(factors[i_comp])
            fp.set_parameters_not_free(['offset', 'xscale', 'shift'])
            fp.name = str(i_comp)
            if loadings_as_guess:
                load_data = loadings[i_comp].data
                for i, bin_f in enumerate(bin_fact[::-1]):
                    load_data = np.repeat(load_data, bin_f, axis=i)
            m.append(fp)
            if loadings_as_guess:
                m[str(i_comp)].yscale.map['values'] = load_data
                m[str(i_comp)].yscale.map['is_set'] = [[True] * dim[0]] * \
                    dim[1]
                #(np.ones(self[...,line_energy].data.shape)==1)
        m.multifit(fitter='leastsq', **kwargs)

        return m.as_signal()
    # to be improved, get line energy, FHWM, output...

    def top_hat(self, line_energy, width_windows=1.):
        """
        Substact the background with a top hat filter. The width of the
        lobs are defined with the width of the peak at the line_energy.

        Parameters
        ----------------
        line_energy: float
            The energy in keV used to set the lob width calculate with
            FHWM_eds.

        width_windows: float or list(min,max)
            The width of the windows on which is applied the top_hat.
            By default set to 1, which is equivalent to the size of the
            filtering object.

        Notes
        -----
        See the textbook of Goldstein et al., Plenum publisher,
        third edition p 399

        """
        offset = np.copy(self.axes_manager.signal_axes[0].offset)
        scale_s = np.copy(self.axes_manager.signal_axes[0].scale)
        #FWHM_MnKa = self.metadata.Acquisition_instrument.SEM.Detector.EDS.energy_resolution_MnKa
        if self.metadata.Signal.signal_type == 'EDS_SEM':
            FWHM_MnKa = self.metadata.Acquisition_instrument.SEM.Detector.EDS.energy_resolution_MnKa
        elif self.metadata.Signal.signal_type == 'EDS_TEM':
            FWHM_MnKa = self.metadata.Acquisition_instrument.TEM.Detector.EDS.energy_resolution_MnKa
        line_FWHM = utils_eds.get_FWHM_at_Energy(FWHM_MnKa, line_energy)
        if np.ndim(width_windows) == 0:
            det = [width_windows * line_FWHM, width_windows * line_FWHM]
        else:
            det = width_windows

        olob = int(round(line_FWHM / scale_s / 2) * 2)
        g = []
        for lob in range(-olob, olob):
            if abs(lob) > olob / 2:
                g.append(-1. / olob)
            else:
                g.append(1. / (olob + 1))
        g = np.array(g)

        bornA = [int(round((line_energy - det[0] - offset) / scale_s)),
                 int(round((line_energy + det[1] - offset) / scale_s))]

        data_s = []
        for i in range(bornA[0], bornA[1]):
            data_s.append(self.data[..., i - olob:i + olob].dot(g))
            # data_s.append(self.data[...,i-olob:i+olob])
        data_s = np.array(data_s)

        dim = len(self.data.shape)
        #spec_th = EDSSEMSpectrum(np.rollaxis(data_s.dot(g),0,dim))

        spec_th = Spectrum(np.rollaxis(data_s, 0, dim))

        return spec_th

    def save(self, filename=None, overwrite=None, extension=None,
             **kwds):
        """Saves the signal in the specified format.

        The function gets the format from the extension.:
            - hdf5 for HDF5
            - rpl for Ripple (useful to export to Digital Micrograph)
            - msa for EMSA/MSA single spectrum saving.
            - Many image formats such as png, tiff, jpeg...

        If no extension is provided the default file format as defined
        in the `preferences` is used.
        Please note that not all the formats supports saving datasets of
        arbitrary dimensions, e.g. msa only suports 1D data.

        Each format accepts a different set of parameters. For details
        see the specific format documentation.

        Parameters
        ----------
        filename : str or None
            If None (default) and tmp_parameters.filename and
            `tmp_paramters.folder` are defined, the
            filename and path will be taken from there. A valid
            extension can be provided e.g. "my_file.rpl", see `extension`.
        overwrite : None, bool
            If None, if the file exists it will query the user. If
            True(False) it (does not) overwrites the file if it exists.
        extension : {None, 'hdf5', 'rpl', 'msa',common image extensions e.g. 'tiff', 'png'}
            The extension of the file that defines the file format.
            If None, the extesion is taken from the first not None in the follwoing list:
            i) the filename
            ii)  `tmp_parameters.extension`
            iii) `preferences.General.default_file_format` in this order.
        """
        mp = self.metadata

        if hasattr(mp, 'Sample'):
            if hasattr(mp.Sample, 'standard_spec'):
                l_time = []
                for el in range(len(mp.Sample.elements)):
                # for el in range(len(mp.Sample.xray_lines)):
                    std = mp.Sample.standard_spec[el]
                    if "Acquisition_instrument.SEM" in std.metadata:
                        microscope = std.metadata.Acquisition_instrument.SEM
                    elif "Acquisition_instrument.TEM" in std.metadata:
                        microscope = std.metadata.Acquisition_instrument.TEM
                    l_time.append(microscope.Detector.EDS.live_time)
                std_store = copy.deepcopy(mp.Sample.standard_spec)
                std = utils.stack(std_store)
                std.metadata.General.title = std_store[
                    0].metadata.General.title
                if "Acquisition_instrument.SEM" in std.metadata:
                    std.metadata.Acquisition_instrument.SEM.Detector.EDS.live_time = l_time
                elif "Acquisition_instrument.TEM" in std.metadata:
                    std.metadata.Acquisition_instrument.TEM.Detector.EDS.live_time = l_time
                mp.Sample.standard_spec = std
            result_store = []
            for result in ['kratios', 'quant', 'quant_enh', 'intensities']:
                if hasattr(mp.Sample, result):
                    result_store.append(copy.deepcopy(mp.Sample[result]))
                    mp.Sample[result] = utils.stack(mp.Sample[result])
                    del mp.Sample[result].original_parameters.stack_elements

        super(EDSSpectrum, self).save(filename, overwrite, extension)

        if hasattr(mp, 'Sample'):
            if hasattr(mp.Sample, 'standard_spec'):
                mp.Sample.standard_spec = std_store
            i = 0
            for result in ['kratios', 'quant', 'quant_enh', 'intensities']:
                if hasattr(mp.Sample, result):
                    mp.Sample[result] = result_store[i]
                    i = i + 1

    def compute_continuous_xray_generation(self, generation_factor=1):
        """Continous X-ray generation.

        Kramer or Lisfshin equation

        Parameters
        ----------
        generation_factor: int
            The power law to use.
            1 si equivalent to Kramer equation.
            2 is equivalent to Lisfhisn modification of Kramer equation.
        beam_energy:  float
            The energy of the electron beam

        See also
        --------
        utils.misc.eds.model.continuous_xray_generation
        edsmodel.add_background
        """

        spec = self._get_signal_signal()
        beam_energy = self._get_beam_energy()
        spec.metadata.General.title = 'Generation model (factor:' + str(1) +')'

        #energy_axis = spec.axes_manager.signal_axes[0]
        #eng = np.linspace(energy_axis.low_value,
                          #energy_axis.high_value,
                          #energy_axis.size)
        spec.data = physical_model.xray_generation(
            energy=spec.axes_manager.signal_axes[0].axis,
            generation_factor=generation_factor,
            beam_energy=beam_energy)
        return spec

    # TODO: official version detetector_efficiency_from_layers, should be mer
    def compute_detector_efficiency_from_layers(self,
                         elements='auto',
                        thicknesses_layer='auto',
                        thickness_detector='auto',
                        microscope_name='osiris'):
        """Detector efficiency from layers descrption

        Parameters
        ----------
        elements: list of str
            The elements of the layer, if 'auto', take the osiris data
        thicknesses_layer: list of float
            Thicknesses of layer in nm, if 'auto', take the osiris data
        thickness_detector: float
            The thickness of the detector in mm, if 'auto', take the osiris data
        """
        spec = self._get_signal_signal()
        spec.metadata.General.title = 'Detection efficiency'
        if spec.axes_manager.signal_axes[0].units == 'eV' : 
            units_factor = 1000.
        else :
            units_factor = 1.
            
        if elements == 'auto' and thicknesses_layer == 'auto':
            elements,thicknesses_layer,thickness_detector = \
                database.detector_layers_brucker(
                    microscope_name=microscope_name)            

        eng = spec.axes_manager.signal_axes[0].axis / units_factor
        eng = eng[np.searchsorted(eng, 0.0):]
        spec.data = np.append(np.array([0] * (len(spec.data) - len(eng))),
                              physical_model.detetector_efficiency_from_layers(energies=eng,
                                                        elements=elements,
                                         thicknesses_layer=thicknesses_layer,
                                         thickness_detector=thickness_detector))
        return spec

    def get_sample_density(self, weight_fraction='auto'):
        """Return the density of the sample

        Parameters
        ----------
        weight_fraction: {list of float| 'auto'}
            the composition of the sample
            if 'auto'. looks for the weight fraction in metadata
            if not there take the iso concentration

        Return
        ------
        density in g/cm^3
        """
        # from hyperspy import signals
        elements = self.metadata.Sample.elements
        if weight_fraction == 'auto':
            if 'weight_fraction' in self.metadata.Sample:
                weight_fraction = self.metadata.Sample.weight_fraction
            else:
                weight_fraction = [1. / len(elements) for elm in elements]
                print 'Weight fraction is automatically set to ' + str(
                    weight_fraction)
        density = utils.material.density_of_mixture_of_pure_elements(
            weight_fraction, elements)
        self.metadata.Sample.density = density
        return density

#    def get_sample_density(self, weight_fraction='auto'):
#        """Return the density of the sample
#
#        Parameters
#        ----------
#        weight_fraction: {list of float| 'auto'}
#            the composition of the sample
#            if 'auto'. looks for the weight fraction in metadata
#            if not there take the iso concentration
#
#        Return
#        ------
#        density in g/cm^3
#        """
#        from hyperspy import signals
#        elements = self.metadata.Sample.elements
#
#        if weight_fraction == 'auto':
#            if 'weight_fraction' in self.metadata.Sample:
#                weight_fraction = self.metadata.Sample.weight_fraction
#            else:
#                weight_fraction = [1. / len(elements) for elm in elements] 
#                print 'Weight fraction is automatically set to ' + str(
#                    weight_fraction)
#        if isinstance(weight_fraction[0], signals.Signal):
#            weight_frac = []
#            for weight in weight_fraction:
#                weight_frac.append(weight.data)
#            density = utils.material.density_of_mixture_of_pure_elements(
#                elements, weight_frac)
#        else:
#            density = utils.material.density_of_mixture_of_pure_elements(
#                elements, weight_fraction)
#        self.metadata.Sample.density = density
#        return density

    def get_sample_mass_absorption_coefficient(self,
                                               elements='auto',
                                               weight_fraction='auto',
                                               xray_lines='auto'):
        """Return the mass absorption coefficients of the sample for the
        different X-rays

        The sample is the defined as a mixture (compound) of pure elements

        Parameters
        ----------
        elements: {list of str | 'auto'}
            The list of element symbol of the absorber, e.g. ['Al','Zn'].
            if 'auto', use the elements in metadata.Sample
        xray_lines: {list of str | 'auto'}
            The list of X-ray lines, e.g. ['Al_Ka','Zn_Ka','Zn_La']
            if 'auto', use the Xray lines in metadata.Sample
        weight_fraction: {list of float | 'auto'}
            The fraction of elements in the sample by weight
            if 'auto', use the weight_fraction in metadata.Sample
            or use an equi-fraction e.g. [0.5,0.5]

        Return
        ------
        mass absorption coefficient in cm^2/g
        """

        if xray_lines == 'auto':
            if 'Sample.xray_lines' in self.metadata:
                xray_lines = copy.copy(self.metadata.Sample.xray_lines)
            else:
                raise ValueError("Add lines first, see 'add_lines'")

        if elements == 'auto'and 'Sample.elements' in self.metadata:
            elements = self.metadata.Sample.elements
        if weight_fraction == 'auto':
            if 'Sample.weight_fraction' in self.metadata:
                weight_fraction = self.metadata.Sample.weight_fraction
            else:
                weight_fraction = [1. / len(elements) for elm in elements] 
                print 'Weight fraction is automatically set to ' + str(weight_fraction)
        return utils.material.mass_absorption_coefficient_of_mixture_of_pure_elements(energies=xray_lines,
                                                                   weight_fraction=weight_fraction, 
                                                                   elements=elements)

    # official version detetector_efficiency_from_layers
    def get_detector_efficiency(self,
                                detector_name,
                                gateway='auto'):
        """
        Return the detector efficiency.

        From DTSA II or from a database

        Parameters
        ----------
        det_name: int, str
            If {0,1,2,3,4}, INCA efficiency database
            If 'osiris' or "from_p_buffat", from layer
            If str, model from DTSAII
        gateway: execnet Gateway
            If 'auto', generate automatically the connection to jython.

        See also
        --------
        database.detector_efficiency_INCA
        utils_eds.get_detector_properties
        """
        spec = self._get_signal_signal()
        energy_axis = spec.axes_manager.signal_axes[0]

        if detector_name == 'osiris' or detector_name == "from_p_buffat":
            det_efficiency = self.\
                compute_detector_efficiency_from_layers(
                    microscope_name=detector_name)
        elif isinstance(detector_name, str):
            if gateway == 'auto':
                gateway = utils_eds.get_link_to_jython()
            det_efficiency = utils_eds.get_detector_properties(
                detector_name, gateway=gateway)
        else:
            det_efficiency = database.detector_efficiency_INCA(detector_name)

        if det_efficiency.axes_manager.signal_axes[0].units \
                != energy_axis.units:
            det_efficiency._eV_to_keV()

        spec.metadata.General.title = 'detector efficiency: ' + \
            det_efficiency.metadata.General.title

        f = interp1d(
            det_efficiency.axes_manager.signal_axes[0].axis,
            det_efficiency.data.squeeze(), bounds_error=False, fill_value=0.)

        spec.data = f(energy_axis.axis)

        return spec

    def save_result(self, result, filename, xray_lines='all',
                    extension='hdf5'):
        """
        Save the result in a file (results stored in
        'metadata.Sample')

        Parameters
        ----------
        result : string {'kratios'|'quant'|'intensities'}
            The result to save

        filename:
            the file path + the file name. The result and the Xray-lines
            is added at the end.

        xray_lines: list of string
            the X-ray lines to save. If 'all' (default), save all X-ray lines

        Extension:
            the extension in which the result is saved.

        See also
        -------
        get_kratio, deconvolove_intensity, quant

        """
        # print 'This is obsolete, it will desapear'
        mp = self.metadata
        if xray_lines is 'all':
            if result == 'intensities':
                xray_lines = mp.Sample.xray_lines
            else:
                xray_lines = mp.Sample.xray_lines
        for xray_line in xray_lines:
            if result == 'intensitiesS':
                res = self.intensity_map([xray_line], plot_result=False)[0]
            else:
                res = self.get_result(xray_line, result)
            if res.data.dtype == 'float64':
                a = 1
                res.change_dtype('float32')
                # res.change_dtype('uint32')
            res.save(filename=filename + "_" + result + "_" + xray_line,
                     extension=extension, overwrite=True)
                     
#    def _get_signal_signal(self):
#        s = Spectrum(np.zeros(self.axes_manager._signal_shape_in_array,
#                                dtype=self.data.dtype),
#                       axes=self.axes_manager._get_signal_axes_dicts())
#        s.set_signal_type(self.metadata.Signal.signal_type)
#        return s
        
    def align_results(self,
                      results='all',
                      reference=['kratios', 0],
                      starting_slice=0,
                      align_ref=False,
                      crop=True,
                      shifts='StackReg'):
        """Align the results on the same alignement matrix.

        A reference stack with another signal can be used.

        Parameters
        ----------
        results: 'all' | List of string
            The list of result to be align. If 'all', all result are aligned.
        reference: [result,elements] | image
            The reference is used to gerenerate an alignement matrix.
        starting_slice: int
            The starting slice for the alignment.
        align_ref: bool
            If true the external reference is aligned.
        crop : bool
            If True, the data will be cropped not to include regions
            with missing data
        shifts : 'StackReg' | 'mp' | array
            1. If StackReg, use align_with_stackReg
            2. If mp, look in the metadata of  reference
            3. or give an array

        See also
        --------
        align_with_stackReg

        Notes
        -----
        Defined by P. Thevenaz, U. Ruttimann, and M. Unser,
        IEEE Transaction on IMage Processing 7(1), pp 27-41 (1998)

        The version of MulitStackReg has been modified. Translation and save
        save the alignement is used.

        """
        from hyperspy import signals
        mp = self.metadata

        if results == 'all':
            results_tmp = ['kratios', 'quant', 'quant_enh', 'intensities']
            results = []
            for res in results_tmp:
                if res in mp.Sample:
                    results.append(res)

        if isinstance(reference, signals.Image) is False:
            ref_is_result = True
            if shifts == 'StackReg':
                if isinstance(reference[1], basestring) is False:
                    reference[1] = mp.Sample.xray_lines[reference[1]]
                reference = self.get_result(reference[1], reference[0])
            else:
                # Shifts has the priority, so any reference is given
                reference = mp.Sample[results[0]][0]
                align_ref = False
        else:
            ref_is_result = False

        mp_ref = reference.metadata
        if shifts == 'StackReg':
            image_eds.align_with_stackReg(reference,
                                          starting_slice=starting_slice, align_img=False,
                                          return_align_img=False)
            shifts = mp_ref.align.shifts
        elif shifts == 'mp':
            shifts = mp_ref.align.shifts

        res_shape = mp.Sample[results[0]][0].axes_manager.shape
        ref_shape = reference.axes_manager.shape
        scale = [1, 1]
        if res_shape != ref_shape and ref_is_result is False:
            if (res_shape[0] == res_shape[0] and
                    ref_shape[1] % res_shape[1] == 0 and
                    ref_shape[2] % res_shape[2] == 0):
                scale = [ref_shape[1] / res_shape[1],
                         ref_shape[2] / res_shape[2]]
                #shifts = shifts * scale
                shifts = shifts / scale
            else:
                raise ValueError(
                    "The reference dimensions are not compatible with those "
                    "of the result.")
                print ref_shape

        if crop is True:
            shifts = -shifts
            bottom, top = (int(np.floor(shifts[:, 0].min())) if
                           shifts[:, 0].min() < 0 else None,
                           int(np.ceil(shifts[:, 0].max())) if
                           shifts[:, 0].max() > 0 else 0)
            right, left = (int(np.floor(shifts[:, 1].min())) if
                           shifts[:, 1].min() < 0 else None,
                           int(np.ceil(shifts[:, 1].max())) if
                           shifts[:, 1].max() > 0 else 0)
            shifts = -shifts
            if bottom is not None:
                bottom_ref = bottom * int(scale[0])
            else:
                bottom_ref = bottom
            if top is not None:
                top_ref = top * int(scale[0])
            else:
                top_ref = top
            if right is not None:
                right_ref = right * int(scale[1])
            else:
                right_ref = right
            if left is not None:
                left_ref = left * int(scale[1])
            else:
                left_ref = left

        if align_ref and ref_is_result is False:
            if mp_ref.has_item('align') is False:
                mp_ref.add_node('align')
                reference.align2D(shifts=shifts * scale, crop=False)
            elif mp_ref.align.is_aligned is False:
                reference.align2D(shifts=shifts * scale, crop=False)
            mp_ref.align.is_aligned = True
            if crop:
                if mp_ref.align.has_item('crop'):
                    if mp_ref.align.crop is False:
                        reference.crop_image(top_ref, bottom_ref,
                                             left_ref, right_ref)
                        mp_ref.align.crop = True
                else:
                    reference.crop_image(top_ref, bottom_ref,
                                         left_ref, right_ref)
                    mp_ref.align.crop = True

        for result in results:
            if hasattr(mp.Sample, result):
                result_images = mp.Sample[result]
                for res in result_images:
                    res.align2D(shifts=shifts, crop=False)
                    mp_temp = res.metadata
                    if mp_temp.has_item('align') is False:
                        mp_temp.add_node('align')
                    mp_temp.align.crop = crop
                    mp_temp.align.is_aligned = True
                    mp_temp.align.shifts = shifts
                    mp_temp.align.method = 'ref : ' + mp_ref.General.title
                    if crop is True:
                        res.crop_image(top, bottom, left, right)

        if mp.has_item('align') is False:
            mp.add_node('align')
        mp.align.crop = crop
        mp.align.is_aligned = True
        mp.align.shifts = shifts
        mp.align.method = 'ref : ' + mp_ref.General.title
        if crop is True and self.data != []:
            self.axes_manager[1].size = res.axes_manager[2].size
            self.axes_manager[0].size = res.axes_manager[1].size

# to be suppress, can be done with model->fit_energy_resolution

    # def calibrate_energy_resolution(self, xray_line, bck='auto',
                                    # set_Mn_Ka=True, model_plot=True):
        #"""
        # Calibrate the energy resolution from a peak

        # Estimate the FHWM of the peak, estimate the energy resolution and
        # extrapolate to FWHM of Mn Ka

        # Parameters:
        # xray_line : str
            # the selected X-ray line. It shouldn't have peak around

        # bck: float | 'auto'
            # the linear background to substract.

        # set_Mn_Ka : bool
            # If true, set the obtain resolution. If false, return the
            # FHWM at Mn Ka.

        # model_plot : bool
            # If True, plot the fit

        #"""

        #from hyperspy.hspy import create_model
        #mp = self.metadata
        #element, line = utils_eds._get_element_and_line(xray_line)
        # Xray_energy, FWHM = self._get_line_energy(xray_line,
                                                  # FWHM_MnKa='auto')

        # if bck == 'auto':
            #spec_bck = self[Xray_energy + 2.5 * FWHM:Xray_energy + 2.7 * FWHM]
            #bck = spec_bck.sum(0).data / spec_bck.axes_manager.shape[0]
        #sb = self - bck
        # m = create_model(sb,auto_background=False,
                 # auto_add_lines=False)

        #fp = create_component.Gaussian()
        #fp.centre.value = Xray_energy
        #fp.sigma.value = FWHM / 2.355
        # m.append(fp)
        #m.set_signal_range(Xray_energy - 1.2 * FWHM, Xray_energy + 1.6 * FWHM)
        # m.multifit()
        # if model_plot:
            # m.plot()

        # res_MnKa = utils_eds.get_FWHM_at_Energy(fp.sigma.value * 2.355 * 1000,
                                                # elements_db['Mn'][
                                                    #'Atomic_properties']['Xray_lines'][
                                                    #'Ka']['energy (keV)'], xray_line)
        # if set_Mn_Ka:
            #mp.SEM.Detector.EDS.energy_resolution_MnKa = res_MnKa * 1000
            # print 'Resolution at Mn Ka ', res_MnKa * 1000
            # print 'Shift eng eV ', (Xray_energy - fp.centre.value) * 1000
        # else:
            # return res_MnKa * 1000
############################
#    def running_sum(self, shape_convo='square', corner=-1):
#        #cross not tested
#        """
#         Apply a running sum on the data.
#         Parameters
#        ----------
#         shape_convo: 'square'|'cross'
#             Define the shape to convolve with
#         corner : -1 || 1
#             For square, running sum induce a shift of the images towards
#             one of the corner: if -1, towards top left, if 1 towards
#             bottom right.
#             For 'cross', if -1 vertical/horizontal cross, if 1 from corner
#             to corner.
#        """
#        dim = self.data.shape
#        data_s = np.zeros_like(self.data)
#        data_s = np.insert(data_s, 0, 0, axis=-3)
#        data_s = np.insert(data_s, 0, 0, axis=-2)
#        if shape_convo == 'square':
#            end_mirrors = [[0, 0], [-1, 0], [0, -1], [-1, -1]]
#            for end_mirror in end_mirrors:
#                 tmp_s = np.insert(
#                     self.data,
#                     end_mirror[0],
#                     self.data[...,
#                               end_mirror[0],
#                              :,
#                              :],
#                     axis=-3)
#                 data_s += np.insert(tmp_s, end_mirror[1],
#                                     tmp_s[..., end_mirror[1], :], axis=-2)
#            if corner == -1:
#                data_s = data_s[..., 1:, :, :][..., 1:, :]
#            else:
#                data_s = data_s[..., :-1, :, :][..., :-1, :]
#        elif shape_convo == 'cross':
#            data_s = np.insert(data_s, 0, 0, axis=-3)
#            data_s = np.insert(data_s, 0, 0, axis=-2)
#            if corner == -1:
#                 end_mirrors = [[0, -1, 0, -1], [-1, -1, 0, -1],
#                               [0, 0, 0, -1], [0, -1, 0, 0], [0, -1, -1, -1]]
#            elif corner == 1:
#                 end_mirrors = [[0, -1, 0, -1], [0, 0, 0, 0],
#                               [-1, -1, 0, 0], [0, 0, -1, -1], [-1, -1, -1, -1]]
#            else:
#                end_mirrors = [
#                    [0, -1, 0, -1], [-1, -1, 0, -1], [0,
#                                                       0, 0, -1], [0, -1, 0, 0],
#                    [0, -1, -1, -1], [0, 0, 0, 0], [-1, -1, 0, 0], [0, 0, -1, -1], [-1, -1, -1, -1]]
#            for end_mirror in end_mirrors:
#                tmp_s = np.insert(
#                     self.data,
#                     end_mirror[0],
#                     self.data[...,
#                               end_mirror[0],
#                              :,
#                              :],
#                     axis=-3)
#                tmp_s = np.insert(
#                     tmp_s,
#                     end_mirror[1],
#                     tmp_s[...,
#                           end_mirror[0],
#                          :,
#                          :],
#                     axis=-3)
#                tmp_s = np.insert(
#                     tmp_s,
#                     end_mirror[2],
#                     tmp_s[...,
#                           end_mirror[1],
#                          :],
#                     axis=-2)
#                data_s += np.insert(tmp_s, end_mirror[3],
#                                     tmp_s[..., end_mirror[1], :], axis=-2)
#            data_s = data_s[..., 1:-2, :, :][..., 1:-2, :]
#        if hasattr(self.metadata.Acquisition_instrument, 'SEM'):
#            mp = self.metadata.Acquisition_instrument.SEM
#        else:
#            mp = self.metadata.Acquisition_instrument.TEM
#        if hasattr(mp, 'EDS') and hasattr(mp.Detector.EDS, 'live_time'):
#            mp.Detector.EDS.live_time = mp.Detector.EDS.live_time * len(end_mirrors)
#        self.data = data_s
############################
    # def plot_xray_line(self, line_to_plot='selected'):
        #"""
        # Annotate a spec.plot() with the name of the selected X-ray
        # lines
        # Parameters
        #----------
        # line_to_plot: string 'selected'|'a'|'ab|'all'
            # Defined which lines to annotate. 'selected': the selected one,
            #'a': all alpha lines of the selected elements, 'ab': all alpha and
            # beta lines, 'all': all lines of the selected elements
        # See also
        #--------
        #set_elements, add_elements
        #"""
        # if self.axes_manager.navigation_dimension > 0:
            #raise ValueError("Works only for single spectrum")
        #mp = self.metadata
        # if hasattr(self.metadata, 'SEM') and\
                # hasattr(self.metadata.Acquisition_instrument.SEM, 'beam_energy'):
            #beam_energy = mp.Acquisition_instrument.SEM.beam_energy
        # elif hasattr(self.metadata, 'TEM') and\
                # hasattr(self.metadata.TEM, 'beam_energy'):
            #beam_energy = mp.TEM.beam_energy
        # else:
            #beam_energy = 300
        #elements = []
        #lines = []
        # if line_to_plot == 'selected':
            #xray_lines = mp.Sample.xray_lines
            # for xray_line in xray_lines:
                #element, line = utils_eds._get_element_and_line(xray_line)
                # elements.append(element)
                # lines.append(line)
        # else:
            # for element in mp.Sample.elements:
                # for line, en in elements_db[element]['Atomic_properties']['Xray_lines'].items():
                    # if en < beam_energy:
                        # if line_to_plot == 'a' and line[1] == 'a':
                            # elements.append(element)
                            # lines.append(line)
                        # elif line_to_plot == 'ab':
                            # if line[1] == 'a' or line[1] == 'b':
                                # elements.append(element)
                                # lines.append(line)
                        # elif line_to_plot == 'all':
                            # elements.append(element)
                            # lines.append(line)
        #xray_lines = []
        #line_energy = []
        #intensity = []
        # for i, element in enumerate(elements):
            # line_energy.append(elements_db[element]['Atomic_properties']['Xray_lines'][lines[i]])
            # if lines[i] == 'a':
                # intensity.append(self[line_energy[-1]].data[0])
            # else:
                #relative_factor = elements_db['lines']['ratio_line'][lines[i]]
                #a_eng = elements_db[element]['Atomic_properties']['Xray_lines'][lines[i][0] + 'a']
                #intensity.append(self[a_eng].data[0] * relative_factor)
            #xray_lines.append(element + '_' + lines[i])
        # self.plot()
        # for i in range(len(line_energy)):
            # plt.text(line_energy[i], intensity[i] * 1.1, xray_lines[i],
                     # rotation=90)
            #plt.vlines(line_energy[i], 0, intensity[i] * 0.8, color='black')
#    def atomic_to_weigth(self, atomic_percent, elements='auto'):
#        """Convert the maps of composition from atomic percent to weight
#        percent.
#
#        Parameters
#        ----------
#        atomic_percent: list of signals or signals
#            The atomic fractions (composition) of the sample.
#        elements: list of str or 'auto'
#            A list of element abbreviations, e.g. ['Al','Zn']. If 'auto', take
#            `metadata.Sample.elements`
#
#        Returns
#        -------
#        weight_percent : same as atomic_percent
#            The maps of composition in weight percent.
#
#        See also
#        --------
#        utils.material.atomic_to_weight
#
#        """
#        if elements == 'auto':
#            elements = self.metadata.Sample.elements
#        if isinstance(atomic_percent, list):
#            weight_percent = utils.stack(atomic_percent)
#            weight_percent.data = utils.material.atomic_to_weight(
#                elements, weight_percent.data)
#            weight_percent.data = np.nan_to_num(weight_percent.data)
#            weight_percent = weight_percent.split()
#        else:
#            weight_percent = atomic_percent.deepcopy()
#            weight_percent.data = utils.material.atomic_to_weight(
#                elements, atomic_percent.data)
#            weight_percent.data = np.nan_to_num(weight_percent.data)
#        return weight_percent
#
#    def weight_to_atomic(self, weight_percent, elements='auto'):
#        """Convert the maps of composition from weight percent to weight
#        atomic.
#
#        Parameters
#        ----------
#        weight_percent: list of signals or signals
#            The weight fractions (composition) of the sample.
#        elements: list of str or 'auto'
#            A list of element abbreviations, e.g. ['Al','Zn']. If 'auto', take
#            `metadata.Sample.elements`
#
#        Returns
#        -------
#        atomic_percent : same as weight_percent
#            The maps of composition in atomic percent.
#
#        See also
#        --------
#        utils.material.weight_to_atomic
#
#        """
#        if elements == 'auto':
#            elements = self.metadata.Sample.elements
#        if isinstance(weight_percent, list):
#            atomic_percent = utils.stack(weight_percent)
#            atomic_percent.data = utils.material.weight_to_atomic(
#                elements, atomic_percent.data)
#            atomic_percent.data = np.nan_to_num(atomic_percent.data)
#            atomic_percent = atomic_percent.split()
#        else:
#            atomic_percent = weight_percent.deepcopy()
#            atomic_percent.data = utils.material.weight_to_atomic(
#                elements, atomic_percent.data)
#            atomic_percent.data = np.nan_to_num(atomic_percent.data)
#        return atomic_percent

    def detetector_efficiency_from_layers(self,
                                          elements=['C', 'Al', 'Si', 'O'],
                                          thicknesses_layer=[50., 30.,
                                                             40., 40.],
                                          thickness_detector=0.45,
                                          cutoff_energy=0.1):
        """Compute the detector efficiency from the layers.

        The efficiency is calculated by estimating the absorption of the
        different the layers in front of the detector.

        Parameters
        ----------
        energy: float or list of float
            The energy of the  X-ray reaching the detector in keV.
        elements: list of str
            The composition of each layer. One element per layer.
        thicknesses_layer: list of float
            The thickness of each layer in nm
        thickness_detector: float
            The thickness of the detector in mm
        cutoff_energy: float
            The lower energy limit in keV below which the detector has no
            efficiency.

        Return
        ------
        An EDSspectrum instance. 1. is a totaly efficient detector.

        Example
        -------

        >>> s = signals.EDSTEMSpectrum(np.ones(1024))
        >>> s.axes_manager.signal_axes[0].scale = 0.01
        >>> s.axes_manager.signal_axes[0].units = "keV"
        >>> s.detetector_efficiency_from_layers()
        <EDSTEMSpectrum, title: Detection efficiency, dimensions: (|1024)>

        Notes
        -----
        Equation adapted from  Alvisi et al 2006
        """
        efficiency = self._get_signal_signal()
        if efficiency.metadata.Signal.signal_type == 'EDS_SEM':
            mp = efficiency.metadata.Acquisition_instrument.SEM
        elif self.metadata.Signal.signal_type == 'EDS_TEM':
            mp = efficiency.metadata.Acquisition_instrument.TEM
        efficiency.metadata.General.title = 'Detection efficiency'
        mp.Detector.EDS.set_item('Description.elements', elements)
        mp.Detector.EDS.set_item('Description.thicknesses_layer',
                                 thicknesses_layer)
        mp.Detector.EDS.set_item('Description.thickness_detector',
                                 thickness_detector)
        units = efficiency.axes_manager.signal_axes[0].units
        if units == 'eV':
            units_factor = 1000.
        elif units == 'keV':
            units_factor = 1.
        else:
            units_factor = 1.
            warnings.warn("The energy unit %s is not supported. " % (units) +
                          "It it supposed to be keV.")
        eng = efficiency.axes_manager.signal_axes[0].axis / units_factor
        efficiency.data = utils_eds.detetector_efficiency_from_layers(
            energies=eng, elements=elements,
            thicknesses_layer=thicknesses_layer,
            thickness_detector=thickness_detector,
            cutoff_energy=cutoff_energy)
        return efficiency<|MERGE_RESOLUTION|>--- conflicted
+++ resolved
@@ -613,13 +613,8 @@
                 (self.metadata.General.title,
                  Xray_line,
                  line_energy,
-<<<<<<< HEAD
-                 ax.units,
-                 self.metadata.General.title))
-=======
                  self.axes_manager.signal_axes[0].units,
                  ))
->>>>>>> 80084f13
             if img.axes_manager.navigation_dimension >= 2:
                 img = img.as_image([0, 1])
             elif img.axes_manager.navigation_dimension == 1:
