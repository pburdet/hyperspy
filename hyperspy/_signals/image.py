# -*- coding: utf-8 -*-
# Copyright 2007-2011 The Hyperspy developers
#
# This file is part of  Hyperspy.
#
#  Hyperspy is free software: you can redistribute it and/or modify
# it under the terms of the GNU General Public License as published by
# the Free Software Foundation, either version 3 of the License, or
# (at your option) any later version.
#
#  Hyperspy is distributed in the hope that it will be useful,
# but WITHOUT ANY WARRANTY; without even the implied warranty of
# MERCHANTABILITY or FITNESS FOR A PARTICULAR PURPOSE.  See the
# GNU General Public License for more details.
#
# You should have received a copy of the GNU General Public License
# along with  Hyperspy.  If not, see <http://www.gnu.org/licenses/>.

import numpy as np

import numpy as np

import numpy as np

from hyperspy.signal import Signal


class Image(Signal):

    """
    """
    _record_by = "image"

    def __init__(self, *args, **kw):
        super(Image, self).__init__(*args, **kw)
        self.axes_manager.set_signal_dimension(2)

    def to_spectrum(self):
        """Returns the image as a spectrum.

        See Also
        --------
        as_spectrum : a method for the same purpose with more options.
        signals.Image.to_spectrum : performs the inverse operation on images.

        """
        return self.as_spectrum(0 + 3j)

<<<<<<< HEAD
    def tv_denoise(self,
                   weight=50,
                   n_iter_max=200,
                   eps=0.0002,
                   method='bregman'):
        """
        Perform total-variation denoising on 2D and 3D images.

        Parameters
        ---------

        weight : float, optional
            Denoising weight. The greater `weight`, the more denoising (at
            the expense of fidelity to `input`).
        eps : float, optional
            Relative difference of the value of the cost function that
            determines the stop criterion. The algorithm stops when:

            (E_(n-1) - E_n) < eps * E_0

        n_iter_max : int, optional
            Maximal number of iterations used for the optimization.

        method: 'chambolle' | 'bregman'

        See also:
        -----

        skimage.filter.denoise_tv_chambolle
        skimage.filter.denoise_tv_bregman

        """

        import skimage.filter

        if method == 'bregman':
            img = self.apply(skimage.filter.denoise_tv_bregman, weight=weight,
                             eps=eps, max_iter=n_iter_max)
        elif method == 'chambolle':
            img = self.apply(skimage.filter.denoise_tv_chambolle, img.data,
                             weight=weight, eps=eps, n_iter_max=n_iter_max)
        return img

    def mean_filter(self, size):
        """ Apply a mean filter.

        Parameters
        ----------

        size : int | list or tuple
            `size` gives the shape that is taken from the input array,
            at every element position, to define the input to the filter
            function.

        """
        import scipy.ndimage
        dim = self.axes_manager.shape
        if isinstance(size, int):
            kernel = np.ones([size] * len(dim))
        else:
            kernel = np.ones(size)
        kernel = kernel / kernel.sum()
        img = self.apply(scipy.ndimage.convolve, weights=kernel)
        return img

=======
>>>>>>> 70dfc6d0
    def plot_3D_iso_surface(self,
                            threshold,
                            outline=True,
                            figure=None,
                            **kwargs):
        """
        Generate an iso-surface with Mayavi of a stack of images.

        The method uses the mlab.pipeline.iso_surface from mayavi.

        Parameters
        ----------
        threshold: float or list
            The threshold value(s) used to generate the contour(s).
            Between 0 (min intensity) and 1 (max intensity).
        figure: None or mayavi.core.scene.Scene
            If None, generate a new scene/figure.
        outline: bool
            If True, draw an outline.
        kwargs:
            other keyword arguments of mlab.pipeline.iso_surface (eg.
            'color=(R,G,B)','name=','opacity=','transparent=',...)

        Example
        --------

        >>> # Plot two iso-surfaces from one stack of images
        >>> [fig,src,iso] = img.plot_3D_iso_surface([0.2,0.8])
        >>> # Plot an iso-surface from another stack of images
        >>> [fig,src2,iso2] = img2.plot_3D_iso_surface(0.2,figure=fig)
        >>> # Change the threshold of the second iso-surface
        >>> iso2.contour.contours=[0.3, ]

        Return
        ------
        figure: mayavi.core.scene.Scene
        src: mayavi.sources.array_source.ArraySource
        iso: mayavi.modules.iso_surface.IsoSurface

        """
        from mayavi import mlab

        if len(self.axes_manager.shape) != 3:
            raise ValueError("This functions works only for 3D stack of "
                             "images.")

        if figure is None:
            figure = mlab.figure()

        img_res = self.deepcopy()

        img_data = img_res.data
        img_data = np.rollaxis(img_data, 0, 3)
        img_data = np.rollaxis(img_data, 0, 2)
        src = mlab.pipeline.scalar_field(img_data)
<<<<<<< HEAD
        src.name = img_res.mapped_parameters.title
=======
        src.name = img_res.metadata.title
>>>>>>> 70dfc6d0

        if hasattr(threshold, "__iter__") is False:
            threshold = [threshold]

        threshold = [img_data.max() - thr * img_data.ptp()
                     for thr in threshold]

        scale = [1 / img_res.axes_manager[i].scale for i in [1, 2, 0]]
        src.spacing = scale

        iso = mlab.pipeline.iso_surface(src,
                                        contours=threshold, **kwargs)
        iso.compute_normals = False

        if outline:
            # mlab.outline(color=(0.5,0.5,0.5))
            mlab.outline()

        return figure, src, iso<|MERGE_RESOLUTION|>--- conflicted
+++ resolved
@@ -15,8 +15,6 @@
 #
 # You should have received a copy of the GNU General Public License
 # along with  Hyperspy.  If not, see <http://www.gnu.org/licenses/>.
-
-import numpy as np
 
 import numpy as np
 
@@ -46,7 +44,6 @@
         """
         return self.as_spectrum(0 + 3j)
 
-<<<<<<< HEAD
     def tv_denoise(self,
                    weight=50,
                    n_iter_max=200,
@@ -112,8 +109,6 @@
         img = self.apply(scipy.ndimage.convolve, weights=kernel)
         return img
 
-=======
->>>>>>> 70dfc6d0
     def plot_3D_iso_surface(self,
                             threshold,
                             outline=True,
@@ -169,11 +164,7 @@
         img_data = np.rollaxis(img_data, 0, 3)
         img_data = np.rollaxis(img_data, 0, 2)
         src = mlab.pipeline.scalar_field(img_data)
-<<<<<<< HEAD
-        src.name = img_res.mapped_parameters.title
-=======
         src.name = img_res.metadata.title
->>>>>>> 70dfc6d0
 
         if hasattr(threshold, "__iter__") is False:
             threshold = [threshold]
