--- conflicted
+++ resolved
@@ -21,11 +21,7 @@
 
     """
     atomic_weights = np.array(
-<<<<<<< HEAD
-        [elements_db[element]['general']['atomic_weight'] for element in elements])
-=======
         [elements_db[element]['General_properties']['atomic_weight'] for element in elements])
->>>>>>> bdd862fc
     atomic_percent = weight_percent / atomic_weights / (
         weight_percent / atomic_weights).sum() * 100
     return atomic_percent.tolist()
@@ -49,11 +45,7 @@
     """
 
     atomic_weights = np.array(
-<<<<<<< HEAD
-        [elements_db[element]['general']['atomic_weight'] for element in elements])
-=======
         [elements_db[element]['General_properties']['atomic_weight'] for element in elements])
->>>>>>> bdd862fc
 
     weight_percent = atomic_percent * atomic_weights / (
         atomic_percent * atomic_weights).sum() * 100
@@ -89,10 +81,6 @@
 
     """
     densities = np.array(
-<<<<<<< HEAD
-        [elements_db[element]['physical']['density'] for element in elements])
-=======
         [elements_db[element]['Physical_properties']['density (g/cm^3)'] for element in elements])
->>>>>>> bdd862fc
     density = (weight_percent / densities / sum(weight_percent)).sum() ** -1
     return density