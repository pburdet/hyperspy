# -*- coding: utf-8 -*-
# Copyright 2007-2016 The HyperSpy developers
#
# This file is part of  HyperSpy.
#
#  HyperSpy is free software: you can redistribute it and/or modify
# it under the terms of the GNU General Public License as published by
# the Free Software Foundation, either version 3 of the License, or
# (at your option) any later version.
#
#  HyperSpy is distributed in the hope that it will be useful,
# but WITHOUT ANY WARRANTY; without even the implied warranty of
# MERCHANTABILITY or FITNESS FOR A PARTICULAR PURPOSE.  See the
# GNU General Public License for more details.
#
# You should have received a copy of the GNU General Public License
# along with  HyperSpy.  If not, see <http://www.gnu.org/licenses/>.


import os.path
from os import cpu_count
import configparser
import logging

import traits.api as t

from hyperspy.misc.config_dir import config_path, os_name, data_path
from hyperspy.misc.ipython_tools import turn_logging_on, turn_logging_off
from hyperspy.io_plugins import default_write_ext
from hyperspy.ui_registry import add_gui_method

defaults_file = os.path.join(config_path, 'hyperspyrc')
eels_gos_files = os.path.join(data_path, 'EELS_GOS.tar.gz')

_logger = logging.getLogger(__name__)


def guess_gos_path():
    if os_name == 'windows':
        # If DM is installed, use the GOS tables from the default
        # installation
        # location in windows
        program_files = os.environ['PROGRAMFILES']
        gos = 'Gatan\DigitalMicrograph\EELS Reference Data\H-S GOS Tables'
        gos_path = os.path.join(program_files, gos)

        # Else, use the default location in the .hyperspy forlder
        if os.path.isdir(gos_path) is False and \
                'PROGRAMFILES(X86)' in os.environ:
            program_files = os.environ['PROGRAMFILES(X86)']
            gos_path = os.path.join(program_files, gos)
            if os.path.isdir(gos_path) is False:
                gos_path = os.path.join(config_path, 'EELS_GOS')
    else:
        gos_path = os.path.join(config_path, 'EELS_GOS')
    return gos_path


if os.path.isfile(defaults_file):
    # Remove config file if obsolated
    with open(defaults_file) as f:
        if 'Not really' in f.readline():
                # It is the old config file
            defaults_file_exists = False
        else:
            defaults_file_exists = True
    if not defaults_file_exists:
        # It actually exists, but is an obsoleted unsupported version of it
        # so we delete it.
        _logger.info('Removing obsoleted config file')
        os.remove(defaults_file)
else:
    defaults_file_exists = False

# Defaults template definition starts#####################################
# This "section" is all that has to be modified to add or remove sections and
# options from the defaults

# Due to https://github.com/enthought/traitsui/issues/23 the desc text as
# displayed in the tooltip get "Specifies" prepended.


class GeneralConfig(t.HasTraits):
<<<<<<< HEAD
    default_file_format = t.Enum(
        'hdf5',
        'rpl',
        desc='Using the hdf5 format is highly reccomended because is the '
        'only one fully supported. The Ripple (rpl) format it is useful '
        'tk is provided for when none of the other toolkits are'
        ' available. However, when using this toolkit the '
        'user interface elements are not available. '
        'to export data to other software that do not support hdf5')
    default_export_format = t.Enum(
        *default_write_ext,
        desc='Using the hdf5 format is highly reccomended because is the '
        'only one fully supported. The Ripple (rpl) format it is useful '
        'to export data to other software that do not support hdf5')
    hspy_extension = t.CBool(
        False,
        desc='If enabled, HyperSpy will use the "hspy" extension when saving '
        'to HDF5 instead of the "hdf5" extension. "hspy" will be the default'
        'extension from HyperSpy v1.3')
    enable_ipywidgets_gui = t.CBool(
=======
    interactive = t.CBool(
>>>>>>> e02fb71d
        True,
        desc="Display ipywidgets in the Jupyter Notebook. "
        "Requires installing ipywidgets.")
    enable_traitsui_gui = t.CBool(
        True,
        desc="Display traitsui user interface elements. "
        "Requires installing traitsui.")
    logger_on = t.CBool(
        False,
        label='Automatic logging (it requires IPython)',
        desc='If enabled, HyperSpy will store a log in the current directory '
        'of all the commands typed')

    show_progressbar = t.CBool(
        True,
        label='Show progress bar',
        desc='If enabled, show a progress bar when available')

    dtb_expand_structures = t.CBool(
        True,
        label='Expand structures in DictionaryTreeBrowser',
        desc='If enabled, when printing DictionaryTreeBrowser (e.g. '
             'metadata), long lists and tuples will be expanded and any '
             'dictionaries in them will be printed similar to '
             'DictionaryTreeBrowser, but with double lines')
    logging_level = t.Enum(['CRITICAL', 'ERROR', 'WARNING', 'INFO', 'DEBUG', ],
                           desc='the log level of all hyperspy modules.')
    parallel = t.CBool(
        True,
        desc='Use parallel threads for computations by default.'
    )

    def _logger_on_changed(self, old, new):
        if new is True:
            turn_logging_on()
        else:
            turn_logging_off()


class EELSConfig(t.HasTraits):
    eels_gos_files_path = t.Directory(
        guess_gos_path(),
        label='GOS directory',
        desc='The GOS files are required to create the EELS edge components')


class EDSConfig(t.HasTraits):
    eds_mn_ka = t.CFloat(130.,
                         label='Energy resolution at Mn Ka (eV)',
                         desc='default value for FWHM of the Mn Ka peak in eV,'
                         'This value is used as a first approximation'
                         'of the energy resolution of the detector.')
    eds_tilt_stage = t.CFloat(
        0.,
        label='Stage tilt',
        desc='default value for the stage tilt in degree.')
    eds_detector_azimuth = t.CFloat(
        0.,
        label='Azimuth angle',
        desc='default value for the azimuth angle in degree. If the azimuth'
        ' is zero, the detector is perpendicular to the tilt axis.')
    eds_detector_elevation = t.CFloat(
        35.,
        label='Elevation angle',
        desc='default value for the elevation angle in degree.')


template = {
    'General': GeneralConfig(),
    'EELS': EELSConfig(),
    'EDS': EDSConfig(),
}

# Set the enums defaults
template['General'].logging_level = 'WARNING'

# Defaults template definition ends ######################################


def template2config(template, config):
    for section, traited_class in template.items():
        config.add_section(section)
        for key, item in traited_class.trait_get().items():
            config.set(section, key, str(item))


def config2template(template, config):
    for section, traited_class in template.items():
        config_dict = {}
        for name, value in config.items(section):
            if value == 'True':
                value = True
            elif value == 'False':
                value = False
            if name == 'fine_structure_smoothing':
                value = float(value)
            config_dict[name] = value
        traited_class.trait_set(True, **config_dict)


def dictionary_from_template(template):
    dictionary = {}
    for section, traited_class in template.items():
        dictionary[section] = traited_class.get()
    return dictionary

config = configparser.ConfigParser(allow_no_value=True)
template2config(template, config)
rewrite = False
if defaults_file_exists:
    # Parse the config file. It only copy to config the options that are
    # already defined. If the file contains any option that was not already
    # define the config file is rewritten because it is obsolate

    config2 = configparser.ConfigParser(allow_no_value=True)
    config2.read(defaults_file)
    for section in config2.sections():
        if config.has_section(section):
            for option in config2.options(section):
                if config.has_option(section, option):
                    config.set(section, option, config2.get(section, option))
                else:
                    rewrite = True
        else:
            rewrite = True

if not defaults_file_exists or rewrite is True:
    _logger.info('Writing the config file')
    with open(defaults_file, "w") as df:
        config.write(df)

# Use the traited classes to cast the content of the ConfigParser
config2template(template, config)


@add_gui_method(toolkey="Preferences")
class Preferences(t.HasTraits):
    EELS = t.Instance(EELSConfig)
    EDS = t.Instance(EDSConfig)
    General = t.Instance(GeneralConfig)

    def save(self):
        config = configparser.ConfigParser(allow_no_value=True)
        template2config(template, config)
        config.write(open(defaults_file, 'w'))

preferences = Preferences(
    EELS=template['EELS'],
    EDS=template['EDS'],
    General=template['General'],)

if preferences.General.logger_on:
    turn_logging_on(verbose=0)


def file_version(fname):
    with open(fname, 'r') as f:
        for l in f.readlines():
            if '__version__' in l:
                return l[l.find('=') + 1:].strip()
    return '0'<|MERGE_RESOLUTION|>--- conflicted
+++ resolved
@@ -81,40 +81,9 @@
 
 
 class GeneralConfig(t.HasTraits):
-<<<<<<< HEAD
-    default_file_format = t.Enum(
-        'hdf5',
-        'rpl',
-        desc='Using the hdf5 format is highly reccomended because is the '
-        'only one fully supported. The Ripple (rpl) format it is useful '
-        'tk is provided for when none of the other toolkits are'
-        ' available. However, when using this toolkit the '
-        'user interface elements are not available. '
-        'to export data to other software that do not support hdf5')
-    default_export_format = t.Enum(
-        *default_write_ext,
-        desc='Using the hdf5 format is highly reccomended because is the '
-        'only one fully supported. The Ripple (rpl) format it is useful '
-        'to export data to other software that do not support hdf5')
-    hspy_extension = t.CBool(
-        False,
-        desc='If enabled, HyperSpy will use the "hspy" extension when saving '
-        'to HDF5 instead of the "hdf5" extension. "hspy" will be the default'
-        'extension from HyperSpy v1.3')
-    enable_ipywidgets_gui = t.CBool(
-=======
-    interactive = t.CBool(
->>>>>>> e02fb71d
-        True,
-        desc="Display ipywidgets in the Jupyter Notebook. "
-        "Requires installing ipywidgets.")
-    enable_traitsui_gui = t.CBool(
-        True,
-        desc="Display traitsui user interface elements. "
-        "Requires installing traitsui.")
     logger_on = t.CBool(
         False,
-        label='Automatic logging (it requires IPython)',
+        label='Automatic logging (requires IPython)',
         desc='If enabled, HyperSpy will store a log in the current directory '
         'of all the commands typed')
 
@@ -149,6 +118,16 @@
         guess_gos_path(),
         label='GOS directory',
         desc='The GOS files are required to create the EELS edge components')
+
+class GUIs(t.HasTraits):
+    enable_ipywidgets_gui = t.CBool(
+        True,
+        desc="Display ipywidgets in the Jupyter Notebook. "
+        "Requires installing hyperspy_gui_ipywidgets.")
+    enable_traitsui_gui = t.CBool(
+        True,
+        desc="Display traitsui user interface elements. "
+        "Requires installing hyperspy_gui_traitsui.")
 
 
 class EDSConfig(t.HasTraits):
@@ -174,6 +153,7 @@
 
 template = {
     'General': GeneralConfig(),
+    'GUIs': GUIs(),
     'EELS': EELSConfig(),
     'EDS': EDSConfig(),
 }
@@ -245,6 +225,7 @@
     EELS = t.Instance(EELSConfig)
     EDS = t.Instance(EDSConfig)
     General = t.Instance(GeneralConfig)
+    GUIs = t.Instance(GUIs)
 
     def save(self):
         config = configparser.ConfigParser(allow_no_value=True)
@@ -254,7 +235,9 @@
 preferences = Preferences(
     EELS=template['EELS'],
     EDS=template['EDS'],
-    General=template['General'],)
+    General=template['General'],
+    GUIs=template['GUIs'],
+    )
 
 if preferences.General.logger_on:
     turn_logging_on(verbose=0)
