--- conflicted
+++ resolved
@@ -294,13 +294,8 @@
     ----------
     record_by: {"spectrum", "image", ""}
     signal_type : {"EELS", "EDS", "EDS_TEM", "", str}
-<<<<<<< HEAD
-    signal_origin : {"experiment", "simulation","fourier_transform", ""}
-    
-=======
     signal_origin : {"experiment", "simulation", ""}
 
->>>>>>> ccf816c5
     Returns
     -------
     Signal or subclass
