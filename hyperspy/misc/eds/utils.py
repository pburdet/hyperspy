import numpy as np
import math
import numpy as np
import execnet
import os
import copy
import matplotlib.mlab as mlab
import matplotlib.pyplot as plt

import hyperspy.utils

from hyperspy.misc.eds.elements import elements as elements_db
<<<<<<< HEAD
from hyperspy.misc.config_dir import config_path
import hyperspy.components as components
    
=======


>>>>>>> ccf816c5
def _get_element_and_line(Xray_line):
    lim = Xray_line.find('_')
    return Xray_line[:lim], Xray_line[lim + 1:]


def get_FWHM_at_Energy(energy_resolution_MnKa, E):
    """Calculates the FWHM of a peak at energy E.

    Parameters
    ----------
    energy_resolution_MnKa : float
        Energy resolution of Mn Ka in eV
    E : float
        Energy of the peak in keV

    Returns
    -------
    float : FWHM of the peak in keV

    Notes
    -----
    From the textbook of Goldstein et al., Plenum publisher,
    third edition p 315

    """
    FWHM_ref = energy_resolution_MnKa
    E_ref = elements_db['Mn']['Xray_energy']['Ka']
<<<<<<< HEAD
    
    
    FWHM_e = 2.5*(E-E_ref)*1000 + FWHM_ref*FWHM_ref
   
    return math.sqrt(FWHM_e)/1000 # In mrad
    
=======

    FWHM_e = 2.5 * (E - E_ref) * 1000 + FWHM_ref * FWHM_ref

    return math.sqrt(FWHM_e) / 1000  # In mrad


>>>>>>> ccf816c5
def xray_range(xray_line, beam_energy, density='auto'):
    '''Return the Anderson-Hasler X-ray range.

    Return the maximum range of X-ray generation in a pure bulk material.

    Parameters
    ----------
    xray_line: str
        The X-ray line, e.g. 'Al_Ka'
    beam_energy: float
        The energy of the beam in kV.
    density: {float, 'auto'}
        The density of the material in g/cm3. If 'auto', the density
        of the pure element is used.

    Returns
    -------
    X-ray range in micrometer.

    Notes
    -----
    From Anderson, C.A. and M.F. Hasler (1966). In proceedings of the
    4th international conference on X-ray optics and microanalysis.

    See also the textbook of Goldstein et al., Plenum publisher,
    third edition p 286

    '''

    element, line = _get_element_and_line(xray_line)
    if density == 'auto':
        density = elements_db[element]['density']
    Xray_energy = elements_db[element]['Xray_energy'][line]

    return 0.064 / density * (np.power(beam_energy, 1.68) -
                              np.power(Xray_energy, 1.68))


def electron_range(element, beam_energy, density='auto', tilt=0):
    '''Return the Kanaya-Okayama electron range.

    Return the maximum electron range in a pure bulk material.

    Parameters
    ----------
    element: str
        The element symbol, e.g. 'Al'.
    beam_energy: float
        The energy of the beam in keV.
    density: {float, 'auto'}
        The density of the material in g/cm3. If 'auto', the density of
        the pure element is used.
    tilt: float.
        The tilt of the sample in degrees.

    Returns
    -------
    Electron range in micrometers.

    Notes
    -----
    From Kanaya, K. and S. Okayama (1972). J. Phys. D. Appl. Phys. 5, p43

    See also the textbook of Goldstein et al., Plenum publisher,
    third edition p 72.

    '''

    if density == 'auto':
        density = elements_db[element]['density']
    Z = elements_db[element]['Z']
    A = elements_db[element]['A']

    return (0.0276 * A / np.power(Z, 0.89) / density *
            np.power(beam_energy, 1.67) * math.cos(math.radians(tilt)))


def take_off_angle(tilt_stage,
                   azimuth_angle,
                   elevation_angle):
    """Calculate the take-off-angle (TOA).

    TOA is the angle with which the X-rays leave the surface towards
    the detector.

    Parameters
    ----------
    tilt_stage: float
        The tilt of the stage in degrees. The sample is facing the detector when
        positively tilted.
    azimuth_angle: float
        The azimuth of the detector in degrees. 0 is perpendicular to the tilt
        axis.
    elevation_angle: float
        The elevation of the detector in degrees.

    Returns
    -------
    take_off_angle: float.
        In degrees.

    Notes
    -----
    Defined by M. Schaffer et al., Ultramicroscopy 107(8), pp 587-597 (2007)

    """

    a = math.radians(90 + tilt_stage)
    b = math.radians(azimuth_angle)
    c = math.radians(elevation_angle)

    return math.degrees(np.arcsin(-math.cos(a) * math.cos(b) * math.cos(c)
                                  + math.sin(a) * math.sin(c)))
    
def get_index_from_names(self,axis_names,index_name,axis_name_in_mp=True):
    """Get the index of an axis that is link to a list of names.
    
    Parameters
    ----------
    
    axis_names: list of str | str
        the list name corresponding to the axis
        
    index_name: str
        The name of the index to find
        
    axis_name_in_mp: bool
        if axis_name is in mapped_parameters.Sample.
        
    """
    if axis_name_in_mp==True:
        axis_names = self.mapped_parameters.Sample[axis_names]
    
    for i, name in enumerate(axis_names):
        if name == index_name:
            return i


    
def phase_inspector(self,bins=[20,20,20],plot_result=True):
    #must go in Image
    """
    Generate an binary image of different channel
    """
    from hyperspy import utils
    bins=[20,20,20]
    minmax = []
    
    #generate the bins
    for s in self:    
        minmax.append([s.data.min(),s.data.max()])
    center = []
    for i, mm in enumerate(minmax):
        temp = list(mlab.frange(mm[0],mm[1],(mm[1]-mm[0])/bins[i]))
        temp[-1]+= 1
        center.append(temp)
        
    #calculate the Binary images
    dataBin = []
    if len(self) ==1:
        for x in range(bins[0]):
            temp = self[0].deepcopy()
            dataBin.append(temp)
            dataBin[x].data = ((temp.data >= center[0][x])*
              (temp.data < center[0][x+1])).astype('int')
    elif len(self) == 2 :    
        for x in range(bins[0]):
            dataBin.append([])
            for y in range(bins[1]):
                temp = self[0].deepcopy()
                temp.data = np.ones_like(temp.data)
                dataBin[-1].append(temp)
                a = [x,y]
                for i, s in enumerate(self):
                    dataBin[x][y].data *= ((s.data >= center[i][a[i]])*
                     (s.data < center[i][a[i]+1])).astype('int')
            dataBin[x] = utils.stack(dataBin[x])
    elif len(self) == 3 :    
        for x in range(bins[0]):
            dataBin.append([])
            for y in range(bins[1]):
                dataBin[x].append([])                    
                for z in range(bins[2]):
                    temp = self[0].deepcopy()
                    temp.data = np.ones_like(temp.data)
                    dataBin[-1][-1].append(temp)
                    a = [x,y,z]
                    for i, s in enumerate(self):
                        dataBin[x][y][z].data *= ((s.data >=
                         center[i][a[i]])*(s.data < 
                         center[i][a[i]+1])).astype('int')
                dataBin[x][y] = utils.stack(dataBin[x][y])
            dataBin[x] = utils.stack(dataBin[x])
    img = utils.stack(dataBin)

    for i in range(len(self)):
        img.axes_manager[i].name = self[i].mapped_parameters.title
        img.axes_manager[i].scale = (minmax[i][1]-minmax[i][0])/bins[i]
        img.axes_manager[i].offest = minmax[i][0]
        img.axes_manager[i].units = '-'
    img.get_dimensions_from_data()
    return img  
    
    
def simulate_one_spectrum(nTraj,dose=100,mp='gui',
        elements='auto',
        compo_at='auto',
        density='auto',
        detector='Si(Li)',
        gateway='auto'):
    #must create a class, EDS simulation
    #to be retested, det still here
    """"
    Simulate a spectrum using DTSA-II (NIST-Monte)
    Parameters
    ----------
    
    nTraj: int
        number of electron trajectories
        
    dose: float
        Electron current time the live time in nA*sec
        
    mp: dict
        Microscope parameters. If 'gui' raise a general interface.
        
    elements: list of str
        Set the elements. If auto, look in mp.Sample if elements are defined.
        auto cannot be used with 'gui' option.
        
    compo_at: list of string
        Give the composition (atomic). If auto, equally parted
        
    density: list of float
        Set the density. If 'auto', obtain from the compo_at.
        
    detector: str
        Give the detector name defined in DTSA-II
        
    gateway: execnet Gateway
        If 'auto', generate automatically the connection to jython. 
        
    Note
    ----
    
    For further details on DTSA-II please refer to 
    http://www.cstl.nist.gov/div837/837.02/epq/dtsa2/index.html
   
    """
    from hyperspy import signals
    from hyperspy import utils
    spec = signals.EDSSEMSpectrum(np.zeros(1024))
    
    if mp == 'gui':             
        if elements == 'auto':
            raise ValueError( 'Elements need to be set (set_elements) ' +  
             'with gui option')
            return 0
        else:
            spec.set_microscope_parameters()      
            spec.set_elements(elements) 
            spec.add_lines() 
        mp = spec.mapped_parameters        
    else :
        spec.mapped_parameters = mp.deepcopy()
        mp = spec.mapped_parameters
        
    if elements == 'auto':        
        if hasattr(mp.Sample, 'elements'):
            elements = list(mp.Sample.elements)
        else:
            raise ValueError( 'Elements need to be set (set_elements)') 
            return 0  
    else: 
        mp.Sample.elements = elements
        
        
    if compo_at == 'auto':        
        compo_at = []
        #Not tested. atm vs w
        #if hasattr(mp.Sample, 'quant'):
        #    for elm in elements:
        #        compo_at.append(float(spec.get_result(elm,'quant').data))
        #else:       
        for elm in elements:
            compo_at.append(1./len(elements))
    mp.Sample.compo_at = compo_at
    
    compo_wt = np.array(utils.material.atomic_to_weight(elements,compo_at))/100       
    if density == 'auto':
        density = utils.material.density_of_mixture_of_pure_elements(elements, compo_wt)
    mp.Sample.density = density
        
    e0 = mp.SEM.beam_energy
    tilt = np.radians(mp.SEM.tilt_stage)
    #tilt = np.radians(abs(mp.SEM.tilt_stage))
    ltime = mp.SEM.EDS.live_time
    elevation =np.radians(mp.SEM.EDS.elevation_angle)
    azim = np.radians(90-mp.SEM.EDS.azimuth_angle)
    #if mp.SEM.EDS.azimuth_angle==90:
    #    tilt = np.radians(abs(mp.SEM.tilt_stage))
    TOangle = np.radians(spec.get_take_off_angle())
    #print TOA(spec)
    

        
    if gateway == 'auto':
        gateway = get_link_to_jython()
    channel = gateway.remote_exec("""
        import dtsa2
        import math
        epq = dtsa2.epq 
        epu = dtsa2.epu
        nm = dtsa2.nm
        elements = """ + str(elements) + """
        elms = []
        for element in elements:
            elms.append(getattr(dtsa2.epq.Element,element))
        density = """ + str(density) + """
        compo_wt = """ + str(compo_wt) + """
        e0 =  """ + str(e0) + """ 
        dose =  """ + str(dose) + """
        tilt = """ + str(tilt) + """ 
        tiltD = tilt
        if tilt < 0:
            #tilt cannot be negative
            tiltD = -tiltD
        live_time = """ + str(ltime) + """
        elevation = """ + str(elevation) + """
        azim = """ + str(azim) + """
        TOA = """ + str(TOangle) + """

        nTraj = """ + str(nTraj) + """          
        
        #Position of detector and sample (WD in km, d-to-crystal in m)
        prop = epq.SpectrumProperties()
        
        prop.setDetectorPosition(elevation, azim, 0.005, 2e-5)
        #if tilt < 0:
        #    prop.setDetectorPosition(TOA, 0.0, 0.005, 2e-5)
        #else : 
        #    prop.setDetectorPosition(TOA, 0.0, 0.005, 2e-5)
        posi = prop.getArrayProperty(epq.SpectrumProperties.DetectorPosition)
        posi = [posi[0]/1000.,posi[1]/1000.,posi[2]/1000.]
        origin = [0.0,0.0,2e-5]
        z0 = origin[2]
        
        det = dtsa2.findDetector('""" + detector + """')  
        prop = det.getDetectorProperties()
        prop.setPosition(posi)
        
        el = 0
        if len(elms) == 1:
            mat=epq.MaterialFactory.createPureElement(elms[el])
        else:            
            mat = epq.Material(epq.Composition(elms,compo_wt ),
                                    epq.ToSI.gPerCC(density))
        

        # Create a simulator and initialize it
        monteb = nm.MonteCarloSS()
        monteb.setBeamEnergy(epq.ToSI.keV(e0))
        
        # top substrat
        monteb.addSubRegion(monteb.getChamber(), mat,      
            nm.MultiPlaneShape.createSubstrate([0.0,math.sin(tilt),-math.cos(tilt)], origin) )
        # Add event listeners to model characteristic radiation
        #monteb.rotate([0,0,z0], -tilt,0.0,0.0)
        xrel=nm.XRayEventListener2(monteb,det)
        monteb.addActionListener(xrel)
        
        # Add event listeners to model bBremsstrahlung
        brem=nm.BremsstrahlungEventListener(monteb,det)
        monteb.addActionListener(brem)
        # Reset the detector and run the electrons
        det.reset()
        monteb.runMultipleTrajectories(nTraj)
        # Get the spectrum and assign properties
        specb=det.getSpectrum(dose*1.0e-9 / (nTraj * epq.PhysicalConstants.ElectronCharge) )
        propsb=specb.getProperties()
        propsb.setTextProperty(epq.SpectrumProperties.SpectrumDisplayName, 
                              "%s std." % (elms[el]))
        propsb.setNumericProperty(epq.SpectrumProperties.LiveTime, dose)
        propsb.setNumericProperty(epq.SpectrumProperties.FaradayBegin,1.0)
        propsb.setNumericProperty(epq.SpectrumProperties.BeamEnergy,e0)
        #noisyb=epq.SpectrumUtils.addNoiseToSpectrum(specb,live_time)
        #dtsa2.display(noisyb)
        a = det.calibration.getProperties()
        
        channelWidth = det.calibration.getChannelWidth()
        offset = det.calibration.getZeroOffset()
        resolution = a.getPropertyByName('Resolution')
        if e0 < 15.0 :
            channelMax = 1024
        else:
            channelMax = 2048
        channel.send(channelWidth)
        channel.send(offset)
        channel.send(resolution)
        for i in range(channelMax):
            channel.send(specb.getCounts(i))
               
    """)

    datas = []
    for i, item in enumerate(channel):
        if i == 0:
            scale = item
        elif i==1:
            offset = item
        elif i==2:
            reso = item
        else:
            datas.append(item)
        

    spec.data = np.array(datas)
    spec.get_dimensions_from_data() 
    
    spec.mapped_parameters.SEM.EDS.energy_resolution_MnKa = reso
    spec.axes_manager[0].scale = scale / 1000
    spec.axes_manager[0].offset = offset
    spec.axes_manager[0].name = 'Energy'
    spec.axes_manager[0].units = 'keV'
    spec.mapped_parameters.title = 'Simulated spectrum'
    
    spec.mapped_parameters.add_node('simulation')
    spec.mapped_parameters.simulation.nTraj = nTraj 
    #mp.signal_origin = "simulation"

    return spec
    
def simulate_Xray_depth_distribution(nTraj,bins=120,mp='gui',
        elements='auto',
        Xray_lines='auto',
        compo_at='auto',
        density='auto',
        detector='Si(Li)',
        gateway='auto'):
    #must create a class, EDS simulation
    #check if all param well stored
    #dim*cos(tilt)
    """"
    Simulate the X-ray depth distribution using DTSA-II (NIST-Monte)
    
    Parameters
    ----------
    
    nTraj: int
        number of electron trajectories
        
    bins: int
        number of bins in the z direction
        
    mp: dict
        Microscope parameters. If 'gui' raise a general interface.
        
    elements: list of str | 'auto'
        Set the elements. If auto, look in mp.Sample if elements are defined.
        auto cannot be used with 'gui' option.
    
    Xray_lines: list of str | 'auto'
        Set the elements. If auto, look in mp.Sample if elements are defined.
        
    compo_at: list of flaot | 'auto'
        Set the atomic fraction (composition). If auto, get the values in quant (if a 
        spectrum). Or equal repartition between elements.
        
    density: list of float
        Set the density. If 'auto', obtain from the compo_at.
        
    detector: str
        Give the detector name defined in DTSA-II
        
    gateway: execnet Gateway
        If 'auto', generate automatically the connection to jython. 
        
    Return
    ------
    
    A signals.Spectrum. Depth (nm) as signal axis. Generated/emitted and 
    Xray-lines as navigation axis.
        
    Note
    ----
    
    For further details on DTSA-II please refer to 
    http://www.cstl.nist.gov/div837/837.02/epq/dtsa2/index.html
   
    """
    from hyperspy import signals
    from hyperspy import utils
    spec = signals.EDSSEMSpectrum(np.zeros(1024))
    if mp == 'gui':        
        spec.set_microscope_parameters()        
        if elements == 'auto':
            raise ValueError( 'Elements need to be set (set_elements) ' +  
             'with gui option')
            return 0
        else:
            spec.set_elements(elements) 
            spec.set_lines() 
        mp = spec.mapped_parameters        
    else :
        spec.mapped_parameters = mp.deepcopy()
        mp = spec.mapped_parameters
        
    if elements == 'auto':        
        if hasattr(mp.Sample, 'elements'):
            elements = list(mp.Sample.elements)
        else:
            raise ValueError( 'Elements need to be set (set_elements)')   
            
    if Xray_lines == 'auto':
        if hasattr(mp.Sample, 'Xray_lines'):
            Xray_lines = list(mp.Sample.Xray_lines)
        else:
            raise ValueError( 'Xray_lines need to be set (set_lines)')
        
    if compo_at == 'auto':        
        compo_at = []
        #if hasattr(mp.Sample, 'quant'):
        #    for elm in elements:
        #        compo_at.append(float(spec.get_result(elm,'quant').data))
        #else:       
        for elm in elements:
            compo_at.append(1./len(elements))
            
    compo_wt = np.array(utils.material.atomic_to_weight(elements,compo_at))/100        
    if density == 'auto':
        density = utils.material.density_of_mixture_of_pure_elements(elements, compo_wt)
        
    e0 = mp.SEM.beam_energy
    tilt = np.radians(mp.SEM.tilt_stage)
    ltime = mp.SEM.EDS.live_time
    elevation =np.radians(mp.SEM.EDS.elevation_angle)
    azim = np.radians(90-mp.SEM.EDS.azimuth_angle)
    
 
        
    if gateway == 'auto':
        gateway = get_link_to_jython()
    channel = gateway.remote_exec("""   
        import dtsa2
        import math
        epq = dtsa2.epq 
        epu = dtsa2.epu
        nm = dtsa2.nm
        elements = """ + str(elements) + """
        Xray_lines = """ + str(Xray_lines) + """ 
        elms = []
        for element in elements:
            elms.append(getattr(dtsa2.epq.Element,element))
        density = """ + str(density) + """
        compo_wt = """ + str(compo_wt) + """
        e0 =  """ + str(e0) + """ 
        tilt = """ + str(tilt) + """ 
        elevation = """ + str(elevation) + """
        azim = """ + str(azim) + """
        live_time = """ + str(ltime) + """
        nTraj = """ + str(nTraj) + """          
        
        #Position of detector and sample (WD in km, d-to-crystal in m)
        prop = epq.SpectrumProperties()
        prop.setDetectorPosition(elevation, azim, 0.005, 2e-5)
        posi = prop.getArrayProperty(epq.SpectrumProperties.DetectorPosition)
        posi = [posi[0]/1000,posi[1]/1000,posi[2]/1000]
        origin = [0.0,0.0,5e-6]
        z0 = origin[2]   
        
        el = 0
        if len(elms) == 1:
            mat=epq.MaterialFactory.createPureElement(elms[el])
        else:            
            mat = epq.Material(epq.Composition(elms,compo_wt ),
                                    epq.ToSI.gPerCC(density))

        # Create a simulator and initialize it
        monteb = nm.MonteCarloSS()
        monteb.setBeamEnergy(epq.ToSI.keV(e0))

        # top substrat
        monteb.addSubRegion(monteb.getChamber(), mat,      
            nm.MultiPlaneShape.createSubstrate([0.0,0.0,-1.0], origin) )
                
        monteb.rotate([0.0,0.0,z0], -tilt,0.0,0.0)
            
        # Add event listeners to model characteristic radiation
        xrel=nm.XRayEventListener2(monteb,posi)
        monteb.addActionListener(xrel)
        
        dim=epq.ElectronRange.KanayaAndOkayama1972.compute(mat,
            epq.ToSI.keV(e0)) / mat.getDensity()
        prz = nm.PhiRhoZ(xrel, z0 - 0 * dim, z0 + 1 * dim, """ + str(bins) + """)
        xrel.addActionListener(prz)

        # Reset the detector and run the electrons
        #det.reset()
        monteb.runMultipleTrajectories(nTraj)
        
        for Xray_line in Xray_lines:        
            lim = Xray_line.find('_')
            el = getattr(dtsa2.epq.Element,Xray_line[:lim])            
            li = Xray_line[lim+1:]
            if li == 'Ka':
                transSet = epq.XRayTransition(el,0)
            elif li == 'La':
                transSet = epq.XRayTransition(el,12)
            elif li == 'Ma':
                transSet = epq.XRayTransition(el,72)      
            
            res = prz.getGeneratedIntensity(transSet) 
            for re in res:
                channel.send(re)
            res = prz.getEmittedIntensity(transSet) 
            for re in res:
                channel.send(re)
                
        channel.send(dim)
               
    """)

    datas = []
    for i, item in enumerate(channel):
        datas.append(item)
        
    dim = datas[-1]        
    datas = np.reshape(datas[:-1],(len(Xray_lines),2,bins))
    datas = np.rollaxis(datas,1,0)
        
    frz = signals.Spectrum(np.array(datas))
    frz.mapped_parameters.SEM = mp.SEM 
    mp = frz.mapped_parameters
    mp.add_node('Sample')
    mp.Sample.elements = elements
    mp.Sample.compo_at = compo_at
    mp.Sample.Xray_lines = Xray_lines 
    mp.Sample.density = density

    frz.axes_manager[0].name = 'Generated|Emitted'
    frz.axes_manager[1].name = 'Xray_lines'
    #frz.axes_manager[1].units = 'keV'
    frz.axes_manager[2].name = 'Depth'
    frz.axes_manager[2].units = 'nm'
    frz.axes_manager[2].scale = dim / bins * 1000000000
    mp.title = 'Simulated Depth distribution'
    
    mp.add_node('simulation')
    mp.simulation.nTraj = nTraj  
    #mp.signal_origin = "simulation"
    mp.simulation.software = 'NistMonte' 

    return frz


def get_link_to_jython():
    #must go in IO
    """Return the execnet gateway to jython.
    """
    return execnet.makegateway(
        "popen//python=C:\Users\pb565\Documents\Java\Jython2.7b\jython.bat")
        
def load_EDSSEMSpectrum(filenames=None,
         record_by=None,
         signal_type=None,
         signal_origin=None,
         stack=False,
         stack_axis=None,
         new_axis_name="stack_element",
         mmap=False,
         mmap_dir=None,
         **kwds):
    #must desappear, result == spec
    """Load the EDSSEMSpectrum and the result.
    
    See also
    --------
    
    load
    """
    from hyperspy.io import load
    
    s = load(filenames,record_by,signal_type,signal_origin,stack,
         stack_axis,new_axis_name,mmap,mmap_dir,**kwds)
         
    mp = s.mapped_parameters
    if hasattr(mp, 'Sample'):   
        for result in ['standard_spec','kratios','quant','quant_enh','intensities']:
            if hasattr(mp.Sample, result):
                _set_result_signal_list(mp,result)

    return s
    
def _set_result_signal_list(mp,result):
    std = mp.Sample[result]
    #if '_' in std.mapped_parameters.title:
    #    number_of_parts=len(mp.Sample.Xray_lines)
    #    is_xray = True
    #else:
    #    number_of_parts=len(mp.Sample.elements)
    #    is_xray = False
    number_of_parts=std.data.shape[0]
    
    if result =='standard_spec':
        ##Need to change
        ##number_of_parts=len(mp.Sample.elements)
        l_time = std.mapped_parameters.SEM.EDS.live_time
        ##number_of_parts=len(mp.Sample.Xray_lines)
        temp = std.split(axis=0,number_of_parts=number_of_parts) 
    elif len(std.data.shape) == 1:
        temp = std.split(axis=0,number_of_parts=number_of_parts) 
    else:
        #temp = std.split(axis=1,number_of_parts=number_of_parts)
        temp = std.split(axis=-3,number_of_parts=number_of_parts)
    std = []
    for i, tp in enumerate(temp):
        tp = tp.squeeze()
        if result == 'standard_spec':
            #to change
            if number_of_parts==len(mp.Sample.Xray_lines):
                el, li = _get_element_and_line(mp.Sample.Xray_lines[i])
            else:
                el = mp.Sample.elements[i]
            tp.mapped_parameters.title = el + '_std'
            tp.mapped_parameters.SEM.EDS.live_time = l_time[i]
        elif number_of_parts==len(mp.Sample.Xray_lines):
            tp.mapped_parameters.title = result + ' ' + mp.Sample.Xray_lines[i]
        elif number_of_parts==len(mp.Sample.elements):
            tp.mapped_parameters.title = result + ' ' + mp.Sample.elements[i]
        std.append(tp)
    mp.Sample[result] = std


def align_with_stackReg(img,
    starting_slice=0,
    align_img=False,
    return_align_img=False,
    gateway='auto'):
    #must be in Image
    """Align a stack of images with stackReg from Imagej.
    
    store the shifts in mapped_parameters.align.shifts
    
    Parameters
    ----------    
    img: signal.Image
        The image to align.
    starting_slice: int
        The starting slice for the alignment.
    align_img:
        If True, align stack of images (align2D).
    return_align_img:
        If True, return the align stack as done by imageI.
    gateway: execnet Gateway
        If 'auto', generate automatically the connection to jython. 
        
    See also
    --------    
    align2D
    
    Notes
    -----
    Defined by P. Thevenaz, U. Ruttimann, and M. Unser,
    IEEE Transaction on IMage Processing 7(1), pp 27-41 (1998)    
    
    The version of MulitStackReg has been modified. Translation and save 
    save the alignement is used.
    
    """
    import time
    from hyperspy.io import load
    path_align_file = os.path.join(config_path, "imageJ\\TransfoMatrix.txt")
    path_img = os.path.join(config_path, "imageJ\\tmp.tiff")
    path_img_alnd = os.path.join(config_path, "imageJ\\tmp_alnd.tiff")
    
    
    if os.path.exists(path_img_alnd):
        os.remove(path_img_alnd)

    if os.path.exists(path_align_file):
        os.remove(path_align_file)
    
    if img.data.dtype == 'float64':
        imgtemp = img.deepcopy()
        imgtemp.change_dtype('float32')
        imgtemp.save(path_img,overwrite=True);
    else:
        img.save(path_img,overwrite=True);
    
    for i in range(100):
        if os.path.exists(path_img):               
            break
        else:
            time.sleep(0.5)

    if gateway == 'auto':
        gateway = get_link_to_jython()
    channel = gateway.remote_exec(""" 
        import ij.IJ as IJ
        import ij.gui
        path_img = """ + str([path_img]) + """
        path_img_alnd =  """ + str([path_img_alnd]) + """
        imp = IJ.openImage(path_img[0]) 

        imp.show()
        imp.setSlice("""+str(starting_slice)+"""+1)
        IJ.runPlugIn(imp, "MultiStackReg_", "")

        return_align_img="""+str(return_align_img)+"""
        if return_align_img:
            IJ.saveAs(imp,"Tiff",path_img_alnd[0])
        imp.close()
        channel.send(1)
    
    """)
    for i, item in enumerate(channel):
        item = item  
            
    shifts = _read_alignement_file()
    mp = img.mapped_parameters
    if mp.has_item('align') is False:
            mp.add_node('align')
    mp.align.crop = False
    mp.align.method = 'StackReg'
    mp.align.shifts = shifts
            
    if align_img:
        img.align2D(shifts=shifts)
        mp.align.is_aligned = True
    else:        
        mp.align.is_aligned = False
        
    if return_align_img:        
        for i in range(100):
            if os.path.exists(path_img_alnd):               
                imgTemp = load(path_img_alnd)
                break
            else:
                time.sleep(0.5)

        data_align = imgTemp.data
        imgTemp = img.deepcopy()
        imgTemp.data = data_align
        return imgTemp
        
def _read_alignement_file(path_align_file='auto'):
    """ Read the Alignement file (TransformationMatrix.txt) generated by
    align_with_stackReg (MultiStackReg in imageJ)
    
    Parameters
    ----------
    path_align_file: str
        if 'auto', take the file in 
        'C:\\Users\\pb565\\.hyperspy\\imageJ\\TransfoMatrix.txt'. The 
        default file for align_with_stackReg
    
    Return
    ------    
    shifts: an array that can be use with align2D
    """
    
    if path_align_file=='auto':
        path_align_file = os.path.join(config_path, "imageJ\\TransfoMatrix.txt")
    f = open(path_align_file, 'r')
    for i in range(10):
        line = f.readline()
    middle = [float(line.split('\t')[0]),float(line.split('\t')[1][:-1])]
    #readshift
    f = open(path_align_file, 'r')
    shiftI = list()
    i=-1
    for line in f:
        if 'Source' in line:
            if i == -1:
                shiftI.append([int(line.split(' ')[-1]),middle])
            shiftI.append([int(line.split(' ')[2])])
            i=1
        elif i == 1:
            shiftI[-1].append([float(line.split('\t')[0]),float(line.split('\t')[1][:-1])])
            i = 0
    f.close()
    starting_slice = shiftI[0][0]
    shiftI.sort()
    a = []
    for i, shift in enumerate(shiftI):
        a.append(shift[1])        
    shiftI=(np.array(a)-middle)
    shiftIcumu = []
    for i, sh in enumerate(shiftI):
        if i < starting_slice:
            shiftIcumu.append(np.sum(shiftI[i:starting_slice],axis=0))
        else:
            shiftIcumu.append(np.sum(shiftI[starting_slice:i+1],axis=0))
    shiftIcumu = np.array(shiftIcumu)
    shiftIcumu=np.array([shiftIcumu[::,1],shiftIcumu[::,0]]).T
    
    return shiftIcumu
    
    
def compare_results(specs,results,sum_elements=False,
        normalize=False,plot_result=True,expand=False):
    #must be the main function in Image, specs = image. EDSSpec for results
    """
    Plot different results side by side
    
    The results are found in 'mapped.mapped_parameters.Sample['results_name']'.
    They need to have the same dimension
    
    Parameters
    ----------
    specs: list || list of list || spec
        The list (list of list) of spectra containing the results.
        
    results: list || list of list || str
        The list (list of list) of name of the results (or a list of specs).
        
    normalize: bool    
        If True, each result are normalized.
        
    plot_result : bool
        If True (default option), plot the result. If False, return 
        the result.
        
    expand : bool
        if results and specs have different shape, expand in a matrix/lines.
    
    """ 
    from hyperspy import utils
    if expand == True:
        specs = copy.deepcopy(specs)
        if isinstance(specs, list):
            results = [results]*len(specs)
            for i, spec in enumerate(specs):
                specs[i] = [specs[i]]*len(results[0])
        else:
            if isinstance(results[0], list):
                specs = [[specs]*len(results[0])]*len(results)
            else:
                specs = [specs]*len(results)
    
        
    if isinstance(specs[0], list):
        if isinstance(results,list) is False:
            results = [[results]*len(specs[0])]*len(specs) 
        check = []
        for j, spec in enumerate(specs):
            check_temp = []
            for i,s in enumerate(spec):
                if isinstance(results[j][i],str) is False:
                    temp = results[j][i].deepcopy()
                elif normalize:
                    temp = s.normalize_result(results[j][i])
                else:
                    temp = copy.deepcopy(s.mapped_parameters.Sample[results[j][i]]) 
                temp = utils.stack(temp)
                if sum_elements:
                    temp = temp.sum(1)       
                check_temp.append(temp)            
            check.append(utils.stack(check_temp,
                axis=temp.axes_manager.signal_axes[0].name))
            
        check = utils.stack(check,axis=temp.axes_manager.signal_axes[1].name)
        check.axes_manager[-2].name += ' + results'
        check.axes_manager[-1].name += ' + specs'
        
    elif isinstance(specs, list):
        if isinstance(results,list) is False:
            results = [results]*len(specs)
        check = []
        for i,s in enumerate(specs):
            if isinstance(results[i],str) is False:
                temp = results[i].deepcopy()
            elif normalize:
                temp = s.normalize_result(results[i])
            else:
                temp = copy.deepcopy(s.mapped_parameters.Sample[results[i]]) 
            temp = utils.stack(temp) 
            if sum_elements:
                temp = temp.sum(1)       
            check.append(temp)
            
        check = utils.stack(check,axis=temp.axes_manager.signal_axes[0].name)
    else:
        raise ValueError("specs is not a list")   
 
    
    
    check.mapped_parameters.title = 'Compared Results'
    if plot_result: 
        check.plot(navigator='slider')
    else:
        return check

    
def compare_histograms_results(specs,
    element,
    results,
    normalizeI=False,
    normalizex=False,
    bins='freedman',
    color=None,
    line_style=None,
    legend='auto',
    fig=None):
    """
    Plot the histrogram for different results for one element.
    
    The results are found in 'mapped.mapped_parameters.Sample['results_name']'.
        
    Paramters
    ---------
    
    specs: list
        The list of spectra containing the results.
        
    element: str
        The element to consider. 'all' return the sum over all elements.
        
    results: list || str
        The list of name of the results (or a list of images).        
        
    normalizeI: bool
        nomralize the intensity
        
    normalizex: bool
        nomralize over all the results  
     
    bins : int or list or str (optional)
        If bins is a string, then it must be one of:
        'knuth' : use Knuth's rule to determine bins
        'scotts' : use Scott's rule to determine bins
        'freedman' : use the Freedman-diaconis rule to determine bins
        'blocks' : use bayesian blocks for dynamic bin widths
        
    color : valid matplotlib color or a list of them or `None`
        Sets the color of the lines of the plots when `style` is "cascade"
        or "mosaic". If a list, if its length is
        less than the number of spectra to plot, the colors will be cycled. If
        If `None`, use default matplotlib color cycle.
        
    line_style: valid matplotlib line style or a list of them or `None`
        Sets the line style of the plots for "cascade"
        or "mosaic". The main line style are '-','--','steps','-.',':'.
        If a list, if its length is less than the number of
        spectra to plot, line_style will be cycled. If
        If `None`, use continuous lines, eg: ('-','--','steps','-.',':')
        
    legend: None | list of str | 'auto'
       If list of string, legend for "cascade" or title for "mosaic" is 
       displayed. If 'auto', the title of each spectra (mapped_parameters.title)
       is used.
       
    fig : {matplotlib figure, None}
        If None, a default figure will be created.
        
    """
    from hyperspy import utils
    specs = copy.deepcopy(specs)
    if isinstance(results,list) is False:
        results = [results]*len(specs)
    elif isinstance(specs,list) is False:        
        specs = [specs]*len(results)
    #else:
    #    dim_results = len(results)        
    #    results = np.repeat(results,len(specs))
    #    specs = specs*dim_results
    hists=[]
    for i, spec in enumerate(specs):
        if element == 'all':
            re = copy.deepcopy(spec.mapped_parameters.Sample[results[i]])
            re = utils.stack(re)
            re = re.sum(1)
            re.mapped_parameters.title = 'Sum ' +  results[i] + ' ' + spec.mapped_parameters.title
        elif isinstance(results[i],str):
            if normalizex:
                re = spec.normalize_result(results[i])[list(spec.mapped_parameters.Sample.elements).index(element)]
            else:
                re = spec.get_result(element,results[i]) 
            re.mapped_parameters.title = element + ' ' +  results[i] + ' ' +  spec.mapped_parameters.title
        else:
            re = results[i].deepcopy()
            #print 'Normalise x not available yet'
            re.mapped_parameters.title = (element + ' ' +  
                re.mapped_parameters.title + ' ' +  spec.mapped_parameters.title)
        #data = re.data.flatten()
        #center, hist1 = _histo_data_plot(data,bins)
        hist_tmp = re.get_histogram(bins)
        if normalizeI:
            hist_tmp = hist_tmp / float(hist_tmp.sum(0).data)
        hists.append(hist_tmp)
        
    return utils.plot.plot_spectra(hists, style='overlap', color=color,
        line_style=line_style,legend=legend,fig=fig)
    
    
def compare_histograms(imgs,
    bins='freedman',
    color=None,
    line_style=None,
    legend='auto',
    fig=None,
    range_bins=None,
    **kwargs):
    """Compare the histogram of the list of image
    
    Parameters
    ----------
    
    bins : int or list or str (optional)
        If bins is a string, then it must be one of:
        'knuth' : use Knuth's rule to determine bins
        'scotts' : use Scott's rule to determine bins
        'freedman' : use the Freedman-diaconis rule to determine bins
        'blocks' : use bayesian blocks for dynamic bin widths
        
    color : valid matplotlib color or a list of them or `None`
        Sets the color of the lines of the plots when `style` is "cascade"
        or "mosaic". If a list, if its length is
        less than the number of spectra to plot, the colors will be cycled. If
        If `None`, use default matplotlib color cycle.
        
    line_style: valid matplotlib line style or a list of them or `None`
        The main line style are '-','--','steps','-.',':'.
        If a list, if its length is less than the number of
        spectra to plot, line_style will be cycled. If
        If `None`, use 'steps'.
        
    legend: None | list of str | 'auto'
       If list of string, legend for "cascade" or title for "mosaic" is 
       displayed. If 'auto', the title of each spectra (mapped_parameters.title)
       is used.
       
    fig : {matplotlib figure, None}
        If None, a default figure will be created.
        
    """
    hists=[]

    for img in imgs:
        hists.append(img.get_histogram(bins=bins,
            range_bins=range_bins, **kwargs))


    if line_style==None:
        line_style='steps'
        
    return hyperspy.utils.plot.plot_spectra(hists, style='overlap', color=color,
        line_style=line_style,legend=legend,fig=fig)
    
#obsolete, should use utils.plot.plot_spectra
def compare_signal(specs,
    indexes=None,
    legend_labels='auto',
    colors='auto',
    line_styles='auto'):
    """Compare the signal from different indexes or|and from different
    spectra.
    
    Parameters
    ----------
    
    specs: list | spectrum
        A list of spectra or a spectrum
    
    indexes: list | None
        The list of indexes to compares. If None, specs is a list of 
        1D spectra that are ploted together
        
        
    legend_labels: 'auto' | list | None
        If legend_labels is auto, then the indexes are used.
        
    colors: list
        If 'auto', automatically selected, eg: ('red','blue')
        
    line_styles: list
        If 'auto', continuous lines, eg: ('-','--','steps','-.',':')
        
    Returns
    -------
    
    figure
        
    """
    print "obsolete, should use utils.plot.plot_spectra"

    if indexes == None:
        nb_signals = len(specs)
    elif isinstance(indexes[0],list) is False and isinstance(indexes[0],tuple) is False:     
        nb_signals = len(specs)
        indexes = [indexes]*nb_signals
    else :
        nb_signals=len(indexes)
            
    if colors == 'auto':
        colors = ['red','blue','green','orange','violet','magenta',
        'cyan','violet','black','yellow','pink']
        colors+=colors
        colors+=colors
    elif isinstance(colors,list) is False:
        colors = [colors]* nb_signals
    if line_styles == 'auto':
        line_styles = ['-']* nb_signals
    elif isinstance(line_styles,list) is False:
        line_styles = [line_styles]* nb_signals

    fig = plt.figure()
    if legend_labels == 'auto': 
        legend_labels = []
        if isinstance(specs,list) or isinstance(specs,tuple):
            for spec in specs: legend_labels.append(spec.mapped_parameters.title)
        else:
            for index in indexes:  legend_labels.append(str(index))
    #for i, index in enumerate(indexes):
    for i in range(nb_signals):
        if isinstance(specs,list) or isinstance(specs,tuple):
            tmp = specs[i]
        else :
            tmp = specs
            
        if indexes != None:
            for ind in indexes[i]: tmp = tmp[ind]

        maxx = (len(tmp.data)-1)*tmp.axes_manager[0].scale+tmp.axes_manager[0].offset
        xdata = mlab.frange(tmp.axes_manager[0].offset,maxx,
                            tmp.axes_manager[0].scale,npts=len(tmp.data))
        plt.plot(xdata,tmp.data, color = colors[i],ls=line_styles[i])
    plt.ylabel('Intensity')
     
    plt.xlabel(str(tmp.axes_manager[0].name) + ' (' + str(tmp.axes_manager[0].units) + ')')
    
    if legend_labels is not None:
        plt.legend(legend_labels) 
    fig.show() 
    
    return fig



    
def simulate_linescan(nTraj,
    compos_at,
    min_max,
    lscan_scale,
    lscan_axis='x',
    elements = 'auto',    
    density = 'auto',
    mp='gui',
    detector='Si(Li)',
    gateway='auto'):
    """Simulate a linescan accross a boundary between two materials
    
    Implemented for linescan along z. Spectra simulated using DTSA-II 
    (NIST-Monte)
    
    Parameters
    ----------
    
    nTraj: int
        number of electron trajectories   
        
    compos_at: list of list of float
        Give the atomic fraction of each material (right/left or top/bottom).
         (eg. [[0.33,0.33,0.33],[1,0,0]) 
            
    min_max: list of float
        The start and the end of the linesscan, zero being the interface.
        Given in [mum].  
         
    lscan_scale: float
        the distance between two spectrum. Given in [mum]. 
        
    lscan_axis: 'x'|'y'|'z'
        the orientation of the linescan. The interface is perpendiculait to
        the axis
        
    elements: list of str
        All elements present. If auto, look in mp.Sample if elements are defined.
        auto cannot be used with 'gui' option.
        
    density: list of float
        The density of each material. If 'auto', obtain from the compositions.
        
    mp: dict
        Microscope parameters. If 'gui' raise a general interface.
        
    detector: str
        Give the detector name defined in DTSA-II. 'Si(Li)' is the default one
        
    gateway: execnet Gateway
        If 'auto', generate automatically the connection to jython. 
        
    Note
    ----
    
    For further details on DTSA-II please refer to 
    http://www.cstl.nist.gov/div837/837.02/epq/dtsa2/index.html
    """
    from hyperspy import signals
    from hyperspy import utils
    spec = signals.EDSSEMSpectrum(np.zeros(1024))
    if mp == 'gui':        
        spec.set_microscope_parameters()        
        if elements == 'auto':
            raise ValueError( 'Elements need to be set (set_elements) ' +  
             'with gui option')
            return 0
        else:
            spec.set_elements(elements) 
            spec.set_lines() 
        mp = spec.mapped_parameters        
    else :
        spec.mapped_parameters = mp.deepcopy()
        mp = spec.mapped_parameters
        
    if elements == 'auto':        
        if hasattr(mp.Sample, 'elements'):
            elements = list(mp.Sample.elements)
        else:
            raise ValueError( 'Elements need to be set (set_elements)')  
            return 0
    else: 
        mp.Sample.elements = elements
        
    compos_wt = []
    for compo_at in compos_at:
        compos_wt.append(utils.material.atomic_to_weight(elements,compo_at)/100)
            
    if density == 'auto':
        density = []
        for compo_wt in compos_wt:
            density.append(utils.material.density_of_mixture_of_pure_elements(elements, compo_wt))
            
    mp.Sample.compo_at = compo_at
    mp.Sample.density = density
        
    e0 = mp.SEM.beam_energy
    tilt = np.radians(mp.SEM.tilt_stage)
    ltime = mp.SEM.EDS.live_time
    elevation =np.radians(mp.SEM.EDS.elevation_angle)
    azim = np.radians(90-mp.SEM.EDS.azimuth_angle)
    
    if gateway == 'auto':
        gateway = get_link_to_jython()
    def simu_film(interface_xyz):
        channel = gateway.remote_exec("""
            import dtsa2
            import math
            epq = dtsa2.epq 
            epu = dtsa2.epu
            nm = dtsa2.nm
            elements = """ + str(elements) + """
            elms = []
            for element in elements:
                elms.append(getattr(dtsa2.epq.Element,element))
            density = """ + str(density) + """
            compos_wt = """ + str(compos_wt) + """
            e0 =  """ + str(e0) + """ 
            tilt = """ + str(tilt) + """ 
            live_time = """ + str(ltime) + """
            elevation = """ + str(elevation) + """
            azim = """ + str(azim) + """

            nTraj = """ + str(nTraj) + """ 
            dose = 100
            
            #Position of detector and sample (WD in km, d-to-crystal in m)
            prop = epq.SpectrumProperties()
            prop.setDetectorPosition(elevation, azim, 0.005, 2e-5)
            posi = prop.getArrayProperty(epq.SpectrumProperties.DetectorPosition)
            posi = [posi[0]/1000.,posi[1]/1000.,posi[2]/1000.]
            origin = [0.0,0.0,2e-5]
            z0 = origin[2]
            
            det = dtsa2.findDetector('""" + detector + """')  
            prop = det.getDetectorProperties()
            prop.setPosition(posi)
            
            el = []
            for i in range(2):
                el.append([j for j, x in enumerate(compos_wt[i]) if x > 0])
                
            if len(el[0])==1:
                filmMat=epq.MaterialFactory.createPureElement(elms[el[0][0]])
            else:
                filmMat = epq.Material(epq.Composition(elms,compos_wt[0] ),
                                        epq.ToSI.gPerCC(density[0]))
                
            if len(el[1])==1:
                subMat=epq.MaterialFactory.createPureElement(elms[el[1][0]])
            else:
                subMat =  epq.Material(epq.Composition(elms,compos_wt[1] ),
                                        epq.ToSI.gPerCC(density[1]))
        
            # Create a simulator and initialize it
            monteb = nm.MonteCarloSS()
            monteb.setBeamEnergy(epq.ToSI.keV(e0))
        
            # Create a first layer of film
            interface_xyz =""" + str(interface_xyz*1e-6) + """
            lscan_axis = '""" + lscan_axis + """'
            
            big_d = 1e-3
   
            if lscan_axis != 'z': 
                if lscan_axis == 'x':            
                    center0= [big_d/2-interface_xyz,0.0,z0]
                    center1 = [-big_d/2-interface_xyz,0.0,z0]
                elif lscan_axis == 'y':            
                    center0= [0.0,big_d/2-interface_xyz,z0]
                    center1 = [0.0,-big_d/2-interface_xyz,z0]            
                sub0 = nm.MultiPlaneShape.createBlock([big_d]*3, 
                    center1,0.0,0.0,0.0)
                block = nm.MultiPlaneShape.createBlock([big_d]*3, 
                    center0,0.0,0.0,0.0)            
                monteb.addSubRegion(monteb.getChamber(), subMat,block)
                monteb.addSubRegion(monteb.getChamber(), filmMat,sub0)
                monteb.rotate([0,0,z0-big_d/2], -tilt,0.0,0.0)
            elif lscan_axis == 'z':
                center0=epu.Math2.plus(origin,[0.0,0.0,-interface_xyz/2])               
                #sub0 = nm.MultiPlaneShape.createSubstrate([0.0,0.0,-1.0], origin)
                #block = nm.MultiPlaneShape.createFilm([0.0,0.0,-1.0],
                #    center0, interface_xyz)
                sub0 = nm.MultiPlaneShape.createSubstrate([0.0,
                    math.sin(tilt),-math.cos(tilt)],origin)
                block = nm.MultiPlaneShape.createFilm([0.0,math.sin(tilt),-math.cos(tilt)],
                    center0, interface_xyz)
                if interface_xyz!=0:
                    film = monteb.addSubRegion(monteb.getChamber(),filmMat,block)
                    sub = monteb.addSubRegion(monteb.getChamber(), 
                        subMat,nm.ShapeDifference(sub0,block))
                        #subMat,sub0)
                    #film = monteb.addSubRegion(sub,filmMat,block)
                else:
                    sub = monteb.addSubRegion(monteb.getChamber(), subMat,sub0)
                
                
            # Add event listeners to model characteristic radiation
            xrel=nm.XRayEventListener2(monteb,det)
            monteb.addActionListener(xrel)
        
            # Add event listeners to model bBremsstrahlung
            brem=nm.BremsstrahlungEventListener(monteb,det)
            monteb.addActionListener(brem)
            # Reset the detector and run the electrons
            det.reset()
            monteb.runMultipleTrajectories(nTraj)
            # Get the spectrum and assign properties
            specb=det.getSpectrum(dose*1.0e-9 / (nTraj * epq.PhysicalConstants.ElectronCharge) )
            propsb=specb.getProperties()
            propsb.setNumericProperty(epq.SpectrumProperties.LiveTime, dose)
            propsb.setNumericProperty(epq.SpectrumProperties.FaradayBegin,1.0)
            propsb.setNumericProperty(epq.SpectrumProperties.BeamEnergy,e0)
            #noisyb=epq.SpectrumUtils.addNoiseToSpectrum(specb,live_time)
            #dtsa2.display(noisyb)
            
            a = det.calibration.getProperties()
            
            channelWidth = det.calibration.getChannelWidth()
            offset = det.calibration.getZeroOffset()
            resolution = a.getPropertyByName('Resolution')
            if e0 < 15.0 :
                channelMax = 1024
            else:
                channelMax = 2048
            channel.send(channelWidth)
            channel.send(offset)
            channel.send(resolution)
            for i in range(channelMax):
                channel.send(specb.getCounts(i))
        """)
        
        datas = []
        for i, item in enumerate(channel):
            if i == 0:
                scale = item
            elif i==1:
                offset = item
            elif i==2:
                reso = item
            else:
                datas.append(item) 
        return datas, scale, offset, reso
        
        
    spec_datas = []
    for thck in mlab.frange(min_max[0],min_max[1],lscan_scale): 
        if thck <0 and lscan_axis == 'z':
            tmp, scale, offset, reso = simu_film(0)
        else:
            tmp, scale, offset, reso  = simu_film(thck)
        spec_datas.append(tmp)
    spec = signals.EDSSEMSpectrum(np.array(spec_datas))    
    spec.mapped_parameters = mp   
     
    mp.SEM.EDS.energy_resolution_MnKa = reso
    spec.axes_manager[-1].scale = scale / 1000
    spec.axes_manager[-1].offset = offset
    spec.axes_manager[-1].name = 'Energy'
    spec.axes_manager[-1].units = 'keV'
    spec.axes_manager[0].scale = lscan_scale
    spec.axes_manager[0].offset = min_max[0]
    spec.axes_manager[0].name = 'Scan'
    spec.axes_manager[0].units = '${\mu}m$'
    spec.mapped_parameters.title = 'Simulated linescan along ' + lscan_axis 
    mp.add_node('simulation')
    mp.simulation.nTraj = nTraj 
    mp.simulation.software = 'NistMonte'  
    
    #mp.signal_origin = "simulation"
    
    
    return spec    
    
def crop_indexes_from_shift(shifts):
    """Get the crops index from shift
    
    Return
    ------
    top, bottom,left, right
    
    See also
    -------    
    align2D    
    """
    
    shifts = -shifts
    bottom, top = (int(np.floor(shifts[:,0].min())) if 
                            shifts[:,0].min() < 0 else None,
                   int(np.ceil(shifts[:,0].max())) if 
                            shifts[:,0].max() > 0 else 0)
    right, left = (int(np.floor(shifts[:,1].min())) if 
                            shifts[:,1].min() < 0 else None,
                   int(np.ceil(shifts[:,1].max())) if 
                            shifts[:,1].max() > 0 else 0)
    shifts = -shifts
    return top, bottom, left, right
    
def plot_orthoview_animated(image,isotropic_voxel=True):
    """
    Plot an orthogonal view of a 3D images
    
    Parameters
    ---------
    
    image: signals.Image
        An image in 3D.
        
    isotropic_voxel:
        If True, generate a new image, scaling z in order to obtain isotropic
        voxel.
    """  
    if isotropic_voxel:
        im_xy, scale = get_isotropic_3D_image(image)
    else:
        im_xy = image.deepcopy()
    im_xy.mapped_parameters.title = 'xy'
    im_xy.axes_manager.set_signal_dimension(0)

    im_xz = im_xy.deepcopy()
    im_xz = im_xz.rollaxis(2,1)
    im_xz.mapped_parameters.title = 'xz'
    im_xz.axes_manager.set_signal_dimension(0)

    im_xz.axes_manager._axes[2] = im_xy.axes_manager._axes[2]
    im_xz.axes_manager._axes[1] = im_xy.axes_manager._axes[0]
    im_xz.axes_manager._axes[0] = im_xy.axes_manager._axes[1]

    im_yz = im_xy.deepcopy()
    im_yz = im_yz.rollaxis(0,2)
    im_yz = im_yz.rollaxis(1,0)
    im_yz.mapped_parameters.title = 'yz'
    im_yz.axes_manager.set_signal_dimension(0)
    
    im_yz.axes_manager._axes = im_xy.axes_manager._axes[::-1]

    im_xz.axes_manager._update_attributes()
    im_yz.axes_manager._update_attributes()
    im_xy.plot()
    im_xz.plot()
    im_yz.plot()
    
def plot_orthoview(image,
    index,
    plot_index=False,
    space=2,
    plot_result=True,
    isotropic_voxel=True):
    """
    Plot an orthogonal view of a 3D images
    
    Parameters
    ----------    
    image: signals.Image
        An image in 3D.
        
    index: list
        The position [x,y,z] of the view.
        
    line_index: bool
        Plot the line indicating the index position.
        
    space: int
        the spacing between the images in pixel.
        
    plot_result: bool
        if False, return the image.
        
    isotropic_voxel:
        If True, generate a new image, scaling z in order to obtain isotropic
        voxel.
    """
    from hyperspy import signals
    from hyperspy import utils

    if isotropic_voxel:
        image, scale_fact = get_isotropic_3D_image(image)
    else:
        image = image.deepcopy()
        scale_fact = 1
    
    dim = image.axes_manager.shape

    map_color = plt.get_cmap()
    if map_color.name == 'RdYlBu_r':
        mean_img= image.mean(0).mean(0).mean(0).data
    else:
        mean_img= image.max(0).max(0).max(0).data*0.88
        
    if isinstance(index[2],int):
        a=image[index[2]*scale_fact].deepcopy()
    else:
        a=image[index[2]].deepcopy()
    b= image[::,index[0]].as_image([0,1]).deepcopy()
    c = image[::,::,index[1]].as_image([1,0]).deepcopy()
    if plot_index: 
        a.data[::,index[0]] = np.ones(dim[2])*mean_img
        a.data[index[1]] = np.ones(dim[1])*mean_img   
        b.data[index[1]] = np.ones(dim[0])*mean_img          
        b.data[::,index[2]*scale_fact] = np.ones(dim[2])*mean_img          
        c.data[index[2]*scale_fact] = np.ones(dim[1])*mean_img
        c.data[::,index[0]] = np.ones(dim[0])*mean_img
        
    im= utils.stack([a,
        signals.Image(np.ones([dim[2],space])*mean_img),b],axis=0)
    im2= utils.stack([c,
        signals.Image(np.ones([dim[0],dim[0]+space])*mean_img)],axis=0)
    im = utils.stack([im,
        signals.Image(np.ones([space,dim[1]+dim[0]+space])*mean_img),im2],axis=1)
    #Why I need to do that
    im.axes_manager[0].offset=0
    im.axes_manager[0].offset=0
    
    if plot_result:
        fig = im.plot()
        return fig 
    else:
        return im
        
def get_isotropic_3D_image(image):
    """Rescale the z axes to generate a  new image with isotropic voxel.    
    
    Returns
    -------
    
    signals.Image, int: The resaled image and the scaling factor applied
        to z.    
    """
    image = image.deepcopy()
    dim = image.axes_manager.shape
    if len(dim)!=3:
        raise ValueError('Needs a 3D image')
    scalez = image.axes_manager[0].scale
    scalex = image.axes_manager[1].scale
    if scalez > scalex:        
        scale_fact= int(scalez / scalex)                
        image.data = np.repeat(image.data,int(scalez / scalex),axis=0)
        image.get_dimensions_from_data() 
        image.axes_manager[0].scale/=scale_fact
    else:
        scale_fact=1
    return image, scale_fact
        
    
        
def get_contrast_brightness_from(img,reference,return_factors=False):
    """Set the contrast/brightness of an image to be the same as a reference.
    
    Fit the histogram of the image on the histogram of the reference to 
    get the change in contrast bightness
    
    Parameters
    ---------
    
    img: Signal
        The signal fo which the contrast need to be adjsuted
        
    reference: Signal
        The contrast/brightness reference
        
    return_factors:bool
        If False, return the adjusted image
        If True, return the adjusted image, contrast adjustement 
        and the brightness adjustment.
    """
    from hyperspy.hspy import create_model  
    
    img = img.deepcopy()
    
    hist_img=img.get_histogram(bins=50)
    hist_ref=reference.get_histogram(bins=50)
    
    posmax_ref=list(hist_ref.data).index(max(hist_ref.data))
    posmax_img=list(hist_img.data).index(max(hist_img.data))

    m = create_model(hist_img)
    fp = components.ScalableFixedPattern(hist_ref)

    fp.xscale.value= (hist_ref.axes_manager[0].scale/
                hist_img.axes_manager[0].scale)
    fp.shift.value = (hist_ref.axes_manager[0].scale*posmax_ref/
                     hist_img.axes_manager[0].scale/posmax_img)

    fp.set_parameters_free(['xscale','shift'])
    fp.set_parameters_not_free(['yscale'])
    m.append(fp)          
    m.multifit() 

    img*=fp.xscale.value
    img-=fp.shift.value

    if return_factors:
        return img, fp.xscale.value, fp.shift.value
    else:
        return img
        
#def animate_legend(figure='last'):
    #"""Animate the legend of a figure
    
    #Parameters
    #---------
    
    #figure: 'last' | matplolib.figure
        #If 'last' pick the last figure
    #"""
    #if figure=='last':
        #fig = plt.gcf()
        #ax= plt.gca()
    #else:
        #ax = fig.axes[0]
    #lines = ax.lines
    #lined = dict()
    #leg=ax.get_legend()
    #for legline, origline in zip(leg.get_lines(), lines):
        #legline.set_picker(5)  # 5 pts tolerance
        #lined[legline] = origline
    #def onpick(event):
        ## on the pick event, find the orig line corresponding to the
        ## legend proxy line, and toggle the visibility
        #legline = event.artist
        #origline = lined[legline]
        #vis = not origline.get_visible()
        #origline.set_visible(vis)
        ## Change the alpha on the line in the legend so we can see what lines
        ## have been toggled
        #if vis:
            #legline.set_alpha(1.0)
        #else:
            #legline.set_alpha(0.2)
        #fig.canvas.draw()
    
    #fig.canvas.mpl_connect('pick_event', onpick)
    
    #plt.show()
    
def plot_3D_iso_surface(self,threshold,
            color = 'auto',
            figure='new',
            scale='auto'):
        #must be the main function in Image, and here jsut to connect with result
        """
        Generate an iso-surface in Mayavi.
        
        Parameters
        ----------
            
        threshold: float
            Between 0 (min intensity) and 1 (max intensity).
            If result == quant, 1 == 100%.
        
        color: list
            The color of the surface, (R,G,B). If 'auto', automatically 
            selected.
            
        figure: str 
            If 'new', generate a new scene/figure. Else, use the old one.
        
        scale: str || list
            If 'auto', scale with axes_manager.scale. Else, scale with 
            the given list (x,y,z).            
          
        Return
        ------
        
        figure: mayavi.core.scene.Scene
        
        src: mayavi.sources.array_source.ArraySource
        
        iso: mayavi.modules.iso_surface.IsoSurface        
            
        """
        from mayavi import mlab        
        
        if figure=='new':
            figure = mlab.figure()     
            
        img_res = self.deepcopy()
        
        img_data = img_res.data        
        img_data = np.rollaxis(img_data,0,3)
        img_data = np.rollaxis(img_data,0,2)
        src = mlab.pipeline.scalar_field(img_data)
        src.name = img_res.mapped_parameters.title
        
        #if 'intensities' == result or isinstance(result,str) is False:
        
        threshold = img_data.max()-threshold*img_data.ptp()
        
        if scale=='auto':
            scale = []
            for i in [1,2,0]:
                scale.append(img_res.axes_manager[i].scale)
            src.spacing= scale
        else:
            src.spacing = scale           
        if color != 'auto':
            iso = mlab.pipeline.iso_surface(src,
                contours=[threshold, ],color =color)
        else:
           iso = mlab.pipeline.iso_surface(src,
                contours=[threshold, ])
            
        iso.compute_normals = False
        #if color != 'auto':
         #   iso.actor.property.color = color
        #iso.actor.property.opacity = 0.5        
        return figure, src, iso


<|MERGE_RESOLUTION|>--- conflicted
+++ resolved
@@ -10,14 +10,9 @@
 import hyperspy.utils
 
 from hyperspy.misc.eds.elements import elements as elements_db
-<<<<<<< HEAD
 from hyperspy.misc.config_dir import config_path
 import hyperspy.components as components
     
-=======
-
-
->>>>>>> ccf816c5
 def _get_element_and_line(Xray_line):
     lim = Xray_line.find('_')
     return Xray_line[:lim], Xray_line[lim + 1:]
@@ -45,21 +40,12 @@
     """
     FWHM_ref = energy_resolution_MnKa
     E_ref = elements_db['Mn']['Xray_energy']['Ka']
-<<<<<<< HEAD
-    
-    
-    FWHM_e = 2.5*(E-E_ref)*1000 + FWHM_ref*FWHM_ref
-   
-    return math.sqrt(FWHM_e)/1000 # In mrad
-    
-=======
 
     FWHM_e = 2.5 * (E - E_ref) * 1000 + FWHM_ref * FWHM_ref
 
     return math.sqrt(FWHM_e) / 1000  # In mrad
 
 
->>>>>>> ccf816c5
 def xray_range(xray_line, beam_energy, density='auto'):
     '''Return the Anderson-Hasler X-ray range.
 
