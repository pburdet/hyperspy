# -*- coding: utf-8 -*-
# Copyright 2007-2011 The Hyperspy developers
#
# This file is part of  Hyperspy.
#
#  Hyperspy is free software: you can redistribute it and/or modify
# it under the terms of the GNU General Public License as published by
# the Free Software Foundation, either version 3 of the License, or
# (at your option) any later version.
#
#  Hyperspy is distributed in the hope that it will be useful,
# but WITHOUT ANY WARRANTY; without even the implied warranty of
# MERCHANTABILITY or FITNESS FOR A PARTICULAR PURPOSE.  See the
# GNU General Public License for more details.
#
# You should have received a copy of the GNU General Public License
# along with  Hyperspy.  If not, see <http://www.gnu.org/licenses/>.
from __future__ import division

import numpy as np
import matplotlib.pyplot as plt
import copy

from hyperspy import utils
from hyperspy._signals.spectrum import Spectrum
from hyperspy.signal import Signal
from hyperspy._signals.image import Image
from hyperspy.misc.elements import elements as elements_db
from hyperspy.misc.eds import utils as utils_eds
from hyperspy.misc.utils import isiterable
import hyperspy.components as create_component
from hyperspy.drawing import marker
from hyperspy.drawing.utils import plot_histograms


class EDSSpectrum(Spectrum):
    _signal_type = "EDS"

    def __init__(self, *args, **kwards):
        Spectrum.__init__(self, *args, **kwards)
        if self.metadata.Signal.signal_type == 'EDS':
            print('The microscope type is not set. Use '
                  'set_signal_type(\'EDS_TEM\') or set_signal_type(\'EDS_SEM\')')
        self.metadata.Signal.binned = True

    def _get_line_energy(self, Xray_line, FWHM_MnKa=None):
        """
        Get the line energy and the energy resolution of a Xray line.

        The return values are in the same units than the signal axis

        Parameters
        ----------

        Xray_line : strings
            Valid element X-ray lines e.g. Fe_Kb.

        FWHM_MnKa: {None, float, 'auto'}
            The energy resolution of the detector in eV
            if 'auto', used the one in
            'self.metadata.Acquisition_instrument.SEM.Detector.EDS.energy_resolution_MnKa'

        Returns
        ------

        float: the line energy, if FWHM_MnKa is None
        (float,float): the line energy and the energy resolution, if FWHM_MnKa is not None
        """

        units_name = self.axes_manager.signal_axes[0].units
        element, line = utils_eds._get_element_and_line(Xray_line)

        if FWHM_MnKa == 'auto':
            if self.metadata.Signal.signal_type == 'EDS_SEM':
                FWHM_MnKa = self.metadata.Acquisition_instrument.SEM.Detector.EDS.energy_resolution_MnKa
            elif self.metadata.Signal.signal_type == 'EDS_TEM':
                FWHM_MnKa = self.metadata.Acquisition_instrument.TEM.Detector.EDS.energy_resolution_MnKa
            else:
                raise NotImplementedError(
                    "This method only works for EDS_TEM or EDS_SEM signals. "
                    "You can use `set_signal_type(\"EDS_TEM\")` or"
                    "`set_signal_type(\"EDS_SEM\")` to convert to one of these"
                    "signal types.")

        if units_name == 'eV':
            line_energy = elements_db[element]['Atomic_properties']['Xray_lines'][
                line]['energy (keV)'] * 1000
            if FWHM_MnKa is not None:
                line_FWHM = utils_eds.get_FWHM_at_Energy(FWHM_MnKa,
                                                         line_energy / 1000) * 1000
        elif units_name == 'keV':
            line_energy = elements_db[element]['Atomic_properties']['Xray_lines'][
                line]['energy (keV)']
            if FWHM_MnKa is not None:
                line_FWHM = utils_eds.get_FWHM_at_Energy(FWHM_MnKa,
                                                         line_energy)
        else:
            raise ValueError(
                "%s is not a valid units for the energy axis. "
                "Only `eV` and `keV` are supported. "
                "If `s` is the variable containing this EDS spectrum:\n "
                ">>> s.axes_manager.signal_axes[0].units = \'keV\' \n"
                % (units_name))
        if FWHM_MnKa is None:
            return line_energy
        else:
            return line_energy, line_FWHM

    def sum(self, axis):
        """Sum the data over the given axis.

        Parameters
        ----------
        axis : {int, string}
           The axis can be specified using the index of the axis in
           `axes_manager` or the axis name.

        Returns
        -------
        s : Signal

        See also
        --------
        sum_in_mask, mean

        Examples
        --------
        >>> import numpy as np
        >>> s = Signal(np.random.random((64,64,1024)))
        >>> s.data.shape
        (64,64,1024)
        >>> s.sum(-1).data.shape
        (64,64)
        # If we just want to plot the result of the operation
        s.sum(-1, True).plot()

        """
        # modify time spend per spectrum
        if "Acquisition_instrument.SEM" in self.metadata:
            mp = self.metadata.Acquisition_instrument.SEM
        else:
            mp = self.metadata.Acquisition_instrument.TEM
        if mp.has_item('Detector.EDS.live_time'):
            mp.Detector.EDS.live_time = mp.Detector.EDS.live_time * \
                self.axes_manager.shape[axis]
        return super(EDSSpectrum, self).sum(axis)

    def rebin(self, new_shape):
        """Rebins the data to the new shape

        Parameters
        ----------
        new_shape: tuple of ints
            The new shape must be a divisor of the original shape

        """
        new_shape_in_array = []
        for axis in self.axes_manager._axes:
            new_shape_in_array.append(
                new_shape[axis.index_in_axes_manager])
        factors = (np.array(self.data.shape) /
                   np.array(new_shape_in_array))
        s = super(EDSSpectrum, self).rebin(new_shape)
        # modify time per spectrum
        if "Acquisition_instrument.SEM.Detector.EDS.live_time" in s.metadata:
            for factor in factors:
                s.metadata.Acquisition_instrument.SEM.Detector.EDS.live_time *= factor
        if "Acquisition_instrument.TEM.Detector.EDS.live_time" in s.metadata:
            for factor in factors:
                s.metadata.Acquisition_instrument.TEM.Detector.EDS.live_time *= factor
        return s

    def set_elements(self, elements):
        """Erase all elements and set them.

        Parameters
        ----------
        elements : list of strings
            A list of chemical element symbols.

        See also
        --------
        add_elements, set_line, add_lines.

        Examples
        --------

        >>> s = signals.EDSSEMSpectrum(np.arange(1024))
        >>> s.set_elements(['Ni', 'O'],['Ka','Ka'])
        Adding Ni_Ka Line
        Adding O_Ka Line
        >>> s.mapped_paramters.Acquisition_instrument.SEM.beam_energy = 10
        >>> s.set_elements(['Ni', 'O'])
        Adding Ni_La Line
        Adding O_Ka Line

        """
        # Erase previous elements and X-ray lines
        if "Sample.elements" in self.metadata:
            del self.metadata.Sample.elements
        self.add_elements(elements)

    def add_elements(self, elements):
        """Add elements and the corresponding X-ray lines.

        The list of elements is stored in `metadata.Sample.elements`

        Parameters
        ----------
        elements : list of strings
            The symbol of the elements.


        See also
        --------
        set_elements, add_lines, set_lines.

        """
        if not isiterable(elements) or isinstance(elements, basestring):
            raise ValueError(
                "Input must be in the form of a list. For example, "
                "if `s` is the variable containing this EDS spectrum:\n "
                ">>> s.add_elements(('C',))\n"
                "See the docstring for more information.")
        if "Sample.elements" in self.metadata:
            elements_ = set(self.metadata.Sample.elements)
        else:
            elements_ = set()
        for element in elements:
            if element in elements_db:
                elements_.add(element)
            else:
                raise ValueError(
                    "%s is not a valid chemical element symbol." % element)

        if not hasattr(self.metadata, 'Sample'):
            self.metadata.add_node('Sample')

        self.metadata.Sample.elements = sorted(list(elements_))

    def set_lines(self,
                  lines,
                  only_one=True,
                  only_lines=("Ka", "La", "Ma")):
        """Erase all Xrays lines and set them.

        See add_lines for details.

        Parameters
        ----------
        lines : list of strings
            A list of valid element X-ray lines to add e.g. Fe_Kb.
            Additionally, if `metadata.Sample.elements` is
            defined, add the lines of those elements that where not
            given in this list.
        only_one: bool
            If False, add all the lines of each element in
            `metadata.Sample.elements` that has not line
            defined in lines. If True (default),
            only add the line at the highest energy
            above an overvoltage of 2 (< beam energy / 2).
        only_lines : {None, list of strings}
            If not None, only the given lines will be added.

        See also
        --------
        add_lines, add_elements, set_elements..

        """
        if "Sample.xray_lines" in self.metadata:
            del self.metadata.Sample.xray_lines
        self.add_lines(lines=lines,
                       only_one=only_one,
                       only_lines=only_lines)

    def add_lines(self,
                  lines=(),
                  only_one=True,
                  only_lines=("Ka", "La", "Ma")):
        """Add X-rays lines to the internal list.

        Although most functions do not require an internal list of
        X-ray lines because they can be calculated from the internal
        list of elements, ocassionally it might be useful to customize the
        X-ray lines to be use by all functions by default using this method.
        The list of X-ray lines is stored in
        `metadata.Sample.xray_lines`

        Parameters
        ----------
        lines : list of strings
            A list of valid element X-ray lines to add e.g. Fe_Kb.
            Additionally, if `metadata.Sample.elements` is
            defined, add the lines of those elements that where not
            given in this list. If the list is empty (default), and
            `metadata.Sample.elements` is
            defined, add the lines of all those elements.
        only_one: bool
            If False, add all the lines of each element in
            `metadata.Sample.elements` that has not line
            defined in lines. If True (default),
            only add the line at the highest energy
            above an overvoltage of 2 (< beam energy / 2).
        only_lines : {None, list of strings}
            If not None, only the given lines will be added.

        See also
        --------
        set_lines, add_elements, set_elements.

        """
        if "Sample.xray_lines" in self.metadata:
            xray_lines = set(self.metadata.Sample.xray_lines)
        else:
            xray_lines = set()
        # Define the elements which Xray lines has been customized
        # So that we don't attempt to add new lines automatically
        elements = set()
        for line in xray_lines:
            elements.add(line.split("_")[0])
        end_energy = self.axes_manager.signal_axes[0].high_value
        for line in lines:
            try:
                element, subshell = line.split("_")
            except ValueError:
                raise ValueError(
                    "Invalid line symbol. "
                    "Please provide a valid line symbol e.g. Fe_Ka")
            if element in elements_db:
                elements.add(element)
                if subshell in elements_db[element]['Atomic_properties']['Xray_lines']:
                    lines_len = len(xray_lines)
                    xray_lines.add(line)
                    # if lines_len != len(xray_lines):
                    #    print("%s line added," % line)
                    # else:
                    #    print("%s line already in." % line)
                    if (elements_db[element]['Atomic_properties']['Xray_lines'][subshell]['energy (keV)'] >
                            end_energy):
                        print("Warning: %s %s is above the data energy range."
                              % (element, subshell))
                else:
                    raise ValueError(
                        "%s is not a valid line of %s." % (line, element))
            else:
                raise ValueError(
                    "%s is not a valid symbol of an element." % element)
        if "Sample.elements" in self.metadata:
            extra_elements = (set(self.metadata.Sample.elements) -
                              elements)
            if extra_elements:
                new_lines = self._get_lines_from_elements(
                    extra_elements,
                    only_one=only_one,
                    only_lines=only_lines)
                if new_lines:
                    self.add_lines(list(new_lines) + list(lines))
        self.add_elements(elements)
        if not hasattr(self.metadata, 'Sample'):
            self.metadata.add_node('Sample')
        if "Sample.xray_lines" in self.metadata:
            xray_lines = xray_lines.union(
                self.metadata.Sample.xray_lines)
        self.metadata.Sample.xray_lines = sorted(list(xray_lines))

    def _get_lines_from_elements(self,
                                 elements,
                                 only_one=False,
                                 only_lines=("Ka", "La", "Ma")):
        """Returns the X-ray lines of the given elements in spectral range
        of the data.

        Parameters
        ----------
        elements : list of strings
            A list containing the symbol of the chemical elements.
        only_one : bool
            If False, add all the lines of each element in the data spectral
            range. If True only add the line at the highest energy
            above an overvoltage of 2 (< beam energy / 2).
        only_lines : {None, list of strings}
            If not None, only the given lines will be returned.


        Returns
        -------

        """
        if "Acquisition_instrument.SEM.beam_energy" in self.metadata:
            beam_energy = self.metadata.Acquisition_instrument.SEM.beam_energy
        elif "Acquisition_instrument.TEM.beam_energy" in self.metadata:
            beam_energy = self.metadata.Acquisition_instrument.TEM.beam_energy
        else:
            raise AttributeError(
                "To use this method the beam energy `Acquisition_instrument.TEM.beam_energy` "
                "or `Acquisition_instrument.SEM.beam_energy` must be defined in "
                "`metadata`.")

        #end_energy = self.axes_manager.signal_axes[0].high_value
        end_energy = self.axes_manager[-1].high_value
        if beam_energy < end_energy:
            end_energy = beam_energy
        lines = []
        for element in elements:
            # Possible line (existing and excited by electron)
            element_lines = []
            for subshell in elements_db[element]['Atomic_properties']['Xray_lines'].keys():
                if only_lines and subshell not in only_lines:
                    continue
                if (elements_db[element]['Atomic_properties']['Xray_lines'][subshell]['energy (keV)'] <
                        end_energy):

                    element_lines.append(element + "_" + subshell)
            if only_one and element_lines:
            # Choose the best line
                select_this = -1
                for i, line in enumerate(element_lines):
                    if (elements_db[element]['Atomic_properties']['Xray_lines']
                            [line.split("_")[1]]['energy (keV)'] < beam_energy / 2):
                        select_this = i
                        break
                element_lines = [element_lines[select_this], ]

            if not element_lines:
                print(("There is not X-ray line for element %s " % element) +
                      "in the data spectral range")
            else:
                lines.extend(element_lines)
        return lines

    def get_lines_intensity(self,
                            xray_lines=None,
                            plot_result=False,
                            integration_window_factor=2.,
                            only_one=True,
                            only_lines=("Ka", "La", "Ma"),
                            lines_deconvolution=None,
                            bck=0,
                            plot_fit=False,
                            store_in_mp=False,
                            bounded=False,
                            grad=False,
                            init=True,
                            **kwargs):
        """Return the intensity map of selected Xray lines.

        The intensities, the number of X-ray counts, are computed by
        suming the spectrum over the
        different X-ray lines. The sum window width
        is calculated from the energy resolution of the detector
        defined as defined in
        `self.metadata.Acquisition_instrument.SEM.Detector.EDS.energy_resolution_MnKa` or
        `self.metadata.Acquisition_instrument.SEM.Detector.EDS.energy_resolution_MnKa`.


        Parameters
        ----------

        xray_lines: {None, "best", list of string}
            If None,
            if `mapped.parameters.Sample.elements.xray_lines` contains a
            list of lines use those.
            If `mapped.parameters.Sample.elements.xray_lines` is undefined
            or empty but `mapped.parameters.Sample.elements` is defined,
            use the same syntax as `add_line` to select a subset of lines
            for the operation.
            Alternatively, provide an iterable containing
            a list of valid X-ray lines symbols.
        plot_result : bool
            If True, plot the calculated line intensities. If the current
            object is a single spectrum it prints the result instead.
        integration_window_factor: Float
            The integration window is centered at the center of the X-ray
            line and its width is defined by this factor (2 by default)
            times the calculated FWHM of the line.
        only_one : bool
            If False, use all the lines of each element in the data spectral
            range. If True use only the line at the highest energy
            above an overvoltage of 2 (< beam energy / 2).
        only_lines : {None, list of strings}
            If not None, use only the given lines.
        lines_deconvolution : None or 'model' or 'standard'
            Deconvolution of the line with a gaussian model. Take time
        bck : float
            background to substract. Only for deconvolution
        store_in_mp : bool
            store the result in metadata.Sample
        bounded: bool
            force positive fit, fast with PCA
        grad: bool
            fit option, fast with PCA
        init: bool
            initialize value
        kwargs
            The extra keyword arguments for plotting. See
            `utils.plot.plot_signals`

        Returns
        -------
        intensities : list
            A list containing the intensities as Signal subclasses.

        Examples
        --------

        >>> pyplot.set_cmap('RdYlBu_r')

        #Mode standard

        >>> s = utils_eds.database_3Dspec('SEM')
        >>> s[102:134,125:152].get_lines_intensity(["Hf_Ma", "Ta_Ma"],
                plot_result=True)

        #Mode 'model'

        >>> s = utils_eds.database_3Dspec('SEM')
        >>> s[102:134,125:152].get_lines_intensity(["Hf_Ma", "Ta_Ma"],
                plot_result=True,lines_deconvolution='model',plot_fit=True)
s[102,125].get_lines_intensity(["Hf_Ma", "Ta_Ma"],
                plot_result=True,lines_deconvolution='model',plot_fit=True)

        #Mode 'standard'

        >>> s = utils_eds.database_3Dspec('SEM')
        >>> from hyperspy.misc.config_dir import config_path
        >>> s.add_elements(['Hf','Ta'])
        >>> s.link_standard(config_path+'/database/std_RR')
        >>> s[102:134,125:152].get_lines_intensity(
                plot_result=True,lines_deconvolution='standard')

        See also
        --------

        set_elements, add_elements.

        """

        from hyperspy.hspy import create_model

        if xray_lines is None:
            if 'Sample.xray_lines' in self.metadata:
                xray_lines = self.metadata.Sample.xray_lines
            elif 'Sample.elements' in self.metadata:
                xray_lines = self._get_lines_from_elements(
                    self.metadata.Sample.elements,
                    only_one=only_one,
                    only_lines=only_lines)
            else:
                raise ValueError(
                    "Not X-ray line, set them with `add_elements`")

<<<<<<< HEAD
        if self.metadata.Signal.signal_type == 'EDS_SEM':
            FWHM_MnKa = self.metadata.Acquisition_instrument.SEM.Detector.EDS.energy_resolution_MnKa
        elif self.metadata.Signal.signal_type == 'EDS_TEM':
            FWHM_MnKa = self.metadata.Acquisition_instrument.TEM.Detector.EDS.energy_resolution_MnKa
        else:
            raise NotImplementedError(
                "This method only works for EDS_TEM or EDS_SEM signals. "
                "You can use `set_signal_type(\"EDS_TEM\")` or"
                "`set_signal_type(\"EDS_SEM\")` to convert to one of these"
                "signal types.")

        intensities = [0] * len(xray_lines)
        if lines_deconvolution is None:
            for i, xray_line in enumerate(xray_lines):
                element, line = utils_eds._get_element_and_line(xray_line)
                line_energy = elements_db[
                    element][
                    'Atomic_properties'][
                    'Xray_lines'][
                    line][
                    'energy (keV)']
                line_FWHM = utils_eds.get_FWHM_at_Energy(
                    FWHM_MnKa,
                    line_energy)
                det = integration_window_factor * line_FWHM / 2.
                img = self[..., line_energy - det:line_energy + det
                           ].sum(-1).data
                intensities[i] = img
        else:
            if lines_deconvolution == 'standard':
                m = create_model(self)
            else:
                s = self - bck
                m = create_model(s)

            for xray_line in xray_lines:
                element, line = utils_eds._get_element_and_line(xray_line)
                line_energy = elements_db[
                    element][
                    'Atomic_properties'][
                    'Xray_lines'][
                    line][
                    'energy (keV)']
                line_FWHM = utils_eds.get_FWHM_at_Energy(
                    FWHM_MnKa,
                    line_energy)
                if lines_deconvolution == 'model':
                    fp = create_component.Gaussian()
                    fp.centre.value = line_energy
                    fp.sigma.value = line_FWHM / 2.355
                    fp.centre.free = False
                    fp.sigma.free = False
                    if bounded:
                        fp.A.ext_bounded = True
                        fp.A.ext_force_positive = True
                elif lines_deconvolution == 'standard':
                    std = self.get_result(element, 'standard_spec').deepcopy()
                    std[:line_energy - 1.5 * line_FWHM] = 0
                    std[line_energy + 1.5 * line_FWHM:] = 0
                    fp = create_component.ScalableFixedPattern(std)
                    fp.set_parameters_not_free(['offset', 'xscale', 'shift'])
                    if bounded:
                        fp.yscale.ext_bounded = True
                        fp.yscale.ext_force_positive = True
                fp.name = xray_line
                m.append(fp)
                if init:
                    if lines_deconvolution == 'standard':
                        m[xray_line].yscale.map[
                            'values'] = self[..., line_energy].data
                        m[xray_line].yscale.map['is_set'] = (
                            np.ones(self[..., line_energy].data.shape) == 1)
                    elif lines_deconvolution == 'model':
                        m[xray_line].A.map[
                            'values'] = self[..., line_energy].data
                        m[xray_line].A.map['is_set'] = (
                            np.ones(self[..., line_energy].data.shape) == 1)
                # Other line of the family as twin
                if lines_deconvolution == 'model':
                    for li in elements_db[element]['Atomic_properties']['Xray_lines']:
                        if line[0] in li and line != li:
                            line_energy = elements_db[
                                element]['Atomic_properties']['Xray_lines'][li]['energy (keV)']
                            line_FWHM = utils_eds.get_FWHM_at_Energy(
                                FWHM_MnKa,
                                line_energy)
                            fp_sub = create_component.Gaussian()
                            fp_sub.centre.value = line_energy
                            fp_sub.name = element + '_' + li
                            fp_sub.sigma.value = line_FWHM / 2.355
                            fp_sub.A.twin = fp.A
                            fp_sub.centre.free = False
                            fp_sub.sigma.free = False
                            ratio_line = elements_db[
                                element]['Atomic_properties']['Xray_lines'][li]['factor']
                            fp_sub.A.twin_function = lambda x: x * ratio_line
                            fp_sub.A.twin_inverse_function = lambda x: x / \
                                ratio_line
                            m.append(fp_sub)

            if lines_deconvolution == 'standard':
                m.multifit(fitter='leastsq', grad=grad)
            elif lines_deconvolution == 'model':
                m.multifit(fitter='leastsq', grad=grad)
            if plot_fit:
                m.plot()
                plt.title('Fit')
        # data as image, store and plot
        for i, xray_line in enumerate(xray_lines):
            element, line = utils_eds._get_element_and_line(xray_line)
            line_energy = elements_db[element]['Atomic_properties'][
                'Xray_lines'][line]['energy (keV)']

            if lines_deconvolution == 'model':
                data_res = m[xray_line].A.map['values']
                if self.axes_manager.navigation_dimension == 0:
                    data_res = data_res[0]
            elif lines_deconvolution == 'standard':
                data_res = m[xray_line].yscale.map['values']
                if self.axes_manager.navigation_dimension == 0:
                    data_res = data_res[0]
            elif lines_deconvolution is None:
                data_res = intensities[i]

            img = self._set_result(xray_line, 'intensities',
                                   data_res, plot_result=False,
                                   store_in_mp=store_in_mp)

=======
        intensities = []
        # test 1D Spectrum (0D problem)
            #signal_to_index = self.axes_manager.navigation_dimension - 2
        for Xray_line in xray_lines:
            line_energy, line_FWHM = self._get_line_energy(Xray_line,
                                                           FWHM_MnKa='auto')
            det = integration_window_factor * line_FWHM / 2.
            img = self[..., line_energy - det:line_energy + det
                       ].integrate1D(-1)
>>>>>>> 67f3be9e
            img.metadata.General.title = (
                'Intensity of %s at %.2f %s from %s' %
                (xray_line,
                 line_energy,
                 self.axes_manager.signal_axes[0].units,
                 self.metadata.General.title))
            # if img.axes_manager.navigation_dimension >= 2:
                #img = img.as_image([0, 1])
            # elif img.axes_manager.navigation_dimension == 1:
                # img.axes_manager.set_signal_dimension(1)
            if plot_result and img.axes_manager.signal_dimension == 0:
                print("%s at %s %s : Intensity = %.2f"
                      % (xray_line,
                         line_energy,
                         self.axes_manager.signal_axes[0].units,
                         img.data))
            intensities[i] = img
        if plot_result and img.axes_manager.signal_dimension != 0:
            utils.plot.plot_signals(intensities, **kwargs)
        # if store_in_mp and lines_deconvolution is None:
            # self.metadata.set_item(
                #"Sample.intensities", intensities)
        return intensities

    def convolve_sum(self, kernel='square', size=3, **kwargs):
        """
        Apply a running sum on the x,y dimension of a spectrum image

        Parameters
        ----------

        kernel: 'square' or 2D array
            Define the kernel

        size : int,optional
            if kernel = square, defined the size of the square
        """
        import scipy.ndimage
        if kernel == 'square':
            #[[1/float(size*size)]*size]*size
            kernel = [[1] * size] * size

        result = self.deepcopy()
        result = result.as_image([0, 1])
        result.apply_function(scipy.ndimage.filters.convolve,
                              weights=kernel, **kwargs)
        result = result.as_spectrum(0)

        if hasattr(result.metadata.Acquisition_instrument, 'SEM'):
            mp = result.metadata.Acquisition_instrument.SEM
        else:
            mp = result.metadata.Acquisition_instrument.TEM
        if 'Detector.EDS.live_time' in mp:
            mp.Detector.EDS.live_time = mp.Detector.EDS.live_time * \
                np.sum(kernel)

        return result
    # can be improved, other fit

    def calibrate_energy_resolution(self, xray_line, bck='auto',
                                    set_Mn_Ka=True, model_plot=True):
        """
        Calibrate the energy resolution from a peak

        Estimate the FHWM of the peak, estimate the energy resolution and
        extrapolate to FWHM of Mn Ka

        Parameters:
        xray_line : str
            the selected X-ray line. It shouldn't have peak around

        bck: float | 'auto'
            the linear background to substract.

        set_Mn_Ka : bool
            If true, set the obtain resolution. If false, return the
            FHWM at Mn Ka.

        model_plot : bool
            If True, plot the fit

        """

        from hyperspy.hspy import create_model
        mp = self.metadata
        element, line = utils_eds._get_element_and_line(xray_line)
        Xray_energy = elements_db[element]['Atomic_properties'][
            'Xray_lines'][line]['energy (keV)']
        FWHM = utils_eds.get_FWHM_at_Energy(
            mp.SEM.Detector.EDS.energy_resolution_MnKa,
            Xray_energy)
        if bck == 'auto':
            spec_bck = self[Xray_energy + 2.5 * FWHM:Xray_energy + 2.7 * FWHM]
            bck = spec_bck.sum(0).data / spec_bck.axes_manager.shape[0]
        sb = self - bck
        m = create_model(sb)

        fp = create_component.Gaussian()
        fp.centre.value = Xray_energy
        fp.sigma.value = FWHM / 2.355
        m.append(fp)
        m.set_signal_range(Xray_energy - 1.2 * FWHM, Xray_energy + 1.6 * FWHM)
        m.multifit()
        if model_plot:
            m.plot()

        res_MnKa = utils_eds.get_FWHM_at_Energy(fp.sigma.value * 2.355 * 1000,
                                                elements_db['Mn'][
                                                    'Atomic_properties']['Xray_lines'][
                                                    'Ka']['energy (keV)'], xray_line)
        if set_Mn_Ka:
            mp.SEM.Detector.EDS.energy_resolution_MnKa = res_MnKa * 1000
            print 'Resolution at Mn Ka ', res_MnKa * 1000
            print 'Shift eng eV ', (Xray_energy - fp.centre.value) * 1000
        else:
            return res_MnKa * 1000

    def get_result(self, xray_line, result):
        """
        get the result of one X-ray line (result stored in
        'metadata.Sample'):

         Parameters
        ----------
        result : string {'kratios'|'quant'|'intensities'}
            The result to get

        xray_lines: string
            the X-ray line to get.

        """
        mp = self.metadata
        for res in mp.Sample[result]:
            if xray_line in res.metadata.General.title:
                return res
        raise ValueError("Didn't find it")

#_get_navigation_signal do a great job, should use it
    def _set_result(self, xray_line, result, data_res, plot_result,
                    store_in_mp=True):
        """
        Transform data_res (a result) into an image or a signal and
        stored it in 'metadata.Sample'
        """

        mp = self.metadata
        if mp.has_item('Sample'):
            if mp.Sample.has_item('xray_lines'):
                if len(xray_line) < 3:
                    xray_lines = mp.Sample.elements
                else:
                    xray_lines = mp.Sample.xray_lines

                for j in range(len(xray_lines)):
                    if xray_line == xray_lines[j]:
                        break

        axes_res = self.axes_manager.deepcopy()
        axes_res.remove(-1)

        if self.axes_manager.navigation_dimension == 0:
            res_img = Signal(np.array(data_res))
        else:
            res_img = Signal(data_res)
            res_img.axes_manager = axes_res
            if self.axes_manager.navigation_dimension > 1:
                res_img = res_img.as_image([0, 1])
        res_img.metadata.General.title = result + ' ' + xray_line
        if plot_result:
            if self.axes_manager.navigation_dimension == 0:
                # to be changed with new version
                print("%s of %s : %s" % (result, xray_line, data_res))
            else:
                res_img.plot(None)
        # else:
        #    print("%s of %s calculated" % (result, xray_line))

        res_img.get_dimensions_from_data()

        if store_in_mp:
            mp.Sample[result][j] = res_img

        return res_img

    def normalize_result(self, result, return_element='all'):
        """
        Normalize the result

        The sum over all elements for any pixel is equal to one.

        Paramters
        ---------

        result: str
            the result to normalize

        return_element: str
            If 'all', all elements are return.
        """
        # look at dim...
        mp = self.metadata
        res = copy.deepcopy(mp.Sample[result])

        re = utils.stack(res)
        if re.axes_manager.signal_dimension == 0:
            tot = re.sum(1)
            for r in range(re.axes_manager.shape[1]):
                res[r].data = (re[::, r] / tot).data
        elif re.axes_manager.signal_dimension == 1:
            tot = re.sum(0)
            for r in range(re.axes_manager.shape[0]):
                res[r].data = (re[r] / tot).data
        else:
            tot = re.sum(1)
            for r in range(re.axes_manager.shape[1]):
                res[r].data = (re[::, r] / tot).data

        if return_element == 'all':
            return res
        else:
            for el in res:
                if return_element in el.metadata.General.title:
                    return el

    def plot_histogram_result(self,
                              result,
                              bins='freedman',
                              color=None,
                              legend='auto',
                              line_style=None,
                              fig=None,
                              **kwargs):
        """
        Plot an histrogram of the result

        Paramters
        ---------

        result: str
            the result to plot

        bins : int or list or str (optional)
            If bins is a string, then it must be one of:
            'knuth' : use Knuth's rule to determine bins
            'scotts' : use Scott's rule to determine bins
            'freedman' : use the Freedman-diaconis rule to determine bins
            'blocks' : use bayesian blocks for dynamic bin widths

        color : valid matplotlib color or a list of them or `None`
            Sets the color of the lines of the plots when `style` is "cascade"
            or "mosaic". If a list, if its length is
            less than the number of spectra to plot, the colors will be cycled. If
            If `None`, use default matplotlib color cycle.

        line_style: valid matplotlib line style or a list of them or `None`
            Sets the line style of the plots for "cascade"
            or "mosaic". The main line style are '-','--','steps','-.',':'.
            If a list, if its length is less than the number of
            spectra to plot, line_style will be cycled. If
            If `None`, use continuous lines, eg: ('-','--','steps','-.',':')

        legend: None | list of str | 'auto'
           If list of string, legend for "cascade" or title for "mosaic" is
           displayed. If 'auto', the title of each spectra (metadata.General.title)
           is used.

        fig : {matplotlib figure, None}
            If None, a default figure will be created.
        """
        mp = self.metadata
        res = copy.deepcopy(mp.Sample[result])

        return plot_histograms(res, bins=bins, legend=legend,
                               color=color,
                               line_style=line_style, fig=fig,
                               **kwargs)

# should use plot ortho_animate
    def plot_orthoview_result(self,
                              element,
                              result,
                              index,
                              plot_index=False,
                              space=2,
                              plot_result=True,
                              normalize=False):
        """
        Plot an orthogonal view of a 3D images

        Parameters
        ----------

        element: str
            The element to get.

        result: str
            The result to get

        index: list
            The position [x,y,z] of the view.

        plot_index: bool
            Plot the line indicating the index position.

        space: int
            the spacing between the images in pixel.
        """
        if element == 'all':
            res_element = copy.deepcopy(self.metadata.Sample[result])
            res_element = utils.stack(res_element).sum(1)
        elif normalize:
            self.deepcopy()
            res_element = self.normalize_result(result, return_element=element)
        else:
            res_element = self.get_result(element, result)
        fig = utils_eds.plot_orthoview(res_element,
                                       index, plot_index, space, plot_result)

        return fig

    def add_poissonian_noise(self, **kwargs):
        """Add Poissonian noise to the data"""
        original_type = self.data.dtype
        self.data = np.random.poisson(self.data, **kwargs).astype(
            original_type)

    def get_take_off_angle(self):
        """Calculate the take-off-angle (TOA).

        TOA is the angle with which the X-rays leave the surface towards
        the detector. Parameters are read in 'SEM.tilt_stage',
        'Acquisition_instrument.SEM.Detector.EDS.azimuth_angle' and 'SEM.Detector.EDS.elevation_angle'
         in 'metadata'.

        Returns
        -------
        take_off_angle: float (Degree)

        See also
        --------
        utils.eds.take_off_angle

        Notes
        -----
        Defined by M. Schaffer et al., Ultramicroscopy 107(8), pp 587-597 (2007)
        """
        if self.metadata.Signal.signal_type == 'EDS_SEM':
            mp = self.metadata.Acquisition_instrument.SEM
        elif self.metadata.Signal.signal_type == 'EDS_TEM':
            mp = self.metadata.Acquisition_instrument.TEM

        tilt_stage = mp.tilt_stage
        azimuth_angle = mp.Detector.EDS.azimuth_angle
        elevation_angle = mp.Detector.EDS.elevation_angle

        TOA = utils.eds.take_off_angle(tilt_stage, azimuth_angle,
                                       elevation_angle)
        return TOA
# if X-ray are set, no way to see all lines (delete Sample.Xray)
# Other color for lines set

    def plot_Xray_lines(self,
                        xray_lines=None,
                        only_one=False,
                        only_lines=("a", "b"),
                        **kwargs):
        """
        Annotate a spec.plot() with the name of the selected X-ray
        lines

        Parameters
        ----------
        xray_lines: None or list of string
            If None,
            if `mapped.parameters.Sample.elements.xray_lines` contains a
            list of lines use those.
            If `mapped.parameters.Sample.elements.xray_lines` is undefined
            or empty but `mapped.parameters.Sample.elements` is defined,
            use the same syntax as `add_line` to select a subset of lines
            for the operation.
            Alternatively, provide an iterable containing
            a list of valid X-ray lines symbols.
        only_one : bool
            If False, use all the lines of each element in the data spectral
            range. If True use only the line at the highest energy
            above an overvoltage of 2 (< beam energy / 2).
        only_lines : None or list of strings
            If not None, use only the given lines (eg. ('a','Kb')).
            If None, use all lines.
        kwargs
            The extra keyword arguments for plot()


        Examples
        --------

        >>> s = utils_eds.database_3Dspec('Ti_SEM')
        >>> s.plot_Xray_lines()

        See also
        --------
        set_elements, add_elements

        """

        if only_lines is not None:
            only_lines = list(only_lines)
            for only_line in only_lines:
                if only_line == 'a':
                    only_lines.extend(['Ka', 'La', 'Ma'])
                elif only_line == 'b':
                    only_lines.extend(['Kb', 'Lb1', 'Mb'])

        if xray_lines is None:
            if 'Sample.xray_lines' in self.metadata:
                xray_lines = self.metadata.Sample.xray_lines
            elif 'Sample.elements' in self.metadata:
                xray_lines = self._get_lines_from_elements(
                    self.metadata.Sample.elements,
                    only_one=only_one,
                    only_lines=only_lines)
            else:
                raise ValueError(
                    "Not X-ray line, set them with `add_elements`")

        line_energy = []
        intensity = []
        for xray_line in xray_lines:
            element, line = utils_eds._get_element_and_line(xray_line)
            line_energy.append(elements_db[element]['Atomic_properties']['Xray_lines'][
                line]['energy (keV)'])
            relative_factor = elements_db[element]['Atomic_properties']['Xray_lines'][
                line]['factor']
            a_eng = elements_db[element]['Atomic_properties'][
                'Xray_lines'][line[0] + 'a']['energy (keV)']
            # if fixed_height:
                # intensity.append(self[..., a_eng].data.flatten().mean()
                             #* relative_factor)
            # else:
            intensity.append(self[..., a_eng].data * relative_factor)

        self.plot(**kwargs)
        for i in range(len(line_energy)):
            line = marker.Marker()
            line.type = 'line'
            line.orientation = 'v'
            line.set_data(x1=line_energy[i], y2=intensity[i] * 0.8)
            self._plot.signal_plot.add_marker(line)
            line.plot()
            text = marker.Marker()
            text.type = 'text'
            text.set_marker_properties(rotation=90)
            text.set_data(x1=line_energy[i],
                          y1=intensity[i] * 1.1, text=xray_lines[i])
            self._plot.signal_plot.add_marker(text)
            text.plot()

    def get_decomposition_model_from(self,
                                     binned_signal,
                                     components,
                                     loadings_as_guess=True,
                                     **kwargs):
        """
        Return the spectrum generated with the selected number of principal
        components from another spectrum (binned_signal).

        The selected components are fitted on the spectrum

        Parameters
        ------------

        binned_signal: signal
            The components of the binned_signal are fitted to self.
            The dimension must have a common multiplicity.

        components :  int or list of ints
             if int, rebuilds SI from components in range 0-given int
             if list of ints, rebuilds SI from only components in given list
        kwargs
            keyword argument for multifit

        Returns
        -------
        Signal instance

        Example
        -------

        Quick example

        >>> s = utils_eds.database_3Dspec()
        >>> s.change_dtype('float')
        >>> s = s[:6,:8]
        >>> s2 = s.deepcopy()
        >>> dim = s.axes_manager.shape
        >>> s2 = s2.rebin((dim[0]/2, dim[1]/2, dim[2]))
        >>> s2.decomposition(True)
        >>> a = s.get_decomposition_model_from(s2, components=5)

        Slower that makes sense

        >>> s = utils_eds.database_4Dspec('TEM')[::,::,1]
        >>> s.change_dtype('float')
        >>> dim = s.axes_manager.shape
        >>> s = s.rebin((dim[0]/4, dim[1]/4, dim[2]))
        >>> s2 = s.deepcopy()
        >>> s2 = s2.rebin((dim[0]/8, dim[1]/8, dim[2]))
        >>> s2.decomposition(True)
        >>> a = s.get_decomposition_model_from(s2, components=5)

        """
        from hyperspy.hspy import create_model
        if hasattr(binned_signal, 'learning_results') is False:
            raise ValueError(
                "binned_signal must be decomposed")

        if isinstance(components, int):
            components = range(components)

        m = create_model(self)
        factors = binned_signal.get_decomposition_factors()
        if loadings_as_guess:
            loadings = binned_signal.get_decomposition_loadings()
            dim_bin = np.array(binned_signal.axes_manager.navigation_shape)
            dim = np.array(self.axes_manager.navigation_shape)
            bin_fact = dim / dim_bin
            if np.all([isinstance(bin_f, int)
                       for bin_f in bin_fact]) is False:
                raise ValueError(
                    "The dimension of binned_signal doesn't not result"
                    "from a binning")
        for i_comp in components:
            fp = create_component.ScalableFixedPattern(factors[i_comp])
            fp.set_parameters_not_free(['offset', 'xscale', 'shift'])
            fp.name = str(i_comp)
            if loadings_as_guess:
                load_data = loadings[i_comp].data
                for i, bin_f in enumerate(bin_fact[::-1]):
                    load_data = np.repeat(load_data, bin_f, axis=i)
            m.append(fp)
            if loadings_as_guess:
                m[str(i_comp)].yscale.map['values'] = load_data
                m[str(i_comp)].yscale.map['is_set'] = [[True] * dim[0]] * \
                    dim[1]
                #(np.ones(self[...,line_energy].data.shape)==1)
        m.multifit(fitter='leastsq', **kwargs)

        return m.as_signal()





    # def running_sum(self, shape_convo='square', corner=-1):
        # cross not tested
        #"""
        # Apply a running sum on the data.
        # Parameters
        #----------
        # shape_convo: 'square'|'cross'
            # Define the shape to convolve with
        # corner : -1 || 1
            # For square, running sum induce a shift of the images towards
            # one of the corner: if -1, towards top left, if 1 towards
            # bottom right.
            # For 'cross', if -1 vertical/horizontal cross, if 1 from corner
            # to corner.
        #"""
        #dim = self.data.shape
        #data_s = np.zeros_like(self.data)
        #data_s = np.insert(data_s, 0, 0, axis=-3)
        #data_s = np.insert(data_s, 0, 0, axis=-2)
        # if shape_convo == 'square':
            #end_mirrors = [[0, 0], [-1, 0], [0, -1], [-1, -1]]
            # for end_mirror in end_mirrors:
                # tmp_s = np.insert(
                    # self.data,
                    # end_mirror[0],
                    # self.data[...,
                              # end_mirror[0],
                              #:,
                              #:],
                    # axis=-3)
                # data_s += np.insert(tmp_s, end_mirror[1],
                                    # tmp_s[..., end_mirror[1], :], axis=-2)
            # if corner == -1:
                #data_s = data_s[..., 1:, :, :][..., 1:, :]
            # else:
                #data_s = data_s[..., :-1, :, :][..., :-1, :]
        # elif shape_convo == 'cross':
            #data_s = np.insert(data_s, 0, 0, axis=-3)
            #data_s = np.insert(data_s, 0, 0, axis=-2)
            # if corner == -1:
                # end_mirrors = [[0, -1, 0, -1], [-1, -1, 0, -1],
                               #[0, 0, 0, -1], [0, -1, 0, 0], [0, -1, -1, -1]]
            # elif corner == 1:
                # end_mirrors = [[0, -1, 0, -1], [0, 0, 0, 0],
                               #[-1, -1, 0, 0], [0, 0, -1, -1], [-1, -1, -1, -1]]
            # else:
                # end_mirrors = [
                    #[0, -1, 0, -1], [-1, -1, 0, -1], [0,
                                                      # 0, 0, -1], [0, -1, 0, 0],
                    #[0, -1, -1, -1], [0, 0, 0, 0], [-1, -1, 0, 0], [0, 0, -1, -1], [-1, -1, -1, -1]]
            # for end_mirror in end_mirrors:
                # tmp_s = np.insert(
                    # self.data,
                    # end_mirror[0],
                    # self.data[...,
                              # end_mirror[0],
                              #:,
                              #:],
                    # axis=-3)
                # tmp_s = np.insert(
                    # tmp_s,
                    # end_mirror[1],
                    # tmp_s[...,
                          # end_mirror[0],
                          #:,
                          #:],
                    # axis=-3)
                # tmp_s = np.insert(
                    # tmp_s,
                    # end_mirror[2],
                    # tmp_s[...,
                          # end_mirror[1],
                          #:],
                    # axis=-2)
                # data_s += np.insert(tmp_s, end_mirror[3],
                                    # tmp_s[..., end_mirror[1], :], axis=-2)
            #data_s = data_s[..., 1:-2, :, :][..., 1:-2, :]
        # if hasattr(self.metadata, 'SEM'):
            #mp = self.metadata.Acquisition_instrument.SEM
        # else:
            #mp = self.metadata.TEM
        # if hasattr(mp, 'EDS') and hasattr(mp.Detector.EDS, 'live_time'):
            #mp.Detector.EDS.live_time = mp.Detector.EDS.live_time * len(end_mirrors)
        #self.data = data_s
############################
    # def plot_xray_line(self, line_to_plot='selected'):
        #"""
        # Annotate a spec.plot() with the name of the selected X-ray
        # lines
        # Parameters
        #----------
        # line_to_plot: string 'selected'|'a'|'ab|'all'
            # Defined which lines to annotate. 'selected': the selected one,
            #'a': all alpha lines of the selected elements, 'ab': all alpha and
            # beta lines, 'all': all lines of the selected elements
        # See also
        #--------
        #set_elements, add_elements
        #"""
        # if self.axes_manager.navigation_dimension > 0:
            #raise ValueError("Works only for single spectrum")
        #mp = self.metadata
        # if hasattr(self.metadata, 'SEM') and\
                # hasattr(self.metadata.Acquisition_instrument.SEM, 'beam_energy'):
            #beam_energy = mp.Acquisition_instrument.SEM.beam_energy
        # elif hasattr(self.metadata, 'TEM') and\
                # hasattr(self.metadata.TEM, 'beam_energy'):
            #beam_energy = mp.TEM.beam_energy
        # else:
            #beam_energy = 300
        #elements = []
        #lines = []
        # if line_to_plot == 'selected':
            #xray_lines = mp.Sample.xray_lines
            # for xray_line in xray_lines:
                #element, line = utils_eds._get_element_and_line(xray_line)
                # elements.append(element)
                # lines.append(line)
        # else:
            # for element in mp.Sample.elements:
                # for line, en in elements_db[element]['Atomic_properties']['Xray_lines'].items():
                    # if en < beam_energy:
                        # if line_to_plot == 'a' and line[1] == 'a':
                            # elements.append(element)
                            # lines.append(line)
                        # elif line_to_plot == 'ab':
                            # if line[1] == 'a' or line[1] == 'b':
                                # elements.append(element)
                                # lines.append(line)
                        # elif line_to_plot == 'all':
                            # elements.append(element)
                            # lines.append(line)
        #xray_lines = []
        #line_energy = []
        #intensity = []
        # for i, element in enumerate(elements):
            # line_energy.append(elements_db[element]['Atomic_properties']['Xray_lines'][lines[i]])
            # if lines[i] == 'a':
                # intensity.append(self[line_energy[-1]].data[0])
            # else:
                #relative_factor = elements_db['lines']['ratio_line'][lines[i]]
                #a_eng = elements_db[element]['Atomic_properties']['Xray_lines'][lines[i][0] + 'a']
                #intensity.append(self[a_eng].data[0] * relative_factor)
            #xray_lines.append(element + '_' + lines[i])
        # self.plot()
        # for i in range(len(line_energy)):
            # plt.text(line_energy[i], intensity[i] * 1.1, xray_lines[i],
                     # rotation=90)
            #plt.vlines(line_energy[i], 0, intensity[i] * 0.8, color='black')<|MERGE_RESOLUTION|>--- conflicted
+++ resolved
@@ -516,8 +516,6 @@
         >>> s = utils_eds.database_3Dspec('SEM')
         >>> s[102:134,125:152].get_lines_intensity(["Hf_Ma", "Ta_Ma"],
                 plot_result=True,lines_deconvolution='model',plot_fit=True)
-s[102,125].get_lines_intensity(["Hf_Ma", "Ta_Ma"],
-                plot_result=True,lines_deconvolution='model',plot_fit=True)
 
         #Mode 'standard'
 
@@ -549,53 +547,22 @@
                 raise ValueError(
                     "Not X-ray line, set them with `add_elements`")
 
-<<<<<<< HEAD
-        if self.metadata.Signal.signal_type == 'EDS_SEM':
-            FWHM_MnKa = self.metadata.Acquisition_instrument.SEM.Detector.EDS.energy_resolution_MnKa
-        elif self.metadata.Signal.signal_type == 'EDS_TEM':
-            FWHM_MnKa = self.metadata.Acquisition_instrument.TEM.Detector.EDS.energy_resolution_MnKa
-        else:
-            raise NotImplementedError(
-                "This method only works for EDS_TEM or EDS_SEM signals. "
-                "You can use `set_signal_type(\"EDS_TEM\")` or"
-                "`set_signal_type(\"EDS_SEM\")` to convert to one of these"
-                "signal types.")
-
         intensities = [0] * len(xray_lines)
-        if lines_deconvolution is None:
-            for i, xray_line in enumerate(xray_lines):
-                element, line = utils_eds._get_element_and_line(xray_line)
-                line_energy = elements_db[
-                    element][
-                    'Atomic_properties'][
-                    'Xray_lines'][
-                    line][
-                    'energy (keV)']
-                line_FWHM = utils_eds.get_FWHM_at_Energy(
-                    FWHM_MnKa,
-                    line_energy)
-                det = integration_window_factor * line_FWHM / 2.
-                img = self[..., line_energy - det:line_energy + det
-                           ].sum(-1).data
-                intensities[i] = img
-        else:
-            if lines_deconvolution == 'standard':
-                m = create_model(self)
+        if lines_deconvolution == 'standard':
+            m = create_model(self)
+        elif lines_deconvolution == 'model':
+            s = self - bck
+            m = create_model(s)
+
+        for i, xray_line in enumerate(xray_lines):
+            line_energy, line_FWHM = self._get_line_energy(xray_line,
+                                       FWHM_MnKa='auto')
+            element, line = utils_eds._get_element_and_line(xray_line)
+            det = integration_window_factor * line_FWHM / 2.
+            if lines_deconvolution is None:                
+                intensities[i] = self[..., line_energy - det:line_energy + 
+                            det].integrate1D(-1).data
             else:
-                s = self - bck
-                m = create_model(s)
-
-            for xray_line in xray_lines:
-                element, line = utils_eds._get_element_and_line(xray_line)
-                line_energy = elements_db[
-                    element][
-                    'Atomic_properties'][
-                    'Xray_lines'][
-                    line][
-                    'energy (keV)']
-                line_FWHM = utils_eds.get_FWHM_at_Energy(
-                    FWHM_MnKa,
-                    line_energy)
                 if lines_deconvolution == 'model':
                     fp = create_component.Gaussian()
                     fp.centre.value = line_energy
@@ -607,8 +574,8 @@
                         fp.A.ext_force_positive = True
                 elif lines_deconvolution == 'standard':
                     std = self.get_result(element, 'standard_spec').deepcopy()
-                    std[:line_energy - 1.5 * line_FWHM] = 0
-                    std[line_energy + 1.5 * line_FWHM:] = 0
+                    std[:line_energy - det] = 0
+                    std[line_energy + det:] = 0
                     fp = create_component.ScalableFixedPattern(std)
                     fp.set_parameters_not_free(['offset', 'xscale', 'shift'])
                     if bounded:
@@ -631,14 +598,12 @@
                 if lines_deconvolution == 'model':
                     for li in elements_db[element]['Atomic_properties']['Xray_lines']:
                         if line[0] in li and line != li:
-                            line_energy = elements_db[
-                                element]['Atomic_properties']['Xray_lines'][li]['energy (keV)']
-                            line_FWHM = utils_eds.get_FWHM_at_Energy(
-                                FWHM_MnKa,
-                                line_energy)
+                            xray_sub = element + '_' + li
+                            line_energy, line_FWHM = self._get_line_energy(
+                                xray_sub, FWHM_MnKa='auto')
                             fp_sub = create_component.Gaussian()
                             fp_sub.centre.value = line_energy
-                            fp_sub.name = element + '_' + li
+                            fp_sub.name = xray_sub
                             fp_sub.sigma.value = line_FWHM / 2.355
                             fp_sub.A.twin = fp.A
                             fp_sub.centre.free = False
@@ -649,20 +614,15 @@
                             fp_sub.A.twin_inverse_function = lambda x: x / \
                                 ratio_line
                             m.append(fp_sub)
-
-            if lines_deconvolution == 'standard':
-                m.multifit(fitter='leastsq', grad=grad)
-            elif lines_deconvolution == 'model':
-                m.multifit(fitter='leastsq', grad=grad)
+        if lines_deconvolution is not None: 
+            m.multifit(fitter='leastsq', grad=grad)
             if plot_fit:
                 m.plot()
                 plt.title('Fit')
         # data as image, store and plot
         for i, xray_line in enumerate(xray_lines):
-            element, line = utils_eds._get_element_and_line(xray_line)
-            line_energy = elements_db[element]['Atomic_properties'][
-                'Xray_lines'][line]['energy (keV)']
-
+            line_energy = self._get_line_energy(xray_line)
+                        
             if lines_deconvolution == 'model':
                 data_res = m[xray_line].A.map['values']
                 if self.axes_manager.navigation_dimension == 0:
@@ -676,29 +636,13 @@
 
             img = self._set_result(xray_line, 'intensities',
                                    data_res, plot_result=False,
-                                   store_in_mp=store_in_mp)
-
-=======
-        intensities = []
-        # test 1D Spectrum (0D problem)
-            #signal_to_index = self.axes_manager.navigation_dimension - 2
-        for Xray_line in xray_lines:
-            line_energy, line_FWHM = self._get_line_energy(Xray_line,
-                                                           FWHM_MnKa='auto')
-            det = integration_window_factor * line_FWHM / 2.
-            img = self[..., line_energy - det:line_energy + det
-                       ].integrate1D(-1)
->>>>>>> 67f3be9e
+                                   store_in_mp=store_in_mp)                                   
             img.metadata.General.title = (
                 'Intensity of %s at %.2f %s from %s' %
                 (xray_line,
                  line_energy,
                  self.axes_manager.signal_axes[0].units,
                  self.metadata.General.title))
-            # if img.axes_manager.navigation_dimension >= 2:
-                #img = img.as_image([0, 1])
-            # elif img.axes_manager.navigation_dimension == 1:
-                # img.axes_manager.set_signal_dimension(1)
             if plot_result and img.axes_manager.signal_dimension == 0:
                 print("%s at %s %s : Intensity = %.2f"
                       % (xray_line,
@@ -708,9 +652,7 @@
             intensities[i] = img
         if plot_result and img.axes_manager.signal_dimension != 0:
             utils.plot.plot_signals(intensities, **kwargs)
-        # if store_in_mp and lines_deconvolution is None:
-            # self.metadata.set_item(
-                #"Sample.intensities", intensities)
+
         return intensities
 
     def convolve_sum(self, kernel='square', size=3, **kwargs):
