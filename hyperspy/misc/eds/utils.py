--- conflicted
+++ resolved
@@ -1,4 +1,4 @@
-<<<<<<< HEAD
+import numpy as np
 import math
 import numpy as np
 import execnet
@@ -11,14 +11,7 @@
 
 from hyperspy.misc.eds.elements import elements as elements_db
 from hyperspy.misc.config_dir import config_path
-import hyperspy.misc.units_converter as units_converter
 import hyperspy.components as components
-=======
-import numpy as np
-import math
-
-from hyperspy.misc.eds.elements import elements as elements_db
->>>>>>> 8480062d
     
 def _get_element_and_line(Xray_line):
     lim = Xray_line.find('_')
@@ -51,8 +44,120 @@
     FWHM_e = 2.5*(E-E_ref)*1000 + FWHM_ref*FWHM_ref
    
     return math.sqrt(FWHM_e)/1000 # In mrad
-
-<<<<<<< HEAD
+    
+def xray_range(xray_line, beam_energy, density='auto'):
+    '''Return the Anderson-Hasler X-ray range.
+
+    Return the maximum range of X-ray generation in a pure bulk material.
+
+    Parameters
+    ----------
+    xray_line: str
+        The X-ray line, e.g. 'Al_Ka'
+    beam_energy: float
+        The energy of the beam in kV.
+    density: {float, 'auto'}
+        The density of the material in g/cm3. If 'auto', the density
+        of the pure element is used.
+
+    Returns
+    -------
+    X-ray range in micrometer.
+
+    Notes
+    -----
+    From Anderson, C.A. and M.F. Hasler (1966). In proceedings of the
+    4th international conference on X-ray optics and microanalysis.
+
+    See also the textbook of Goldstein et al., Plenum publisher,
+    third edition p 286
+
+    '''
+
+    element, line = _get_element_and_line(xray_line)
+    if density == 'auto':
+        density = elements_db[element]['density']
+    Xray_energy = elements_db[element]['Xray_energy'][line]
+
+    return 0.064 / density * (np.power(beam_energy, 1.68) -
+                          np.power(Xray_energy, 1.68))
+
+
+def electron_range(element, beam_energy, density='auto', tilt=0):
+    '''Return the Kanaya-Okayama electron range.
+
+    Return the maximum electron range in a pure bulk material.
+
+    Parameters
+    ----------
+    element: str
+        The element symbol, e.g. 'Al'.
+    beam_energy: float
+        The energy of the beam in keV.
+    density: {float, 'auto'}
+        The density of the material in g/cm3. If 'auto', the density of
+        the pure element is used.
+    tilt: float.
+        The tilt of the sample in degrees.
+
+    Returns
+    -------
+    Electron range in micrometers.
+
+    Notes
+    -----
+    From Kanaya, K. and S. Okayama (1972). J. Phys. D. Appl. Phys. 5, p43
+
+    See also the textbook of Goldstein et al., Plenum publisher,
+    third edition p 72.
+
+    '''
+
+    if density == 'auto':
+        density = elements_db[element]['density']
+    Z = elements_db[element]['Z']
+    A = elements_db[element]['A']
+
+    return (0.0276 * A / np.power(Z, 0.89) / density *
+            np.power(beam_energy, 1.67) * math.cos(math.radians(tilt)))
+
+
+def take_off_angle(tilt_stage,
+                   azimuth_angle,
+                   elevation_angle):
+    """Calculate the take-off-angle (TOA).
+
+    TOA is the angle with which the X-rays leave the surface towards
+    the detector.
+
+    Parameters
+    ----------
+    tilt_stage: float
+        The tilt of the stage in degrees. The sample is facing the detector when
+        positively tilted.
+    azimuth_angle: float
+        The azimuth of the detector in degrees. 0 is perpendicular to the tilt
+        axis.
+    elevation_angle: float
+        The elevation of the detector in degrees.
+
+    Returns
+    -------
+    take_off_angle: float.
+        In degrees.
+
+    Notes
+    -----
+    Defined by M. Schaffer et al., Ultramicroscopy 107(8), pp 587-597 (2007)
+
+    """
+
+    a = math.radians(90 + tilt_stage)
+    b = math.radians(azimuth_angle)
+    c = math.radians(elevation_angle)
+
+    return math.degrees(np.arcsin(-math.cos(a) * math.cos(b) * math.cos(c)
+                                  + math.sin(a) * math.sin(c)))
     
 def get_index_from_names(self,axis_names,index_name,axis_name_in_mp=True):
     """Get the index of an axis that is link to a list of names.
@@ -216,6 +321,7 @@
     else: 
         mp.Sample.elements = elements
         
+        
     if compo_at == 'auto':        
         compo_at = []
         #Not tested. atm vs w
@@ -226,9 +332,10 @@
         for elm in elements:
             compo_at.append(1./len(elements))
     mp.Sample.compo_at = compo_at
-            
+    
+    compo_wt = utils.material.atomic_to_weight(elements,compo_at)        
     if density == 'auto':
-        density = utils.eds.density_from_composition(elements, compo_at)
+        density = utils.material.density_of_mixture_of_pure_elements(elements, compo_wt)
     mp.Sample.density = density
         
     e0 = mp.SEM.beam_energy
@@ -241,7 +348,7 @@
     #    tilt = np.radians(abs(mp.SEM.tilt_stage))
     TOangle = np.radians(spec.get_take_off_angle())
     #print TOA(spec)
-    compo_wt = units_converter.atomic_to_weight(elements,compo_at)
+    
 
         
     if gateway == 'auto':
@@ -466,15 +573,16 @@
         for elm in elements:
             compo_at.append(1./len(elements))
             
+    compo_wt = utils.material.atomic_to_weight(elements,compo_at)        
     if density == 'auto':
-        density = utils.eds.density_from_composition(elements, compo_at)
+        density = utils.material.density_of_mixture_of_pure_elements(elements, compo_wt)
         
     e0 = mp.SEM.beam_energy
     tilt = np.radians(mp.SEM.tilt_stage)
     ltime = mp.SEM.EDS.live_time
     elevation =np.radians(mp.SEM.EDS.elevation_angle)
     azim = np.radians(90-mp.SEM.EDS.azimuth_angle)
-    compo_wt = units_converter.atomic_to_weight(elements,compo_at)
+    
  
         
     if gateway == 'auto':
@@ -934,12 +1042,13 @@
 def compare_histograms_results(specs,
     element,
     results,
-    bins = 10,
     normalizeI=False,
     normalizex=False,
-    legend_labels='auto',
-    colors='auto',
-    line_styles='auto'):
+    bins='freedman',
+    color=None,
+    line_style=None,
+    legend='auto',
+    fig=None):
     """
     Plot the histrogram for different results for one element.
     
@@ -957,23 +1066,39 @@
     results: list || str
         The list of name of the results (or a list of images).        
         
-    bins: int
-        the number of bins
-        
     normalizeI: bool
         nomralize the intensity
         
     normalizex: bool
-        nomralize over all the results
-    
-    legend_labels: 'auto' | list | None
-        If legend_labels is auto, then the indexes are used.
-        
-    colors: list
-        If 'auto', automatically selected, eg: ('red','blue')
-        
-    line_styles: list
-        If 'auto', continuous lines, eg: ('-','--','steps','-.',':')
+        nomralize over all the results  
+     
+    bins : int or list or str (optional)
+        If bins is a string, then it must be one of:
+        'knuth' : use Knuth's rule to determine bins
+        'scotts' : use Scott's rule to determine bins
+        'freedman' : use the Freedman-diaconis rule to determine bins
+        'blocks' : use bayesian blocks for dynamic bin widths
+        
+    color : valid matplotlib color or a list of them or `None`
+        Sets the color of the lines of the plots when `style` is "cascade"
+        or "mosaic". If a list, if its length is
+        less than the number of spectra to plot, the colors will be cycled. If
+        If `None`, use default matplotlib color cycle.
+        
+    line_style: valid matplotlib line style or a list of them or `None`
+        Sets the line style of the plots for "cascade"
+        or "mosaic". The main line style are '-','--','steps','-.',':'.
+        If a list, if its length is less than the number of
+        spectra to plot, line_style will be cycled. If
+        If `None`, use continuous lines, eg: ('-','--','steps','-.',':')
+        
+    legend: None | list of str | 'auto'
+       If list of string, legend for "cascade" or title for "mosaic" is 
+       displayed. If 'auto', the title of each spectra (mapped_parameters.title)
+       is used.
+       
+    fig : {matplotlib figure, None}
+        If None, a default figure will be created.
         
     """
     from hyperspy import utils
@@ -1011,39 +1136,58 @@
             hist_tmp = hist_tmp / float(hist_tmp.sum(0).data)
         hists.append(hist_tmp)
         
-    compare_signal(hists,legend_labels=legend_labels,colors=colors,
-        line_styles=line_styles)
-    
-    
-def compare_histograms(imgs,bins=10,
-    legend_labels='auto',
-    colors='auto',
-    line_styles='auto'):
+    utils.plot.plot_spectra(hists, style='overlap', color=color,
+        line_style=line_style,legend=legend,fig=fig)
+    
+    
+def compare_histograms(imgs,
+    bins='freedman',
+    color=None,
+    line_style=None,
+    legend='auto',
+    fig=None):
     """Compare the histogram of the list of image
     
     Parameters
     ----------
     
-    bins: int
-        the number of bins (channel)
-        
-    legend_labels: 'auto' | list | None
-        If legend_labels is auto, then the indexes are used.
-        
-    colors: list
-        If 'auto', automatically selected, eg: ('red','blue')
-        
-    line_styles: list
-        If 'auto', continuous lines, eg: ('-','--','steps','-.',':')
+    bins : int or list or str (optional)
+        If bins is a string, then it must be one of:
+        'knuth' : use Knuth's rule to determine bins
+        'scotts' : use Scott's rule to determine bins
+        'freedman' : use the Freedman-diaconis rule to determine bins
+        'blocks' : use bayesian blocks for dynamic bin widths
+        
+    color : valid matplotlib color or a list of them or `None`
+        Sets the color of the lines of the plots when `style` is "cascade"
+        or "mosaic". If a list, if its length is
+        less than the number of spectra to plot, the colors will be cycled. If
+        If `None`, use default matplotlib color cycle.
+        
+    line_style: valid matplotlib line style or a list of them or `None`
+        Sets the line style of the plots for "cascade"
+        or "mosaic". The main line style are '-','--','steps','-.',':'.
+        If a list, if its length is less than the number of
+        spectra to plot, line_style will be cycled. If
+        If `None`, use continuous lines, eg: ('-','--','steps','-.',':')
+        
+    legend: None | list of str | 'auto'
+       If list of string, legend for "cascade" or title for "mosaic" is 
+       displayed. If 'auto', the title of each spectra (mapped_parameters.title)
+       is used.
+       
+    fig : {matplotlib figure, None}
+        If None, a default figure will be created.
         
     """
     hists=[]
     for img in imgs:
         hists.append(img.get_histogram(bins))
-    compare_signal(hists,legend_labels=legend_labels,colors=colors,
-        line_styles=line_styles)   
-
-    
+        
+    hyperspy.utils.plot.plot_spectra(hists, style='overlap', color=color,
+        line_style=line_style,legend=legend,fig=fig)
+    
+#obsolete, should use utils.plot.plot_spectra
 def compare_signal(specs,
     indexes=None,
     legend_labels='auto',
@@ -1078,6 +1222,7 @@
     figure
         
     """
+    print "obsolete, should use utils.plot.plot_spectra"
 
     if indexes == None:
         nb_signals = len(specs)
@@ -1216,11 +1361,15 @@
             return 0
     else: 
         mp.Sample.elements = elements
+        
+    compos_wt = []
+    for compo_at in compos_at:
+        compos_wt.append(utils.material.atomic_to_weight(elements,compo_at))
             
     if density == 'auto':
         density = []
-        for compo_at in compos_at:
-            density.append(utils.eds.density_from_composition(elements, compo_at))
+        for compo_wt in compos_wt:
+            density.append(utils.material.density_of_mixture_of_pure_elements(elements, compo_wt))
             
     mp.Sample.compo_at = compo_at
     mp.Sample.density = density
@@ -1230,9 +1379,7 @@
     ltime = mp.SEM.EDS.live_time
     elevation =np.radians(mp.SEM.EDS.elevation_angle)
     azim = np.radians(90-mp.SEM.EDS.azimuth_angle)
-    compos_wt = []
-    for compo_at in compos_at:
-        compos_wt.append(units_converter.atomic_to_weight(elements,compo_at))
+    
     if gateway == 'auto':
         gateway = get_link_to_jython()
     def simu_film(interface_xyz):
@@ -1727,118 +1874,5 @@
          #   iso.actor.property.color = color
         #iso.actor.property.opacity = 0.5        
         return figure, src, iso
-=======
-def xray_range(xray_line, beam_energy, density='auto'):
-    '''Return the Anderson-Hasler X-ray range.
-
-    Return the maximum range of X-ray generation in a pure bulk material.
-
-    Parameters
-    ----------
-    xray_line: str
-        The X-ray line, e.g. 'Al_Ka'
-    beam_energy: float
-        The energy of the beam in kV.
-    density: {float, 'auto'}
-        The density of the material in g/cm3. If 'auto', the density
-        of the pure element is used.
-
-    Returns
-    -------
-    X-ray range in micrometer.
-
-    Notes
-    -----
-    From Anderson, C.A. and M.F. Hasler (1966). In proceedings of the
-    4th international conference on X-ray optics and microanalysis.
-
-    See also the textbook of Goldstein et al., Plenum publisher,
-    third edition p 286
-
-    '''
-
-    element, line = _get_element_and_line(xray_line)
-    if density == 'auto':
-        density = elements_db[element]['density']
-    Xray_energy = elements_db[element]['Xray_energy'][line]
-
-    return 0.064 / density * (np.power(beam_energy, 1.68) -
-                          np.power(Xray_energy, 1.68))
-
-
-def electron_range(element, beam_energy, density='auto', tilt=0):
-    '''Return the Kanaya-Okayama electron range.
-
-    Return the maximum electron range in a pure bulk material.
-
-    Parameters
-    ----------
-    element: str
-        The element symbol, e.g. 'Al'.
-    beam_energy: float
-        The energy of the beam in keV.
-    density: {float, 'auto'}
-        The density of the material in g/cm3. If 'auto', the density of
-        the pure element is used.
-    tilt: float.
-        The tilt of the sample in degrees.
-
-    Returns
-    -------
-    Electron range in micrometers.
-
-    Notes
-    -----
-    From Kanaya, K. and S. Okayama (1972). J. Phys. D. Appl. Phys. 5, p43
-
-    See also the textbook of Goldstein et al., Plenum publisher,
-    third edition p 72.
-
-    '''
-
-    if density == 'auto':
-        density = elements_db[element]['density']
-    Z = elements_db[element]['Z']
-    A = elements_db[element]['A']
-
-    return (0.0276 * A / np.power(Z, 0.89) / density *
-            np.power(beam_energy, 1.67) * math.cos(math.radians(tilt)))
-
-
-def take_off_angle(tilt_stage,
-                   azimuth_angle,
-                   elevation_angle):
-    """Calculate the take-off-angle (TOA).
-
-    TOA is the angle with which the X-rays leave the surface towards
-    the detector.
-
-    Parameters
-    ----------
-    tilt_stage: float
-        The tilt of the stage in degrees. The sample is facing the detector when
-        positively tilted.
-    azimuth_angle: float
-        The azimuth of the detector in degrees. 0 is perpendicular to the tilt
-        axis.
-    elevation_angle: float
-        The elevation of the detector in degrees.
-
-    Returns
-    -------
-    take_off_angle: float.
-        In degrees.
-
-    Notes
-    -----
-    Defined by M. Schaffer et al., Ultramicroscopy 107(8), pp 587-597 (2007)
-
-    """
-
-    a = math.radians(90 + tilt_stage)
-    b = math.radians(azimuth_angle)
-    c = math.radians(elevation_angle)
-
-    return math.degrees(np.arcsin(-math.cos(a) * math.cos(b) * math.cos(c)
-                                  + math.sin(a) * math.sin(c)))
->>>>>>> 8480062d
+
+
