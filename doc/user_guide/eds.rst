--- conflicted
+++ resolved
@@ -341,7 +341,6 @@
         ├── energy (keV) = 0.62799
         └── weight = 0.12525
 
-<<<<<<< HEAD
 Mass absorption coefficient database
 ^^^^^^^^^^^^^^^^^^^^^^^^^^^^^^^^^^^^
 
@@ -359,10 +358,7 @@
     >>>     elements=['Al','Zn'], weight_percent=[50,50], energies='Al_Ka')
     2587.4161643905127
 
-.. _eds_plot-label: 
-=======
 .. _eds_plot-label:
->>>>>>> ac1fc1dc
 
 Plotting
 --------
@@ -546,8 +542,7 @@
 
 .. code-block:: python
 
-<<<<<<< HEAD
-    >>> # With weight_percent from before	
+    >>> # With weight_percent from before
     >>> atomic_percent = hs.material.weight_to_atomic(weight_percent)
 
 
@@ -673,7 +668,3 @@
 * :py:meth:`~.models.edsmodel.EDSModel.fix_xray_lines_width`
 
 
-=======
-    >>> # With weight_percent from before
-    >>> atomic_percent = hs.material.weight_to_atomic(weight_percent)
->>>>>>> ac1fc1dc
