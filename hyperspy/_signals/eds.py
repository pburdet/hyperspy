# -*- coding: utf-8 -*-
# Copyright 2007-2011 The Hyperspy developers
#
# This file is part of  Hyperspy.
#
#  Hyperspy is free software: you can redistribute it and/or modify
# it under the terms of the GNU General Public License as published by
# the Free Software Foundation, either version 3 of the License, or
# (at your option) any later version.
#
#  Hyperspy is distributed in the hope that it will be useful,
# but WITHOUT ANY WARRANTY; without even the implied warranty of
# MERCHANTABILITY or FITNESS FOR A PARTICULAR PURPOSE.  See the
# GNU General Public License for more details.
#
# You should have received a copy of the GNU General Public License
# along with  Hyperspy.  If not, see <http://www.gnu.org/licenses/>.
from __future__ import division

import numpy as np
import matplotlib.pyplot as plt
import copy

from hyperspy import utils
from hyperspy._signals.spectrum import Spectrum
from hyperspy.signal import Signal
from hyperspy._signals.image import Image
from hyperspy.misc.eds.elements import elements as elements_db
from hyperspy.misc.eds import utils as utils_eds
from hyperspy.misc.utils import isiterable
import hyperspy.components as components

class EDSSpectrum(Spectrum):
    _signal_type = "EDS"
    
    def __init__(self, *args, **kwards):
        Spectrum.__init__(self, *args, **kwards)
        if self.mapped_parameters.signal_type == 'EDS':
            print('The microscope type is not set. Use '
            'set_signal_type(\'EDS_TEM\') or set_signal_type(\'EDS_SEM\')')
            
    def sum(self, axis):
        """Sum the data over the given axis.

        Parameters
        ----------
        axis : {int, string}
           The axis can be specified using the index of the axis in 
           `axes_manager` or the axis name.

        Returns
        -------
        s : Signal

        See also
        --------
        sum_in_mask, mean

        Examples
        --------
        >>> import numpy as np
        >>> s = Signal(np.random.random((64,64,1024)))
        >>> s.data.shape
        (64,64,1024)
        >>> s.sum(-1).data.shape
        (64,64)
        # If we just want to plot the result of the operation
        s.sum(-1, True).plot()
        
        """
        #modify time spend per spectrum
        if hasattr(self.mapped_parameters, 'SEM'):
            mp = self.mapped_parameters.SEM
        else:
            mp = self.mapped_parameters.TEM
        if hasattr(mp, 'EDS') and hasattr(mp.EDS, 'live_time'):
            mp.EDS.live_time = mp.EDS.live_time * self.axes_manager.shape[axis]
        return super(EDSSpectrum, self).sum(axis)
        
    def rebin(self, new_shape):
        """Rebins the data to the new shape

        Parameters
        ----------
        new_shape: tuple of ints
            The new shape must be a divisor of the original shape
            
        """
        new_shape_in_array = []
        for axis in self.axes_manager._axes:
            new_shape_in_array.append(
                new_shape[axis.index_in_axes_manager])
        factors = (np.array(self.data.shape) / 
                           np.array(new_shape_in_array))
        s = super(EDSSpectrum, self).rebin(new_shape)
        #modify time per spectrum
        if "SEM.EDS.live_time" in s.mapped_parameters:
            for factor in factors:
                s.mapped_parameters.SEM.EDS.live_time *= factor
        if "TEM.EDS.live_time" in s.mapped_parameters:
            for factor in factors:
                s.mapped_parameters.TEM.EDS.live_time *= factor
        return s
    
    def set_elements(self, elements):
        """Erase all elements and set them.
        
        Parameters
        ----------
        elements : list of strings
            A list of chemical element symbols.  
               
        See also
        --------
        add_elements, set_line, add_lines.
            
        Examples
        --------
        
        >>> s = signals.EDSSEMSpectrum(np.arange(1024))
        >>> s.set_elements(['Ni', 'O'],['Ka','Ka'])   
        Adding Ni_Ka Line
        Adding O_Ka Line
        >>> s.mapped_paramters.SEM.beam_energy = 10
        >>> s.set_elements(['Ni', 'O'])
        Adding Ni_La Line
        Adding O_Ka Line
        
        """          
        #Erase previous elements and X-ray lines
        if "Sample.elements" in self.mapped_parameters:
            del self.mapped_parameters.Sample.elements
        self.add_elements(elements)
        
    def add_elements(self, elements):
        """Add elements and the corresponding X-ray lines.
        
        The list of elements is stored in `mapped_parameters.Sample.elements`     
        
        Parameters
        ----------
        elements : list of strings
            The symbol of the elements.  
        
            
        See also
        --------
        set_elements, add_lines, set_lines.
        
        """
        if not isiterable(elements) or isinstance(elements, basestring):
            raise ValueError(
            "Input must be in the form of a list. For example, "
            "if `s` is the variable containing this EELS spectrum:\n "
            ">>> s.add_elements(('C',))\n"
            "See the docstring for more information.")
        if "Sample.elements" in self.mapped_parameters:
            elements_ = set(self.mapped_parameters.Sample.elements)
        else:
            elements_ = set()
        for element in elements:            
            if element in elements_db:               
                elements_.add(element)
            else:
                raise ValueError(
                    "%s is not a valid chemical element symbol." % element)
                   
        if not hasattr(self.mapped_parameters, 'Sample'):
            self.mapped_parameters.add_node('Sample')
            
        self.mapped_parameters.Sample.elements = sorted(list(elements_))
                                                        
                                            
    def set_lines(self,
                  lines,
                  only_one=True,
                  only_lines=("Ka", "La", "Ma")):
        """Erase all Xrays lines and set them.
        
        See add_lines for details.
        
        Parameters
        ----------
        lines : list of strings
            A list of valid element X-ray lines to add e.g. Fe_Kb. 
            Additionally, if `mapped_parameters.Sample.elements` is 
            defined, add the lines of those elements that where not
            given in this list.
        only_one: bool
            If False, add all the lines of each element in 
            `mapped_parameters.Sample.elements` that has not line 
            defined in lines. If True (default), 
            only add the line at the highest energy
            above an overvoltage of 2 (< beam energy / 2).
        only_lines : {None, list of strings}
            If not None, only the given lines will be added.
               
        See also
        --------
        add_lines, add_elements, set_elements..
        
        """          
        if "Sample.Xray_lines" in self.mapped_parameters:
            del self.mapped_parameters.Sample.Xray_lines
        self.add_lines(lines=lines,
                       only_one=only_one,
                       only_lines=only_lines)
    
    def add_lines(self,
                  lines=(),
                  only_one=True,
                  only_lines=("Ka", "La", "Ma")):
        """Add X-rays lines to the internal list.
        
        Although most functions do not require an internal list of 
        X-ray lines because they can be calculated from the internal 
        list of elements, ocassionally it might be useful to customize the 
        X-ray lines to be use by all functions by default using this method.
        The list of X-ray lines is stored in 
        `mapped_parameters.Sample.Xray_lines`
        
        Parameters
        ----------
        lines : list of strings
            A list of valid element X-ray lines to add e.g. Fe_Kb. 
            Additionally, if `mapped_parameters.Sample.elements` is 
            defined, add the lines of those elements that where not
            given in this list. If the list is empty (default), and 
            `mapped_parameters.Sample.elements` is 
            defined, add the lines of all those elements.
        only_one: bool
            If False, add all the lines of each element in 
            `mapped_parameters.Sample.elements` that has not line 
            defined in lines. If True (default), 
            only add the line at the highest energy
            above an overvoltage of 2 (< beam energy / 2).
        only_lines : {None, list of strings}
            If not None, only the given lines will be added.
               
        See also
        --------
        set_lines, add_elements, set_elements.
        
        """
        if "Sample.Xray_lines" in self.mapped_parameters:
            Xray_lines = set(self.mapped_parameters.Sample.Xray_lines)
        else:
            Xray_lines = set()
        # Define the elements which Xray lines has been customized
        # So that we don't attempt to add new lines automatically
        elements = set()
        for line in Xray_lines:
            elements.add(line.split("_")[0])
        end_energy = self.axes_manager.signal_axes[0].high_value            
        for line in lines:
            try:
                element, subshell = line.split("_")
            except ValueError:
                raise ValueError(
                    "Invalid line symbol. "
                    "Please provide a valid line symbol e.g. Fe_Ka")
            if element in elements_db:
                elements.add(element)
                if subshell in elements_db[element]['Xray_energy']:
                    lines_len = len(Xray_lines)
                    Xray_lines.add(line)
                    #if lines_len != len(Xray_lines):
                    #    print("%s line added," % line)
                    #else:
                    #    print("%s line already in." % line)
                    if (elements_db[element]['Xray_energy'][subshell] > 
                            end_energy):
                      print("Warning: %s %s is above the data energy range." 
                             % (element, subshell))  
                else:
                    raise ValueError(
                        "%s is not a valid line of %s." % (line, element))
            else:
                raise ValueError(
                    "%s is not a valid symbol of an element." % element)
        if "Sample.elements" in self.mapped_parameters:
            extra_elements = (set(self.mapped_parameters.Sample.elements) - 
                              elements)
            if extra_elements:
                new_lines = self._get_lines_from_elements(
                                            extra_elements,
                                            only_one=only_one,
                                            only_lines=only_lines)
                if new_lines:
                    self.add_lines(new_lines)
        self.add_elements(elements)
        if not hasattr(self.mapped_parameters, 'Sample'):
            self.mapped_parameters.add_node('Sample')
        if "Sample.Xray_lines" in self.mapped_parameters:
            Xray_lines = Xray_lines.union(
                    self.mapped_parameters.Sample.Xray_lines)
        self.mapped_parameters.Sample.Xray_lines = sorted(list(Xray_lines))
        
        
            
    def _get_lines_from_elements(self,
                                 elements,
                                 only_one=False,
                                 only_lines=("Ka", "La", "Ma")):
        """Returns the X-ray lines of the given elements in spectral range
        of the data. 
        
        Parameters
        ----------
        elements : list of strings
            A list containing the symbol of the chemical elements. 
        only_one : bool
            If False, add all the lines of each element in the data spectral
            range. If True only add the line at the highest energy
            above an overvoltage of 2 (< beam energy / 2).
        only_lines : {None, list of strings}
            If not None, only the given lines will be returned.
            
            
        Returns
        -------
            
        """
        if hasattr(self.mapped_parameters, 'SEM') and \
            hasattr(self.mapped_parameters.SEM,'beam_energy') :
            beam_energy = self.mapped_parameters.SEM.beam_energy
        elif hasattr(self.mapped_parameters, 'TEM') and \
            hasattr(self.mapped_parameters.TEM,'beam_energy') :
            beam_energy = self.mapped_parameters.TEM.beam_energy
        else:
            raise AttributeError(
                "To use this method the beam energy `TEM.beam_energy` "
                "or `SEM.beam_energy` must be defined in "
                "`mapped_parameters`.")
        
        end_energy = self.axes_manager.signal_axes[0].high_value
        if beam_energy < end_energy:
           end_energy = beam_energy
        lines = []         
        for element in elements:
            #Possible line (existing and excited by electron)
            element_lines = []
            for subshell in elements_db[element]['Xray_energy'].keys():
                if only_lines and subshell not in only_lines:
                    continue
                if (elements_db[element]['Xray_energy'][subshell] < 
                        end_energy):
                    
                    element_lines.append(element + "_" + subshell)
            if only_one and element_lines:           
            #Choose the best line
                select_this = -1            
                for i, line in enumerate(element_lines):
                    if (elements_db[element]['Xray_energy']
                        [line.split("_")[1]] < beam_energy / 2):
                        select_this = i
                        break
                element_lines = [element_lines[select_this],]
                     
            if not element_lines:
                print(("There is not X-ray line for element %s " % element) + 
                       "in the data spectral range")
            else:
                lines.extend(element_lines)
        return lines
                             
    def get_lines_intensity(self,
                            Xray_lines=None,
                            plot_result=False,
                            integration_window_factor=2.,
                            only_one=True,
                            only_lines=("Ka", "La", "Ma"),
<<<<<<< HEAD
                            lines_deconvolution=None,
                            bck=0,
                            plot_fit=False):
=======
                            **kwargs):
>>>>>>> 57bd7abf
        """Return the intensity map of selected Xray lines.
        
        The intensity maps are computed by integrating the spectrum over the 
        different X-ray lines. The integration window width
        is calculated from the energy resolution of the detector
        defined as defined in 
        `self.mapped_parameters.SEM.EDS.energy_resolution_MnKa` or 
        `self.mapped_parameters.SEM.EDS.energy_resolution_MnKa`.
        
        
        Parameters
        ----------
        
        Xray_lines: {None, "best", list of string}
            If None,
            if `mapped.parameters.Sample.elements.Xray_lines` contains a 
            list of lines use those.
            If `mapped.parameters.Sample.elements.Xray_lines` is undefined
            or empty but `mapped.parameters.Sample.elements` is defined, 
            use the same syntax as `add_line` to select a subset of lines
            for the operation.
            Alternatively, provide an iterable containing 
            a list of valid X-ray lines symbols.
        plot_result : bool
            If True, plot the calculated line intensities. If the current 
            object is a single spectrum it prints the result instead.
        integration_window_factor: Float
            The integration window is centered at the center of the X-ray
            line and its width is defined by this factor (2 by default) 
            times the calculated FWHM of the line.
        only_one : bool
            If False, use all the lines of each element in the data spectral
            range. If True use only the line at the highest energy
            above an overvoltage of 2 (< beam energy / 2).
        only_lines : {None, list of strings}
            If not None, use only the given lines.
<<<<<<< HEAD
        lines_deconvolution : None | 'model' | 'standard'
            Deconvolution of the line with a gaussian model. Take time
        bck : float
            background to substract. Only for deconvolution
=======
        kwargs
            The extra keyword arguments for plotting. See 
            `utils.plot.plot_signals`
>>>>>>> 57bd7abf
            
        Returns
        -------
        intensities : list
            A list containing the intensities as Signal subclasses.
            
        Examples
        --------
        
        >>> specImg.plot_intensity_map(["C_Ka", "Ta_Ma"])
        
        See also
        --------
        
        set_elements, add_elements.
        
        """
        from hyperspy.hspy import create_model 
        if Xray_lines is None:
            if 'Sample.Xray_lines' in self.mapped_parameters:
                Xray_lines = self.mapped_parameters.Sample.Xray_lines
            elif 'Sample.elements' in self.mapped_parameters:
                Xray_lines = self._get_lines_from_elements(
                        self.mapped_parameters.Sample.elements,
                        only_one=only_one,
                        only_lines=only_lines)
            else:
                raise ValueError(
                    "Not X-ray line, set them with `add_elements`")
                            
        if self.mapped_parameters.signal_type == 'EDS_SEM':
            FWHM_MnKa = self.mapped_parameters.SEM.EDS.energy_resolution_MnKa
        elif self.mapped_parameters.signal_type == 'EDS_TEM':
            FWHM_MnKa = self.mapped_parameters.TEM.EDS.energy_resolution_MnKa
        else:
            raise NotImplementedError(
                "This method only works for EDS_TEM or EDS_SEM signals. "
                "You can use `set_signal_type(\"EDS_TEM\")` or"
                "`set_signal_type(\"EDS_SEM\")` to convert to one of these"
                "signal types.")                 
        intensities = []
        #test 1D Spectrum (0D problem)
            #signal_to_index = self.axes_manager.navigation_dimension - 2                  
<<<<<<< HEAD

        if lines_deconvolution is None:
            for Xray_line in Xray_lines:                
                element, line = utils_eds._get_element_and_line(Xray_line)           
                line_energy = elements_db[element]['Xray_energy'][line]
                line_FWHM = utils_eds.get_FWHM_at_Energy(FWHM_MnKa,line_energy)
                det = integration_window_factor * line_FWHM / 2.
                img = self[...,line_energy - det:line_energy + det
                        ].integrate_simpson(-1)
                img.mapped_parameters.title = (
                    'Intensity of %s at %.2f %s from %s' % 
                    (Xray_line,
                     line_energy,
                     self.axes_manager.signal_axes[0].units,
                     self.mapped_parameters.title)) 
                if img.axes_manager.navigation_dimension >= 2:
                    img = img.as_image([0,1])
                #useless never the case
                elif img.axes_manager.navigation_dimension == 1:
                    img.axes_manager.set_signal_dimension(1)
                if plot_result:
                    if img.axes_manager.signal_dimension != 0:
                        img.plot(navigator='slider')
                    else:
                        print("%s at %s %s : Intensity = %.3f" 
                        % (Xray_line,
                           line_energy,
                           self.axes_manager.signal_axes[0].units,
                           img.data))
                intensities.append(img)                                
        else:
            fps = []
            if lines_deconvolution == 'standard':  
                m = create_model(self)
            else : 
                s = self - bck
                m = create_model(s)                
                
            for Xray_line in Xray_lines:
                element, line = utils_eds._get_element_and_line(Xray_line)           
                line_energy = elements_db[element]['Xray_energy'][line]
                line_FWHM = utils_eds.get_FWHM_at_Energy(FWHM_MnKa,line_energy)
                if lines_deconvolution == 'model':   
                    fp = components.Gaussian()    
                    fp.centre.value = line_energy
                    fp.name = Xray_line
                    fp.sigma.value = line_FWHM/2.355 
                    fp.centre.free = False
                    fp.sigma.free = False
                elif lines_deconvolution == 'standard':
                    std = self.get_result(element,'standard_spec')
                    std[:line_energy-1.5*line_FWHM] = 0
                    std[line_energy+1.5*line_FWHM:] = 0
                    fp = components.ScalableFixedPattern(std)
                    fp.set_parameters_not_free(['offset','xscale','shift'])
                fps.append(fp)    
                m.append(fps[-1])
                if lines_deconvolution == 'model':
                    for li in elements_db[element]['Xray_energy']:
                        if line[0] in li and line != li: 
                            line_energy = elements_db[element]['Xray_energy'][li]
                            line_FWHM = utils_eds.get_FWHM_at_Energy(FWHM_MnKa,line_energy)
                            fp = components.Gaussian()    
                            fp.centre.value = line_energy
                            fp.name = element + '_' + li
                            fp.sigma.value = line_FWHM/2.355 
                            fp.A.twin = fps[-1].A             
                            fp.centre.free = False
                            fp.sigma.free = False
                            ratio_line = elements_db['lines']['ratio_line'][li]
                            fp.A.twin_function = lambda x: x * ratio_line
                            fp.A.twin_inverse_function = lambda x: x / ratio_line
                            m.append(fp)
            m.multifit()
            if plot_fit:
                m.plot()
                plt.title('Fit') 
            for i, fp in enumerate(fps):                
                Xray_line = Xray_lines[i] 
                element, line = utils_eds._get_element_and_line(Xray_line)           
                line_energy = elements_db[element]['Xray_energy'][line]
                
                if self.axes_manager.navigation_dimension == 0:
                    if lines_deconvolution == 'model': 
                        data_res = fp.A.value
                    elif lines_deconvolution == 'standard': 
                        data_res = fp.yscale.value 
                else: 
                    if lines_deconvolution == 'model': 
                        data_res = fp.A.as_signal().data
                    elif lines_deconvolution == 'standard': 
                        data_res = fp.yscale.as_signal().data
                img = self._set_result( Xray_line, 'Int', 
                    data_res, plot_result=False, store_in_mp=False)             
                
                #img = self[...,0]             
                #if img.axes_manager.navigation_dimension >= 2:                    
                    #img = img.as_image([0,1])
                    #if lines_deconvolution == 'model': 
                        #img.data = fp.A.as_signal().data
                    #elif lines_deconvolution == 'standard': 
                        #img.data = fp.yscale.as_signal().data
                #elif img.axes_manager.navigation_dimension == 1:
                    #img.axes_manager.set_signal_dimension(1) 
                    #if lines_deconvolution == 'model': 
                        #img.data = fp.A.as_signal().data
                    #elif lines_deconvolution == 'standard': 
                        #img.data = fp.yscale.as_signal().data  
                #elif img.axes_manager.navigation_dimension == 0:
                    #img = img.sum(0)
                    #if lines_deconvolution == 'model': 
                        #img.data = fp.A.value
                    #elif lines_deconvolution == 'standard': 
                        #img.data = fp.yscale.value  
                                 
                img.mapped_parameters.title = (
                    'Intensity of %s at %.2f %s from %s' % 
                    (Xray_line,
                     line_energy,
                     self.axes_manager.signal_axes[0].units,
                     self.mapped_parameters.title)) 
                if plot_result:
                    if img.axes_manager.signal_dimension != 0:
                        img.plot(navigator='slider')
                    else:
                        print("%s at %s %s : Intensity = %.3f" 
                        % (Xray_line,
                           line_energy,
                           self.axes_manager.signal_axes[0].units,
                           img.data))
                intensities.append(img)
=======
        for Xray_line in Xray_lines:
            element, line = utils_eds._get_element_and_line(Xray_line)           
            line_energy = elements_db[element]['Xray_energy'][line]
            line_FWHM = utils_eds.get_FWHM_at_Energy(FWHM_MnKa,line_energy)
            det = integration_window_factor * line_FWHM / 2.
            img = self[...,line_energy - det:line_energy + det
                    ].integrate_simpson(-1)
            img.mapped_parameters.title = (
                'Intensity of %s at %.2f %s from %s' % 
                (Xray_line,
                 line_energy,
                 self.axes_manager.signal_axes[0].units,
                 self.mapped_parameters.title)) 
            if img.axes_manager.navigation_dimension >= 2:
                img = img.as_image([0,1])
            elif img.axes_manager.navigation_dimension == 1:
                img.axes_manager.set_signal_dimension(1)
            if plot_result and img.axes_manager.signal_dimension == 0:
                print("%s at %s %s : Intensity = %.2f" 
                % (Xray_line,
                   line_energy,
                   self.axes_manager.signal_axes[0].units,
                   img.data))
            intensities.append(img)
        if plot_result and img.axes_manager.signal_dimension != 0:
                utils.plot.plot_signals(intensities,**kwargs)            
>>>>>>> 57bd7abf
        return intensities



    def running_sum(self,shape_convo='square',corner=-1) :
        #cross not tested
        """
        Apply a running sum on the data.
        
        Parameters
        ----------
        
        shape_convo: 'square'|'cross'
            Define the shape to convolve with
        
        corner : -1 || 1
            For square, running sum induce a shift of the images towards 
            one of the corner: if -1, towards top left, if 1 towards 
            bottom right.
            For 'cross', if -1 vertical/horizontal cross, if 1 from corner
            to corner.
        
        """
        dim = self.data.shape
        data_s = np.zeros_like(self.data)        
        data_s = np.insert(data_s, 0, 0,axis=-3)
        data_s = np.insert(data_s, 0, 0,axis=-2)    
        if shape_convo == 'square':
            end_mirrors = [[0,0],[-1,0],[0,-1],[-1,-1]]
            for end_mirror in end_mirrors:  
                tmp_s=np.insert(self.data, end_mirror[0], self.data[...,end_mirror[0],:,:],axis=-3)
                data_s += np.insert(tmp_s, end_mirror[1], tmp_s[...,end_mirror[1],:],axis=-2)
            if corner == -1:
                data_s = data_s[...,1:,:,:][...,1:,:]
            else :
                data_s = data_s[...,:-1,:,:][...,:-1,:]
                
            
            
        elif shape_convo == 'cross':
            data_s = np.insert(data_s, 0, 0,axis=-3)
            data_s = np.insert(data_s, 0, 0,axis=-2)
            if corner == -1:
                end_mirrors = [[0,-1,0,-1],[-1,-1,0,-1],[0,0,0,-1],[0,-1,0,0],[0,-1,-1,-1]]
            elif corner == 1:
                end_mirrors = [[0,-1,0,-1],[0,0,0,0],[-1,-1,0,0],[0,0,-1,-1],[-1,-1,-1,-1]]
            else:
                end_mirrors = [[0,-1,0,-1],[-1,-1,0,-1],[0,0,0,-1],[0,-1,0,0], 
                [0,-1,-1,-1],[0,0,0,0],[-1,-1,0,0],[0,0,-1,-1],[-1,-1,-1,-1]]
                
            for end_mirror in end_mirrors:  
                tmp_s=np.insert(self.data, end_mirror[0], self.data[...,end_mirror[0],:,:],axis=-3)
                tmp_s=np.insert(tmp_s, end_mirror[1], tmp_s[...,end_mirror[0],:,:],axis=-3)
                tmp_s=np.insert(tmp_s, end_mirror[2], tmp_s[...,end_mirror[1],:],axis=-2)
                data_s += np.insert(tmp_s, end_mirror[3], tmp_s[...,end_mirror[1],:],axis=-2)
            data_s = data_s[...,1:-2,:,:][...,1:-2,:]

        
        if hasattr(self.mapped_parameters, 'SEM'):            
            mp = self.mapped_parameters.SEM
        else:
            mp = self.mapped_parameters.TEM
        if hasattr(mp, 'EDS') and hasattr(mp.EDS, 'live_time'):
            mp.EDS.live_time = mp.EDS.live_time * len(end_mirrors)
        self.data = data_s
        
    def plot_Xray_line(self,line_to_plot='selected'):
        """
        Annotate a spec.plot() with the name of the selected X-ray 
        lines
        
        Parameters
        ----------
        
        line_to_plot: string 'selected'|'a'|'ab|'all'
            Defined which lines to annotate. 'selected': the selected one,
            'a': all alpha lines of the selected elements, 'ab': all alpha and 
            beta lines, 'all': all lines of the selected elements
        
        See also
        --------
        
        set_elements, add_elements 
        
        """
        if self.axes_manager.navigation_dimension > 0:
            raise ValueError("Works only for single spectrum")
        
        
        mp = self.mapped_parameters
        if hasattr(self.mapped_parameters, 'SEM') and\
          hasattr(self.mapped_parameters.SEM, 'beam_energy'): 
            beam_energy = mp.SEM.beam_energy
        elif hasattr(self.mapped_parameters, 'TEM') and\
          hasattr(self.mapped_parameters.TEM, 'beam_energy'):  
            beam_energy = mp.TEM.beam_energy
        else:
           beam_energy = 300 
        
        elements = []
        lines = []    
        if line_to_plot=='selected':            
            Xray_lines = mp.Sample.Xray_lines
            for Xray_line in Xray_lines:
                element, line = utils_eds._get_element_and_line(Xray_line)
                elements.append(element)
                lines.append(line)

        else:
            for element in mp.Sample.elements:
                for line, en in elements_db[element]['Xray_energy'].items():
                    if en < beam_energy:
                        if line_to_plot=='a' and line[1]=='a':
                            elements.append(element)
                            lines.append(line)
                        elif line_to_plot=='ab':
                            if line[1]=='a' or line[1]=='b':  
                                elements.append(element)
                                lines.append(line)
                        elif line_to_plot=='all':
                            elements.append(element)
                            lines.append(line)                                          
                
        Xray_lines =[]
        line_energy =[]
        intensity = []       
        for i, element in enumerate(elements):                   
            line_energy.append(elements_db[element]['Xray_energy'][lines[i]])
            if lines[i]=='a':
                intensity.append(self[line_energy[-1]].data[0])
            else:                
                relative_factor=elements_db['lines']['ratio_line'][lines[i]]
                a_eng=elements_db[element]['Xray_energy'][lines[i][0]+'a']
                intensity.append(self[a_eng].data[0]*relative_factor)
            Xray_lines.append(element+'_'+lines[i])
            

        self.plot() 
        for i in range(len(line_energy)):
            plt.text(line_energy[i],intensity[i]*1.1,Xray_lines[i],
              rotation =90)
            plt.vlines(line_energy[i],0,intensity[i]*0.8,color='black')
            
    def calibrate_energy_resolution(self,Xray_line,bck='auto',
        set_Mn_Ka=True,model_plot=True):
        """
        Calibrate the energy resolution from a peak
        
        Estimate the FHWM of the peak, estimate the energy resolution and
        extrapolate to FWHM of Mn Ka
        
        Parameters:
        Xray_line : str
            the selected X-ray line. It shouldn't have peak around
            
        bck: float | 'auto'
            the linear background to substract.
            
        set_Mn_Ka : bool
            If true, set the obtain resolution. If false, return the 
            FHWM at Mn Ka.
            
        model_plot : bool
            If True, plot the fit        
        
        """
        
        from hyperspy.hspy import create_model 
        mp = self.mapped_parameters        
        element, line = utils_eds._get_element_and_line(Xray_line)
        Xray_energy = elements_db[element]['Xray_energy'][line]
        FWHM = utils_eds.get_FWHM_at_Energy(mp.SEM.EDS.energy_resolution_MnKa,
            Xray_energy)
        if bck=='auto':
            spec_bck = self[Xray_energy+2.5*FWHM:Xray_energy+2.7*FWHM]
            bck = spec_bck.sum(0).data/spec_bck.axes_manager.shape[0]                
        sb = self - bck
        m = create_model(sb)
         

        fp = components.Gaussian()    
        fp.centre.value = Xray_energy
        fp.sigma.value = FWHM/2.355
        m.append(fp)
        m.set_signal_range(Xray_energy-1.2*FWHM,Xray_energy+1.6*FWHM)
        m.multifit()
        if model_plot:
            m.plot()

        res_MnKa = utils_eds.get_FWHM_at_Energy(fp.sigma.value*2.355*1000,
            elements_db['Mn']['Xray_energy']['Ka'],Xray_line)        
        if set_Mn_Ka:            
            mp.SEM.EDS.energy_resolution_MnKa = res_MnKa*1000
            print 'Resolution at Mn Ka ', res_MnKa*1000
            print 'Shift eng eV ', (Xray_energy-fp.centre.value)*1000
        else : 
            return res_MnKa*1000
            
    def get_result(self, Xray_line, result):
        """
        get the result of one X-ray line (result stored in 
        'mapped_parameters.Sample'):
        
         Parameters
        ----------        
        result : string {'kratios'|'quant'|'intensities'}
            The result to get
            
        Xray_lines: string
            the X-ray line to get.
        
        """
        mp = self.mapped_parameters 
        for res in mp.Sample[result]:
            if Xray_line in res.mapped_parameters.title:
                return res
        raise ValueError("Didn't find it")       

        
        
    def _set_result(self, Xray_line, result, data_res, plot_result,
        store_in_mp=True):
        """
        Transform data_res (a result) into an image or a signal and
        stored it in 'mapped_parameters.Sample'
        """
        
        mp = self.mapped_parameters
        if len(Xray_line) < 3 :
            Xray_lines = mp.Sample.elements
        else:
            Xray_lines = mp.Sample.Xray_lines
                
        for j in range(len(Xray_lines)):
            if Xray_line == Xray_lines[j]:
                break  
        
        axes_res = self.axes_manager.deepcopy()
        axes_res.remove(-1)
        
        if self.axes_manager.navigation_dimension == 0:
            res_img = Signal(np.array(data_res))
        else:
            res_img = Signal(data_res)
            res_img.axes_manager = axes_res
            if self.axes_manager.navigation_dimension > 1:
                res_img = res_img.as_image([0,1])
        res_img.mapped_parameters.title = result + ' ' + Xray_line
        if plot_result:                
            if self.axes_manager.navigation_dimension == 0:
                #to be changed with new version
                print("%s of %s : %s" % (result, Xray_line, data_res))
            else:
                res_img.plot(None)
        #else:
        #    print("%s of %s calculated" % (result, Xray_line))
            
        res_img.get_dimensions_from_data()
            
        if store_in_mp:
            mp.Sample[result][j] = res_img 
        else:
            return res_img 
            
    def normalize_result(self,result,return_element='all'):
        """
        Normalize the result
        
        The sum over all elements for any pixel is equal to one.
        
        Paramters
        ---------
        
        result: str
            the result to normalize
            
        return_element: str 
            If 'all', all elements are return.
        """
        #look at dim...
        mp = self.mapped_parameters
        res = copy.deepcopy(mp.Sample[result])
        
        re = utils.stack(res)
        if re.axes_manager.signal_dimension==0:
            tot = re.sum(1)
            for r in range(re.axes_manager.shape[1]):
                res[r].data = (re[::,r]/tot).data             
        elif re.axes_manager.signal_dimension==1:
            tot = re.sum(0)
            for r in range(re.axes_manager.shape[0]):
                res[r].data = (re[r]/tot).data 
        else:
            tot = re.sum(1)
            for r in range(re.axes_manager.shape[1]):
                res[r].data = (re[::,r]/tot).data  
        
        if return_element=='all':
            return res
        else:
            for el in res:
                if return_element in el.mapped_parameters.title:
                    return el
        
    def plot_histogram_result(self,
        result,
        bins='freedman',
        color=None,
        legend='auto',
        line_style=None,
        fig=None):
        """
        Plot an histrogram of the result
        
        Paramters
        ---------
        
        result: str
            the result to plot
            
        bins : int or list or str (optional)
            If bins is a string, then it must be one of:
            'knuth' : use Knuth's rule to determine bins
            'scotts' : use Scott's rule to determine bins
            'freedman' : use the Freedman-diaconis rule to determine bins
            'blocks' : use bayesian blocks for dynamic bin widths
            
        color : valid matplotlib color or a list of them or `None`
            Sets the color of the lines of the plots when `style` is "cascade"
            or "mosaic". If a list, if its length is
            less than the number of spectra to plot, the colors will be cycled. If
            If `None`, use default matplotlib color cycle.
            
        line_style: valid matplotlib line style or a list of them or `None`
            Sets the line style of the plots for "cascade"
            or "mosaic". The main line style are '-','--','steps','-.',':'.
            If a list, if its length is less than the number of
            spectra to plot, line_style will be cycled. If
            If `None`, use continuous lines, eg: ('-','--','steps','-.',':')
            
        legend: None | list of str | 'auto'
           If list of string, legend for "cascade" or title for "mosaic" is 
           displayed. If 'auto', the title of each spectra (mapped_parameters.title)
           is used.
           
        fig : {matplotlib figure, None}
            If None, a default figure will be created.
        """
        mp = self.mapped_parameters
        res = copy.deepcopy(mp.Sample[result])       
        
        return utils_eds.compare_histograms(res,bins=bins,legend=legend,
        color=color,line_style=line_style,fig=fig)
        
                
    def plot_orthoview_result(self,
        element,
        result,
        index,
        plot_index=False,
        space=2,
        plot_result=True,
        normalize=False):

        """
        Plot an orthogonal view of a 3D images
        
        Parameters
        ----------
        
        element: str
            The element to get.
        
        result: str
            The result to get  
            
        index: list
            The position [x,y,z] of the view.
            
        plot_index: bool
            Plot the line indicating the index position.
            
        space: int
            the spacing between the images in pixel.
        """
        if element=='all':
            res_element = copy.deepcopy(self.mapped_parameters.Sample[result])
            res_element = utils.stack(res_element).sum(1) 
        elif normalize:
            self.deepcopy()
            res_element = self.normalize_result(result,return_element=element)
        else:
            res_element = self.get_result(element,result)
        fig = utils_eds.plot_orthoview(res_element,
            index,plot_index,space,plot_result)

        return fig
        
    def add_poissonian_noise(self, **kwargs):
        """Add Poissonian noise to the data"""
        original_type = self.data.dtype
        self.data = np.random.poisson(self.data, **kwargs).astype(
                                      original_type)
        
    def get_take_off_angle(self):
        """Calculate the take-off-angle (TOA).
    
        TOA is the angle with which the X-rays leave the surface towards 
        the detector. Parameters are read in 'SEM.tilt_stage',
        'SEM.EDS.azimuth_angle' and 'SEM.EDS.elevation_angle'
         in 'mapped_parameters'.
         
        Returns
        -------
        take_off_angle: float (Degree)
        
        See also
        --------        
        utils.eds.take_off_angle
        
        Notes
        -----
        Defined by M. Schaffer et al., Ultramicroscopy 107(8), pp 587-597 (2007)
        """   
        if self.mapped_parameters.signal_type == 'EDS_SEM':
            mp = self.mapped_parameters.SEM
        elif self.mapped_parameters.signal_type == 'EDS_TEM':
            mp = self.mapped_parameters.TEM 
            
        tilt_stage=mp.tilt_stage
        azimuth_angle=mp.EDS.azimuth_angle
        elevation_angle=mp.EDS.elevation_angle
        
        TOA = utils.eds.take_off_angle(tilt_stage,azimuth_angle,
            elevation_angle)
        
        return TOA

<|MERGE_RESOLUTION|>--- conflicted
+++ resolved
@@ -370,13 +370,10 @@
                             integration_window_factor=2.,
                             only_one=True,
                             only_lines=("Ka", "La", "Ma"),
-<<<<<<< HEAD
                             lines_deconvolution=None,
                             bck=0,
-                            plot_fit=False):
-=======
+                            plot_fit=False,
                             **kwargs):
->>>>>>> 57bd7abf
         """Return the intensity map of selected Xray lines.
         
         The intensity maps are computed by integrating the spectrum over the 
@@ -413,16 +410,13 @@
             above an overvoltage of 2 (< beam energy / 2).
         only_lines : {None, list of strings}
             If not None, use only the given lines.
-<<<<<<< HEAD
         lines_deconvolution : None | 'model' | 'standard'
             Deconvolution of the line with a gaussian model. Take time
         bck : float
             background to substract. Only for deconvolution
-=======
         kwargs
             The extra keyword arguments for plotting. See 
             `utils.plot.plot_signals`
->>>>>>> 57bd7abf
             
         Returns
         -------
@@ -466,10 +460,9 @@
         intensities = []
         #test 1D Spectrum (0D problem)
             #signal_to_index = self.axes_manager.navigation_dimension - 2                  
-<<<<<<< HEAD
 
         if lines_deconvolution is None:
-            for Xray_line in Xray_lines:                
+            for Xray_line in Xray_lines:
                 element, line = utils_eds._get_element_and_line(Xray_line)           
                 line_energy = elements_db[element]['Xray_energy'][line]
                 line_FWHM = utils_eds.get_FWHM_at_Energy(FWHM_MnKa,line_energy)
@@ -484,19 +477,15 @@
                      self.mapped_parameters.title)) 
                 if img.axes_manager.navigation_dimension >= 2:
                     img = img.as_image([0,1])
-                #useless never the case
                 elif img.axes_manager.navigation_dimension == 1:
                     img.axes_manager.set_signal_dimension(1)
-                if plot_result:
-                    if img.axes_manager.signal_dimension != 0:
-                        img.plot(navigator='slider')
-                    else:
-                        print("%s at %s %s : Intensity = %.3f" 
-                        % (Xray_line,
-                           line_energy,
-                           self.axes_manager.signal_axes[0].units,
-                           img.data))
-                intensities.append(img)                                
+                if plot_result and img.axes_manager.signal_dimension == 0:
+                    print("%s at %s %s : Intensity = %.2f" 
+                    % (Xray_line,
+                       line_energy,
+                       self.axes_manager.signal_axes[0].units,
+                       img.data))
+                intensities.append(img)                               
         else:
             fps = []
             if lines_deconvolution == 'standard':  
@@ -588,44 +577,21 @@
                      line_energy,
                      self.axes_manager.signal_axes[0].units,
                      self.mapped_parameters.title)) 
-                if plot_result:
-                    if img.axes_manager.signal_dimension != 0:
-                        img.plot(navigator='slider')
-                    else:
-                        print("%s at %s %s : Intensity = %.3f" 
-                        % (Xray_line,
-                           line_energy,
-                           self.axes_manager.signal_axes[0].units,
-                           img.data))
+                if img.axes_manager.navigation_dimension >= 2:
+                    img = img.as_image([0,1])
+                elif img.axes_manager.navigation_dimension == 1:
+                    img.axes_manager.set_signal_dimension(1)
+                if plot_result and img.axes_manager.signal_dimension == 0:
+                    print("%s at %s %s : Intensity = %.2f" 
+                    % (Xray_line,
+                       line_energy,
+                       self.axes_manager.signal_axes[0].units,
+                       img.data))
                 intensities.append(img)
-=======
-        for Xray_line in Xray_lines:
-            element, line = utils_eds._get_element_and_line(Xray_line)           
-            line_energy = elements_db[element]['Xray_energy'][line]
-            line_FWHM = utils_eds.get_FWHM_at_Energy(FWHM_MnKa,line_energy)
-            det = integration_window_factor * line_FWHM / 2.
-            img = self[...,line_energy - det:line_energy + det
-                    ].integrate_simpson(-1)
-            img.mapped_parameters.title = (
-                'Intensity of %s at %.2f %s from %s' % 
-                (Xray_line,
-                 line_energy,
-                 self.axes_manager.signal_axes[0].units,
-                 self.mapped_parameters.title)) 
-            if img.axes_manager.navigation_dimension >= 2:
-                img = img.as_image([0,1])
-            elif img.axes_manager.navigation_dimension == 1:
-                img.axes_manager.set_signal_dimension(1)
-            if plot_result and img.axes_manager.signal_dimension == 0:
-                print("%s at %s %s : Intensity = %.2f" 
-                % (Xray_line,
-                   line_energy,
-                   self.axes_manager.signal_axes[0].units,
-                   img.data))
-            intensities.append(img)
+            
         if plot_result and img.axes_manager.signal_dimension != 0:
-                utils.plot.plot_signals(intensities,**kwargs)            
->>>>>>> 57bd7abf
+                utils.plot.plot_signals(intensities,**kwargs)          
+
         return intensities
 
 
