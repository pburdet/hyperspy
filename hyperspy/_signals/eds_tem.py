--- conflicted
+++ resolved
@@ -19,10 +19,7 @@
 
 import traits.api as t
 import numpy as np
-<<<<<<< HEAD
 from scipy import ndimage
-=======
->>>>>>> e748697c
 
 from hyperspy._signals.eds import EDSSpectrum
 from hyperspy.decorators import only_interactive
@@ -30,14 +27,9 @@
 from hyperspy.defaults_parser import preferences
 import hyperspy.gui.messages as messagesui
 from hyperspy.misc.eds import utils as utils_eds
-<<<<<<< HEAD
 from hyperspy import utils
 from hyperspy.misc.eds import physical_model
 from hyperspy.misc.eds import database
-=======
-
-# TEM spectrum is just a copy of the basic function of SEM spectrum.
->>>>>>> e748697c
 
 
 class EDSTEMSpectrum(EDSSpectrum):
@@ -255,7 +247,6 @@
             mp.Acquisition_instrument.TEM.Detector.EDS.live_time = \
                 mp_ref.Detector.EDS.live_time / nb_pix
 
-<<<<<<< HEAD
     def simulate_two_elements_standard(self,
                                        common_xray='Si_Ka',
                                        nTraj=10000,
@@ -421,6 +412,7 @@
     def quant_cliff_lorimer(self,
                             intensities='integrate',
                             kfactors='auto',
+                            reference_line='auto',
                             plot_result=True,
                             store_in_mp=True,
                             **kwargs):
@@ -441,6 +433,11 @@
             for kfactors_name = ['Cr_Ka/Al_Ka', 'Ni_Ka/Al_Ka']
             with kfactors_name in alphabetical order
             if 'auto', take the kfactors stored in metadata
+        reference_line: 'auto' or str
+            The reference line. If 'auto', the first line in the alphabetic
+            order is chosen ('Al_Ka' in the previous example.)
+            If reference_line = 'Cr_Ka', then
+            kfactors should be ['Al_Ka/Cr_Ka', 'Ni_Ka/Cr_Ka']
         plot_result: bool
           If true (default option), plot the result.
         kwargs
@@ -461,10 +458,11 @@
             get_lines_intensity
 
         """
-        #from hyperspy import signals
+        # from hyperspy import signals
 
         xray_lines = self.metadata.Sample.xray_lines
-        #beam_energy = self._get_beam_energy()
+
+        # beam_energy = self._get_beam_energy()
         if intensities == 'integrate':
             intensities = self.get_lines_intensity(**kwargs)
         elif intensities == 'model':
@@ -475,13 +473,28 @@
                                                  store_in_mp=False)
         if kfactors == 'auto':
             kfactors = self.metadata.Sample.kfactors
+        indexes = range(len(xray_lines))
+        indexes_f = range(len(xray_lines)-1)
+        if reference_line != 'auto':
+            index = [indexes.pop(xray_lines.index(reference_line))]
+            indexes = index + indexes
+            index = [indexes_f.pop(xray_lines.index(reference_line)-1)]
+            indexes_f = index + indexes_f
+            kfactors_s = [kfactors[i] for i in indexes_f]
+            kfactors_s[0] = 1/kfactors_s[0]
+            for i, index in enumerate(indexes_f):
+                if i != 0:
+                    kfactors_s[i] *= kfactors_s[0]
+        else:
+            kfactors_s = kfactors
+        print kfactors_s
         data_res = utils_eds.quantification_cliff_lorimer(
-            kfactors=kfactors,
-            intensities=[intensity.data for intensity in intensities])
+            kfactors=kfactors_s,
+            intensities=[intensities[i].data for i in indexes])
         res = []
-        for xray_line, data in zip(xray_lines, data_res):
+        for xray_line, index in zip(xray_lines, indexes):
             res.append(self._set_result(xray_line=xray_line, result='quant',
-                                        data_res=data,
+                                        data_res=data_res[index],
                                         plot_result=plot_result,
                                         store_in_mp=store_in_mp))
         if store_in_mp is False:
@@ -593,13 +606,8 @@
 
     def quantification_cliff_lorimer(self,
                                      intensities,
-                                     kfactors):
-=======
-    def quantification_cliff_lorimer(self,
-                                     intensities,
                                      kfactors,
                                      reference_line='auto'):
->>>>>>> e748697c
         """
         Quantification using Cliff-Lorimer
 
@@ -609,11 +617,6 @@
             the list of kfactor, compared to the first
             elements. eg. kfactors = [1.47,1.72]
             for kfactors_name = ['Cr_Ka/Al_Ka', 'Ni_Ka/Al_Ka']
-<<<<<<< HEAD
-            with kfactors_name in alphabetical order
-        intensities: list of signal.Signals
-            the intensities for each X-ray lines.
-=======
             with kfactors_name in alphabetical order.
         intensities: list of signal.Signals
             the intensities for each X-ray lines in the alphabetical order.
@@ -622,7 +625,6 @@
             order is chosen ('Al_Ka' in the previous example.)
             If reference_line = 'Cr_Ka', then
             kfactors should be ['Al_Ka/Cr_Ka', 'Ni_Ka/Cr_Ka']
->>>>>>> e748697c
 
         Examples
         ---------
@@ -636,17 +638,20 @@
         """
 
         xray_lines = self.metadata.Sample.xray_lines
-<<<<<<< HEAD
+        indexes = range(len(xray_lines))
+        if reference_line != 'auto':
+            index = [indexes.pop(xray_lines.index(reference_line))]
+            indexes = index + indexes
         data_res = utils_eds.quantification_cliff_lorimer(
             kfactors=kfactors,
-            intensities=[intensity.data for intensity in intensities])
+            intensities=[intensities[i].data for i in indexes])
         spec_res = []
-        for xray_line, data, intensity in zip(
-                xray_lines, data_res, intensities):
+        for xray_line, index, intensity in zip(
+                xray_lines, indexes, intensities):
             element, line = utils_eds._get_element_and_line(xray_line)
             spec_res.append(intensity.deepcopy())
-            spec_res[-1].data = data
-            spec_res[-1].metadata.General.title = 'Weight fraction of ' + \
+            spec_res[-1].data = data_res[index]
+            spec_res[-1].metadata.General.title = 'Weight fraction of ' +\
                 element
         return spec_res
 
@@ -1034,22 +1039,4 @@
             rec.axes_manager[0].name = 'z'
             rec.get_dimensions_from_data()
             rec = rec.split()
-        return rec
-=======
-        indexes = range(len(xray_lines))
-        if reference_line != 'auto':
-            index = [indexes.pop(xray_lines.index(reference_line))]
-            indexes = index + indexes
-        data_res = utils_eds.quantification_cliff_lorimer(
-            kfactors=kfactors,
-            intensities=[intensities[i].data for i in indexes])
-        spec_res = []
-        for xray_line, index, intensity in zip(
-                xray_lines, indexes, intensities):
-            element, line = utils_eds._get_element_and_line(xray_line)
-            spec_res.append(intensity.deepcopy())
-            spec_res[-1].data = data_res[index]
-            spec_res[-1].metadata.General.title = 'Weight fraction of ' +\
-                element
-        return spec_res
->>>>>>> e748697c
+        return rec