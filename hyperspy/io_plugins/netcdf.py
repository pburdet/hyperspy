# -*- coding: utf-8 -*-
# Copyright 2007-2011 The Hyperspy developers
#
# This file is part of  Hyperspy.
#
#  Hyperspy is free software: you can redistribute it and/or modify
# it under the terms of the GNU General Public License as published by
# the Free Software Foundation, either version 3 of the License, or
# (at your option) any later version.
#
#  Hyperspy is distributed in the hope that it will be useful,
# but WITHOUT ANY WARRANTY; without even the implied warranty of
# MERCHANTABILITY or FITNESS FOR A PARTICULAR PURPOSE.  See the
# GNU General Public License for more details.
#
# You should have received a copy of the GNU General Public License
# along with  Hyperspy.  If not, see <http://www.gnu.org/licenses/>.

import os

import numpy as np

from hyperspy import Release
from hyperspy import messages

no_netcdf = False
try:
    from netCDF4 import Dataset
    which_netcdf = 'netCDF4'
except:
    try:
        from netCDF3 import Dataset
        which_netcdf = 'netCDF3'
    except:
        try:
            from Scientific.IO.NetCDF import NetCDFFile as Dataset
            which_netcdf = 'Scientific Python'
        except:
            no_netcdf = True

# Plugin characteristics
# ----------------------
format_name = 'netCDF'
description = ''
full_suport = True
file_extensions = ('nc', 'NC')
default_extension = 0


# Writing features
writes = False

# ----------------------


attrib2netcdf = \
    {
        'energyorigin': 'energy_origin',
        'energyscale': 'energy_scale',
        'energyunits': 'energy_units',
        'xorigin': 'x_origin',
        'xscale': 'x_scale',
        'xunits': 'x_units',
        'yorigin': 'y_origin',
        'yscale': 'y_scale',
        'yunits': 'y_units',
        'zorigin': 'z_origin',
        'zscale': 'z_scale',
        'zunits': 'z_units',
        'exposure': 'exposure',
        'title': 'title',
        'binning': 'binning',
        'readout_frequency': 'readout_frequency',
        'ccd_height': 'ccd_height',
        'blanking': 'blanking'
    }

acquisition2netcdf = \
    {
        'exposure': 'exposure',
        'binning': 'binning',
        'readout_frequency': 'readout_frequency',
        'ccd_height': 'ccd_height',
        'blanking': 'blanking',
        'gain': 'gain',
        'pppc': 'pppc',
    }

treatments2netcdf = \
    {
        'dark_current': 'dark_current',
        'readout': 'readout',
    }


def file_reader(filename, *args, **kwds):
    if no_netcdf is True:
        raise ImportError("No netCDF library installed. "
<<<<<<< HEAD
            "To read EELSLab netcdf files install "
            "one of the following packages:"
            "netCDF4, netCDF3, netcdf, scientific")

    ncfile = Dataset(filename,'r')
    
=======
                          "To read EELSLab netcdf files install "
                          "one of the following packages:"
                          "netCDF4, netCDF3, netcdf, scientific")

    ncfile = Dataset(filename, 'r')

>>>>>>> ccf816c5
    if hasattr(ncfile, 'file_format_version'):
        if ncfile.file_format_version == 'EELSLab 0.1':
            dictionary = nc_hyperspy_reader_0dot1(
                ncfile,
                filename,
                *
                args,
                **kwds)
    else:
        ncfile.close()
        messages.warning_exit('Unsupported netCDF file')

    return (dictionary,)


def nc_hyperspy_reader_0dot1(ncfile, filename, *args, **kwds):
    calibration_dict, acquisition_dict, treatments_dict = {}, {}, {}
    dc = ncfile.variables['data_cube']
    data = dc[:]
    if 'history' in calibration_dict:
        calibration_dict['history'] = eval(ncfile.history)
    for attrib in attrib2netcdf.items():
        if hasattr(dc, attrib[1]):
            value = eval('dc.' + attrib[1])
            if isinstance(value, np.ndarray):
                calibration_dict[attrib[0]] = value[0]
            else:
                calibration_dict[attrib[0]] = value
        else:
            print "Warning: the \'%s\' attribute is not defined in the file\
            " % attrib[0]
    for attrib in acquisition2netcdf.items():
        if hasattr(dc, attrib[1]):
            value = eval('dc.' + attrib[1])
            if isinstance(value, np.ndarray):
                acquisition_dict[attrib[0]] = value[0]
            else:
                acquisition_dict[attrib[0]] = value
        else:
            print \
                "Warning: the \'%s\' attribute is not defined in the file\
            " % attrib[0]
    for attrib in treatments2netcdf.items():
        if hasattr(dc, attrib[1]):
            treatments_dict[attrib[0]] = eval('dc.' + attrib[1])
        else:
            print \
                "Warning: the \'%s\' attribute is not defined in the file\
            " % attrib[0]
    original_parameters = {'record_by': ncfile.type, 'calibration': calibration_dict,
                           'acquisition': acquisition_dict, 'treatments': treatments_dict}
    ncfile.close()
    # Now we'll map some parameters
    record_by = 'image' if original_parameters[
        'record_by'] == 'Image' else 'spectrum'
    if record_by == 'image':
        dim = len(data.shape)
        names = ['Z', 'Y', 'X'][3 - dim:]
        scaleskeys = ['zscale', 'yscale', 'xscale']
        originskeys = ['zorigin', 'yorigin', 'xorigin']
        unitskeys = ['zunits', 'yunits', 'xunits']

    elif record_by == 'spectrum':
        dim = len(data.shape)
        names = ['Y', 'X', 'Energy'][3 - dim:]
        scaleskeys = ['yscale', 'xscale', 'energyscale']
        originskeys = ['yorigin', 'xorigin', 'energyorigin']
        unitskeys = ['yunits', 'xunits', 'energyunits']

    # The images are recorded in the Fortran order
    data = data.T.copy()
    try:
        scales = [calibration_dict[key] for key in scaleskeys[3 - dim:]]
    except KeyError:
        scales = [1, 1, 1][3 - dim:]
    try:
        origins = [calibration_dict[key] for key in originskeys[3 - dim:]]
    except KeyError:
        origins = [0, 0, 0][3 - dim:]
    try:
        units = [calibration_dict[key] for key in unitskeys[3 - dim:]]
    except KeyError:
        units = ['', '', '']
    axes = [
        {
            'size': int(data.shape[i]),
            'index_in_array': i,
            'name': names[i],
            'scale': scales[i],
            'offset': origins[i],
            'units': units[i], }
        for i in xrange(dim)]
    mapped_parameters = {}
    mapped_parameters['original_filename'] = os.path.split(filename)[1]
    mapped_parameters['record_by'] = record_by
    mapped_parameters['signal_type'] = ""
    dictionary = {
        'data': data,
        'axes': axes,
        'mapped_parameters': mapped_parameters,
        'original_parameters': original_parameters,
    }

    return dictionary<|MERGE_RESOLUTION|>--- conflicted
+++ resolved
@@ -96,21 +96,12 @@
 def file_reader(filename, *args, **kwds):
     if no_netcdf is True:
         raise ImportError("No netCDF library installed. "
-<<<<<<< HEAD
-            "To read EELSLab netcdf files install "
-            "one of the following packages:"
-            "netCDF4, netCDF3, netcdf, scientific")
-
-    ncfile = Dataset(filename,'r')
-    
-=======
                           "To read EELSLab netcdf files install "
                           "one of the following packages:"
                           "netCDF4, netCDF3, netcdf, scientific")
 
     ncfile = Dataset(filename, 'r')
 
->>>>>>> ccf816c5
     if hasattr(ncfile, 'file_format_version'):
         if ncfile.file_format_version == 'EELSLab 0.1':
             dictionary = nc_hyperspy_reader_0dot1(
