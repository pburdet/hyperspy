--- conflicted
+++ resolved
@@ -149,14 +149,8 @@
             self.free = copy.deepcopy(dict['free'])
             self.units = copy.deepcopy(dict['units'])
             self._bounds = copy.deepcopy(dict['_bounds'])
-<<<<<<< HEAD
-            self.__ext_bounded = copy.deepcopy(dict['ext_bounded'])
-            self.__ext_force_positive = copy.deepcopy(dict['ext_force_positive'])
-
-=======
             self.__ext_bounded = copy.deepcopy(dict['__ext_bounded'])
             self.__ext_force_positive = copy.deepcopy(dict['__ext_force_positive'])
->>>>>>> 901286bb
             if hasattr(self, 'active') and 'active' in dict:
                 self.active = dict['active']
             if 'dill_avail' in dict and dill_avail:
