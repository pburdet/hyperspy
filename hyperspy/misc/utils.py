# -*- coding: utf-8 -*-
# Copyright 2007-2011 The Hyperspy developers
#
# This file is part of  Hyperspy.
#
#  Hyperspy is free software: you can redistribute it and/or modify
# it under the terms of the GNU General Public License as published by
# the Free Software Foundation, either version 3 of the License, or
# (at your option) any later version.
#
#  Hyperspy is distributed in the hope that it will be useful,
# but WITHOUT ANY WARRANTY; without even the implied warranty of
# MERCHANTABILITY or FITNESS FOR A PARTICULAR PURPOSE.  See the
# GNU General Public License for more details.
#
# You should have received a copy of the GNU General Public License
# along with  Hyperspy.  If not, see <http://www.gnu.org/licenses/>.

from __future__ import division
import inspect
import copy
import types
import re
from StringIO import StringIO
import codecs
import collections
import tempfile

import numpy as np


def generate_axis(origin, step, N, index=0):
    """Creates an axis given the origin, step and number of channels

    Alternatively, the index of the origin channel can be specified.

    Parameters
    ----------
    origin : float
    step : float
    N : number of channels
    index : int
        index of origin

    Returns
    -------
    Numpy array

    """
    return np.linspace(
        origin - index * step, origin + step * (N - 1 - index), N)


def unfold_if_multidim(signal):
    """Unfold the SI if it is 2D

    Parameters
    ----------
    signal : Signal instance

    Returns
    -------

    Boolean. True if the SI was unfolded by the function.

    """
    if len(signal.axes_manager._axes) > 2:
        print "Automatically unfolding the SI"
        signal.unfold()
        return True
    else:
        return False


def str2num(string, **kargs):
    """Transform a a table in string form into a numpy array

    Parameters
    ----------
    string : string

    Returns
    -------
    numpy array

    """
    stringIO = StringIO(string)
    return np.loadtxt(stringIO, **kargs)


_slugify_strip_re = re.compile(r'[^\w\s-]')
_slugify_hyphenate_re = re.compile(r'[-\s]+')


def slugify(value, valid_variable_name=False):
    """
    Normalizes string, converts to lowercase, removes non-alpha characters,
    and converts spaces to hyphens.

    Adapted from Django's "django/template/defaultfilters.py".

    """
    import unicodedata
    if not isinstance(value, unicode):
        try:
            # Convert to unicode using the default encoding
            value = unicode(value)
        except:
            # Try latin1. If this does not work an exception is raised.
            value = unicode(value, "latin1")
    value = unicodedata.normalize('NFKD', value).encode('ascii', 'ignore')
    value = unicode(_slugify_strip_re.sub('', value).strip())
    value = _slugify_hyphenate_re.sub('_', value)
    if valid_variable_name is True:
        if value[:1].isdigit():
            value = u'Number_' + value
    return value


class DictionaryTreeBrowser(object):

    """A class to comfortably browse a dictionary using a CLI.

    In addition to accessing the values using dictionary syntax
    the class enables navigating  a dictionary that constains
    nested dictionaries as attribures of nested classes.
    Also it is an iterator over the (key, value) items. The
    `__repr__` method provides pretty tree printing. Private
    keys, i.e. keys that starts with an underscore, are not
    printed, counted when calling len nor iterated.

    Methods
    -------
    export : saves the dictionary in pretty tree printing format in a text file.
    keys : returns a list of non-private keys.
    as_dictionary : returns a dictionary representation of the object.
    set_item : easily set items, creating any necessary node on the way.
    add_node : adds a node.

    Examples
    --------
    >>> tree = DictionaryTreeBrowser()
    >>> tree.set_item("Branch.Leaf1.color", "green")
    >>> tree.set_item("Branch.Leaf2.color", "brown")
    >>> tree.set_item("Branch.Leaf2.caterpillar", True)
    >>> tree.set_item("Branch.Leaf1.caterpillar", False)
    >>> tree
    └── Branch
        ├── Leaf1
        │   ├── caterpillar = False
        │   └── color = green
        └── Leaf2
            ├── caterpillar = True
            └── color = brown
    >>> tree.Branch
    ├── Leaf1
    │   ├── caterpillar = False
    │   └── color = green
    └── Leaf2
        ├── caterpillar = True
        └── color = brown
    >>> for label, leaf in tree.Branch:
            print("%s is %s" % (label, leaf.color))
    Leaf1 is green
    Leaf2 is brown
    >>> tree.Branch.Leaf2.caterpillar
    True
    >>> "Leaf1" in tree.Branch
    True
    >>> "Leaf3" in tree.Branch
    False
    >>>

    """

    def __init__(self, dictionary={}):
        super(DictionaryTreeBrowser, self).__init__()
        self.add_dictionary(dictionary)

    def add_dictionary(self, dictionary):
        """Add new items from dictionary.

        """
        for key, value in dictionary.iteritems():
            self.__setattr__(key, value)

    def export(self, filename, encoding='utf8'):
        """Export the dictionary to a text file

        Parameters
        ----------
        filename : str
            The name of the file without the extension that is
            txt by default
        encoding : valid encoding str

        """
        f = codecs.open(filename, 'w', encoding=encoding)
        f.write(self._get_print_items(max_len=None))
        f.close()

    def _get_print_items(self, padding='', max_len=78):
        """Prints only the attributes that are not methods

        """
        string = ''
        eoi = len(self)
        j = 0
        for key_, value in iter(sorted(self.__dict__.iteritems())):
            if key_.startswith("_"):
                continue
            if not isinstance(key_, types.MethodType):
                key = ensure_unicode(value['key'])
                value = ensure_unicode(value['value'])
                if isinstance(value, DictionaryTreeBrowser):
                    if j == eoi - 1:
                        symbol = u'└── '
                    else:
                        symbol = u'├── '
                    string += u'%s%s%s\n' % (padding, symbol, key)
                    if j == eoi - 1:
                        extra_padding = u'    '
                    else:
                        extra_padding = u'│   '
                    string += value._get_print_items(
                        padding + extra_padding)
                else:
                    if j == eoi - 1:
                        symbol = u'└── '
                    else:
                        symbol = u'├── '
                    strvalue = unicode(value)
                    if max_len is not None and \
                            len(strvalue) > 2 * max_len:
                        right_limit = min(max_len,
                                          len(strvalue) - max_len)
                        value = u'%s ... %s' % (strvalue[:max_len],
                                                strvalue[-right_limit:])
                    string += u"%s%s%s = %s\n" % (
                        padding, symbol, key, value)
            j += 1
        return string

    def __repr__(self):
        return self._get_print_items().encode('utf8', errors='ignore')

    def __getitem__(self, key):
        return self.__getattribute__(key)

    def __setitem__(self, key, value):
        self.__setattr__(key, value)

    def __getattribute__(self, name):
        item = super(DictionaryTreeBrowser, self).__getattribute__(name)
        if isinstance(item, dict) and 'value' in item:
            return item['value']
        else:
            return item

    def __setattr__(self, key, value):
        if isinstance(value, dict):
            value = DictionaryTreeBrowser(value)
        super(DictionaryTreeBrowser, self).__setattr__(
            slugify(key, valid_variable_name=True),
            {'key': key, 'value': value})

    def __len__(self):
        return len(
            [key for key in self.__dict__.keys() if not key.startswith("_")])

    def keys(self):
        """Returns a list of non-private keys.

        """
        return sorted([key for key in self.__dict__.keys()
                      if not key.startswith("_")])

    def as_dictionary(self):
        """Returns its dictionary representation.

        """
        par_dict = {}
        for key_, item_ in self.__dict__.iteritems():
            if not isinstance(item_, types.MethodType):
                key = item_['key']
                if key == "_db_index":
                    continue
                if isinstance(item_['value'], DictionaryTreeBrowser):
                    item = item_['value'].as_dictionary()
                else:
                    item = item_['value']
                par_dict.__setitem__(key, item)
        return par_dict

    def has_item(self, item_path):
        """Given a path, return True if it exists.

        The nodes of the path are separated using periods.

        Parameters
        ----------
        item_path : Str
            A string describing the path with each item separated by
            full stops (periods)

        Examples
        --------

        >>> dict = {'To' : {'be' : True}}
        >>> dict_browser = DictionaryTreeBrowser(dict)
        >>> dict_browser.has_item('To')
        True
        >>> dict_browser.has_item('To.be')
        True
        >>> dict_browser.has_item('To.be.or')
        False

        """
        if isinstance(item_path, str):
            item_path = item_path.split('.')
        else:
            item_path = copy.copy(item_path)
        attrib = item_path.pop(0)
        if hasattr(self, attrib):
            if len(item_path) == 0:
                return True
            else:
                item = self[attrib]
                if isinstance(item, type(self)):
                    return item.has_item(item_path)
                else:
                    return False
        else:
            return False

    def get_item(self, item_path):
        """Given a path, return True if it exists.

        The nodes of the path are separated using periods.

        Parameters
        ----------
        item_path : Str
            A string describing the path with each item separated by
            full stops (periods)

        Examples
        --------

        >>> dict = {'To' : {'be' : True}}
        >>> dict_browser = DictionaryTreeBrowser(dict)
        >>> dict_browser.has_item('To')
        True
        >>> dict_browser.has_item('To.be')
        True
        >>> dict_browser.has_item('To.be.or')
        False

        """
        if isinstance(item_path, str):
            item_path = item_path.split('.')
        else:
            item_path = copy.copy(item_path)
        attrib = item_path.pop(0)
        if hasattr(self, attrib):
            if len(item_path) == 0:
                return self[attrib]
            else:
                item = self[attrib]
                if isinstance(item, type(self)):
                    return item.get_item(item_path)
                else:
                    raise AttributeError("Item not in dictionary browser")
        else:
            raise AttributeError("Item not in dictionary browser")

    def __contains__(self, item):
        return self.has_item(item_path=item)

    def copy(self):
        return copy.copy(self)

    def deepcopy(self):
        return copy.deepcopy(self)

    def set_item(self, item_path, value):
        """Given the path and value, create the missing nodes in
        the path and assign to the last one the value

        Parameters
        ----------
        item_path : Str
            A string describing the path with each item separated by a
            full stops (periods)

        Examples
        --------

        >>> dict_browser = DictionaryTreeBrowser({})
        >>> dict_browser.set_item('First.Second.Third', 3)
        >>> dict_browser
        └── First
           └── Second
                └── Third = 3

        """
        if not self.has_item(item_path):
            self.add_node(item_path)
        if isinstance(item_path, str):
            item_path = item_path.split('.')
        if len(item_path) > 1:
            self.__getattribute__(item_path.pop(0)).set_item(
                item_path, value)
        else:
            self.__setattr__(item_path.pop(), value)

    def add_node(self, node_path):
        """Adds all the nodes in the given path if they don't exist.

        Parameters
        ----------
        node_path: str
            The nodes must be separated by full stops (periods).

        Examples
        --------

        >>> dict_browser = DictionaryTreeBrowser({})
        >>> dict_browser.add_node('First.Second')
        >>> dict_browser.First.Second = 3
        >>> dict_browser
        └── First
            └── Second = 3

        """
        keys = node_path.split('.')
        for key in keys:
            if self.has_item(key) is False:
                self[key] = DictionaryTreeBrowser()
            self = self[key]

    def next(self):
        """
        Standard iterator method, updates the index and returns the
        current coordiantes

        Returns
        -------
        val : tuple of ints
            Returns a tuple containing the coordiantes of the current
            iteration.

        """
        if len(self) == 0:
            raise StopIteration
        if not hasattr(self, '_db_index'):
            self._db_index = 0
        elif self._db_index >= len(self) - 1:
            del self._db_index
            raise StopIteration
        else:
            self._db_index += 1
        key = self.keys()[self._db_index]
        return key, getattr(self, key)

    def __iter__(self):
        return self


def strlist2enumeration(lst):
    lst = tuple(lst)
    if not lst:
        return ''
    elif len(lst) == 1:
        return lst[0]
    elif len(lst) == 2:
        return "%s and %s" % lst
    else:
        return "%s, " * (len(lst) - 2) % lst[:-2] + "%s and %s" % lst[-2:]


def ensure_unicode(stuff, encoding='utf8', encoding2='latin-1'):
    if not isinstance(stuff, str) and not isinstance(stuff, np.string_):
        return stuff
    else:
        string = stuff
    try:
        string = string.decode(encoding)
    except:
        string = string.decode(encoding2, errors='ignore')
    return string


def swapelem(obj, i, j):
    """Swaps element having index i with
    element having index j in object obj IN PLACE.

    E.g.
    >>> L = ['a', 'b', 'c']
    >>> spwapelem(L, 1, 2)
    >>> print L
        ['a', 'c', 'b']

    """
    if len(obj) > 1:
        buf = obj[i]
        obj[i] = obj[j]
        obj[j] = buf


def rollelem(a, index, to_index=0):
    """Roll the specified axis backwards, until it lies in a given position.

    Parameters
    ----------
    a : list
        Input list.
    index : int
        The index of the item to roll backwards.  The positions of the items
        do not change relative to one another.
    to_index : int, optional
        The item is rolled until it lies before this position.  The default,
        0, results in a "complete" roll.

    Returns
    -------
    res : list
        Output list.

    """

    res = copy.copy(a)
    res.insert(to_index, res.pop(index))
    return res


def fsdict(nodes, value, dictionary):
    """Populates the dictionary 'dic' in a file system-like
    fashion creating a dictionary of dictionaries from the
    items present in the list 'nodes' and assigning the value
    'value' to the innermost dictionary.

    'dic' will be of the type:
    dic['node1']['node2']['node3']...['nodeN'] = value
    where each node is like a directory that contains other
    directories (nodes) or files (values)

    """
    node = nodes.pop(0)
    if node not in dictionary:
        dictionary[node] = {}
    if len(nodes) != 0 and isinstance(dictionary[node], dict):
        fsdict(nodes, value, dictionary[node])
    else:
        dictionary[node] = value


def find_subclasses(mod, cls):
    """Find all the subclasses in a module.

    Parameters
    ----------
    mod : module
    cls : class

    Returns
    -------
    dictonary in which key, item = subclass name, subclass

    """
    return dict([(name, obj) for name, obj in inspect.getmembers(mod)
                if inspect.isclass(obj) and issubclass(obj, cls)])


def isiterable(obj):
    if isinstance(obj, collections.Iterable):
        return True
    else:
        return False


def ordinal(value):
    """
    Converts zero or a *postive* integer (or their string
    representations) to an ordinal value.

    >>> for i in range(1,13):
    ...     ordinal(i)
    ...
    u'1st'
    u'2nd'
    u'3rd'
    u'4th'
    u'5th'
    u'6th'
    u'7th'
    u'8th'
    u'9th'
    u'10th'
    u'11th'
    u'12th'

    >>> for i in (100, '111', '112',1011):
    ...     ordinal(i)
    ...
    u'100th'
    u'111th'
    u'112th'
    u'1011th'

    Notes
    -----
    Author:  Serdar Tumgoren
    http://code.activestate.com/recipes/576888-format-a-number-as-an-ordinal/
    MIT license
    """
    try:
        value = int(value)
    except ValueError:
        return value

    if value % 100 // 10 != 1:
        if value % 10 == 1:
            ordval = u"%d%s" % (value, "st")
        elif value % 10 == 2:
            ordval = u"%d%s" % (value, "nd")
        elif value % 10 == 3:
            ordval = u"%d%s" % (value, "rd")
        else:
            ordval = u"%d%s" % (value, "th")
    else:
        ordval = u"%d%s" % (value, "th")

    return ordval


def underline(line, character="-"):
    """Return the line underlined.

    """

    return line + "\n" + character * len(line)


def closest_power_of_two(n):
    return int(2 ** np.ceil(np.log2(n)))


def without_nans(data):
    return data[~np.isnan(data)]


def stack(signal_list, axis=None, new_axis_name='stack_element',
          mmap=False, mmap_dir=None,):
    """Concatenate the signals in the list over a given axis or a new axis.

    The title is set to that of the first signal in the list.

    Parameters
    ----------
    signal_list : list of Signal instances
    axis : {None, int, str}
        If None, the signals are stacked over a new axis. The data must
        have the same dimensions. Otherwise the
        signals are stacked over the axis given by its integer index or
        its name. The data must have the same shape, except in the dimension
        corresponding to `axis`.
    new_axis_name : string
        The name of the new axis when `axis` is None.
        If an axis with this name already
        exists it automatically append '-i', where `i` are integers,
        until it finds a name that is not yet in use.
    mmap: bool
        If True and stack is True, then the data is stored
        in a memory-mapped temporary file.The memory-mapped data is
        stored on disk, and not directly loaded into memory.
        Memory mapping is especially useful for accessing small
        fragments of large files without reading the entire file into
        memory.
    mmap_dir : string
        If mmap_dir is not None, and stack and mmap are True, the memory
        mapped file will be created in the given directory,
        otherwise the default directory is used.

    Returns
    -------
    signal : Signal instance (or subclass, determined by the objects in
        signal list)

    Examples
    --------
    >>> data = np.arange(20)
    >>> s = utils.stack([signals.Spectrum(data[:10]), signals.Spectrum(data[10:])])
    >>> s
    <Spectrum, title: Stack of , dimensions: (2, 10)>
    >>> s.data
    array([[ 0,  1,  2,  3,  4,  5,  6,  7,  8,  9],
           [10, 11, 12, 13, 14, 15, 16, 17, 18, 19]])

    """

    axis_input = copy.deepcopy(axis)

    for i, obj in enumerate(signal_list):
        if i == 0:
            if axis is None:
                original_shape = obj.data.shape
                stack_shape = tuple([len(signal_list), ]) + original_shape
                tempf = None
                if mmap is False:
                    data = np.empty(stack_shape,
                                    dtype=obj.data.dtype)
                else:
                    tempf = tempfile.NamedTemporaryFile(
                        dir=mmap_dir)
                    data = np.memmap(tempf,
                                     dtype=obj.data.dtype,
                                     mode='w+',
                                     shape=stack_shape,)

                signal = type(obj)(data=data)
                signal.axes_manager._axes[1:] = obj.axes_manager._axes
                axis_name = new_axis_name
                axis_names = [axis_.name for axis_ in
                              signal.axes_manager._axes[1:]]
                j = 1
                while axis_name in axis_names:
                    axis_name = new_axis_name + "_%i" % j
                    j += 1
                eaxis = signal.axes_manager._axes[0]
                eaxis.name = axis_name
                eaxis.navigate = True  # This triggers _update_parameters
                signal.metadata = obj.metadata
                # Get the title from 1st object
                signal.metadata.title = (
                    "Stack of " + obj.metadata.title)
                signal.original_metadata = DictionaryTreeBrowser({})
            else:
                axis = obj.axes_manager[axis]
                signal = obj.deepcopy()

            signal.original_metadata.add_node('stack_elements')

        # Store parameters
        signal.original_metadata.stack_elements.add_node(
            'element%i' % i)
        node = signal.original_metadata.stack_elements[
            'element%i' % i]
        node.original_metadata = \
            obj.original_metadata.as_dictionary()
        node.metadata = \
            obj.metadata.as_dictionary()

        if axis is None:
            if obj.data.shape != original_shape:
                raise IOError(
                    "Only files with data of the same shape can be stacked")
            signal.data[i, ...] = obj.data
            del obj
    if axis is not None:
        signal.data = np.concatenate([signal_.data for signal_ in signal_list],
                                     axis=axis.index_in_array)
        signal.get_dimensions_from_data()

    if axis_input is None:
        axis_input = signal.axes_manager[-1 + 1j].index_in_axes_manager
        step_sizes = 1
<<<<<<< HEAD
    else:        
        step_sizes = [obj.axes_manager.shape[axis_input] for obj in signal_list]
    signal.metadata.set_item('stacking_history.axis',axis_input)
    signal.metadata.set_item('stacking_history.step_sizes',step_sizes)
=======
    else:
        step_sizes = [obj.axes_manager.shape[axis_input]
                      for obj in signal_list]
    signal.metadata.set_item('stacking_history.axis', axis_input)
    signal.metadata.set_item('stacking_history.step_sizes', step_sizes)

>>>>>>> bdd862fc
    return signal<|MERGE_RESOLUTION|>--- conflicted
+++ resolved
@@ -765,17 +765,10 @@
     if axis_input is None:
         axis_input = signal.axes_manager[-1 + 1j].index_in_axes_manager
         step_sizes = 1
-<<<<<<< HEAD
-    else:        
-        step_sizes = [obj.axes_manager.shape[axis_input] for obj in signal_list]
-    signal.metadata.set_item('stacking_history.axis',axis_input)
-    signal.metadata.set_item('stacking_history.step_sizes',step_sizes)
-=======
     else:
         step_sizes = [obj.axes_manager.shape[axis_input]
                       for obj in signal_list]
     signal.metadata.set_item('stacking_history.axis', axis_input)
     signal.metadata.set_item('stacking_history.step_sizes', step_sizes)
 
->>>>>>> bdd862fc
     return signal