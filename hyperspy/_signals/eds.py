# -*- coding: utf-8 -*-
# Copyright 2007-2011 The Hyperspy developers
#
# This file is part of  Hyperspy.
#
#  Hyperspy is free software: you can redistribute it and/or modify
# it under the terms of the GNU General Public License as published by
# the Free Software Foundation, either version 3 of the License, or
# (at your option) any later version.
#
#  Hyperspy is distributed in the hope that it will be useful,
# but WITHOUT ANY WARRANTY; without even the implied warranty of
# MERCHANTABILITY or FITNESS FOR A PARTICULAR PURPOSE.  See the
# GNU General Public License for more details.
#
# You should have received a copy of the GNU General Public License
# along with  Hyperspy.  If not, see <http://www.gnu.org/licenses/>.
from __future__ import division

import numpy as np
import matplotlib.pyplot as plt
import copy

from hyperspy import utils
from hyperspy._signals.spectrum import Spectrum
from hyperspy.signal import Signal
from hyperspy._signals.image import Image
from hyperspy.misc.eds.elements import elements as elements_db
from hyperspy.misc.eds import utils as utils_eds
from hyperspy.misc.utils import isiterable
import hyperspy.components as components
from hyperspy import utils

class EDSSpectrum(Spectrum):
    _signal_type = "EDS"
    
    def __init__(self, *args, **kwards):
        Spectrum.__init__(self, *args, **kwards)
        if self.mapped_parameters.signal_type == 'EDS':
            print('The microscope type is not set. Use '
            'set_signal_type(\'EDS_TEM\') or set_signal_type(\'EDS_SEM\')')
            
    def sum(self, axis):
        """Sum the data over the given axis.

        Parameters
        ----------
        axis : {int, string}
           The axis can be specified using the index of the axis in 
           `axes_manager` or the axis name.

        Returns
        -------
        s : Signal

        See also
        --------
        sum_in_mask, mean

        Examples
        --------
        >>> import numpy as np
        >>> s = Signal(np.random.random((64,64,1024)))
        >>> s.data.shape
        (64,64,1024)
        >>> s.sum(-1).data.shape
        (64,64)
        # If we just want to plot the result of the operation
        s.sum(-1, True).plot()
        
        """
        #modify time spend per spectrum
        if hasattr(self.mapped_parameters, 'SEM'):
            mp = self.mapped_parameters.SEM
        else:
            mp = self.mapped_parameters.TEM
        if hasattr(mp, 'EDS') and hasattr(mp.EDS, 'live_time'):
            mp.EDS.live_time = mp.EDS.live_time * self.axes_manager.shape[axis]
        return super(EDSSpectrum, self).sum(axis)
        
    def rebin(self, new_shape):
        """Rebins the data to the new shape

        Parameters
        ----------
        new_shape: tuple of ints
            The new shape must be a divisor of the original shape
            
        """
        new_shape_in_array = []
        for axis in self.axes_manager._axes:
            new_shape_in_array.append(
                new_shape[axis.index_in_axes_manager])
        factors = (np.array(self.data.shape) / 
                           np.array(new_shape_in_array))
        s = super(EDSSpectrum, self).rebin(new_shape)
        #modify time per spectrum
        if "SEM.EDS.live_time" in s.mapped_parameters:
            for factor in factors:
                s.mapped_parameters.SEM.EDS.live_time *= factor
        if "TEM.EDS.live_time" in s.mapped_parameters:
            for factor in factors:
                s.mapped_parameters.TEM.EDS.live_time *= factor
        return s
    
    def set_elements(self, elements):
        """Erase all elements and set them.
        
        Parameters
        ----------
        elements : list of strings
            A list of chemical element symbols.  
               
        See also
        --------
        add_elements, set_line, add_lines.
            
        Examples
        --------
        
        >>> s = signals.EDSSEMSpectrum(np.arange(1024))
        >>> s.set_elements(['Ni', 'O'],['Ka','Ka'])   
        Adding Ni_Ka Line
        Adding O_Ka Line
        >>> s.mapped_paramters.SEM.beam_energy = 10
        >>> s.set_elements(['Ni', 'O'])
        Adding Ni_La Line
        Adding O_Ka Line
        
        """          
        #Erase previous elements and X-ray lines
        if "Sample.elements" in self.mapped_parameters:
            del self.mapped_parameters.Sample.elements
        self.add_elements(elements)
        
    def add_elements(self, elements):
        """Add elements and the corresponding X-ray lines.
        
        The list of elements is stored in `mapped_parameters.Sample.elements`     
        
        Parameters
        ----------
        elements : list of strings
            The symbol of the elements.  
        
            
        See also
        --------
        set_elements, add_lines, set_lines.
        
        """
        if not isiterable(elements) or isinstance(elements, basestring):
            raise ValueError(
            "Input must be in the form of a list. For example, "
            "if `s` is the variable containing this EELS spectrum:\n "
            ">>> s.add_elements(('C',))\n"
            "See the docstring for more information.")
        if "Sample.elements" in self.mapped_parameters:
            elements_ = set(self.mapped_parameters.Sample.elements)
        else:
            elements_ = set()
        for element in elements:            
            if element in elements_db:               
                elements_.add(element)
            else:
                raise ValueError(
                    "%s is not a valid chemical element symbol." % element)
                   
        if not hasattr(self.mapped_parameters, 'Sample'):
            self.mapped_parameters.add_node('Sample')
            
        self.mapped_parameters.Sample.elements = sorted(list(elements_))
                                                        
                                            
    def set_lines(self,
                  lines,
                  only_one=True,
                  only_lines=("Ka", "La", "Ma")):
        """Erase all Xrays lines and set them.
        
        See add_lines for details.
        
        Parameters
        ----------
        lines : list of strings
            A list of valid element X-ray lines to add e.g. Fe_Kb. 
            Additionally, if `mapped_parameters.Sample.elements` is 
            defined, add the lines of those elements that where not
            given in this list.
        only_one: bool
            If False, add all the lines of each element in 
            `mapped_parameters.Sample.elements` that has not line 
            defined in lines. If True (default), 
            only add the line at the highest energy
            above an overvoltage of 2 (< beam energy / 2).
        only_lines : {None, list of strings}
            If not None, only the given lines will be added.
               
        See also
        --------
        add_lines, add_elements, set_elements..
        
        """          
        if "Sample.Xray_lines" in self.mapped_parameters:
            del self.mapped_parameters.Sample.Xray_lines
        self.add_lines(lines=lines,
                       only_one=only_one,
                       only_lines=only_lines)
    
    def add_lines(self,
                  lines=(),
                  only_one=True,
                  only_lines=("Ka", "La", "Ma")):
        """Add X-rays lines to the internal list.
        
        Although most functions do not require an internal list of 
        X-ray lines because they can be calculated from the internal 
        list of elements, ocassionally it might be useful to customize the 
        X-ray lines to be use by all functions by default using this method.
        The list of X-ray lines is stored in 
        `mapped_parameters.Sample.Xray_lines`
        
        Parameters
        ----------
        lines : list of strings
            A list of valid element X-ray lines to add e.g. Fe_Kb. 
            Additionally, if `mapped_parameters.Sample.elements` is 
            defined, add the lines of those elements that where not
            given in this list. If the list is empty (default), and 
            `mapped_parameters.Sample.elements` is 
            defined, add the lines of all those elements.
        only_one: bool
            If False, add all the lines of each element in 
            `mapped_parameters.Sample.elements` that has not line 
            defined in lines. If True (default), 
            only add the line at the highest energy
            above an overvoltage of 2 (< beam energy / 2).
        only_lines : {None, list of strings}
            If not None, only the given lines will be added.
               
        See also
        --------
        set_lines, add_elements, set_elements.
        
        """
        if "Sample.Xray_lines" in self.mapped_parameters:
            Xray_lines = set(self.mapped_parameters.Sample.Xray_lines)
        else:
            Xray_lines = set()
        # Define the elements which Xray lines has been customized
        # So that we don't attempt to add new lines automatically
        elements = set()
        for line in Xray_lines:
            elements.add(line.split("_")[0])
        end_energy = self.axes_manager.signal_axes[0].high_value            
        for line in lines:
            try:
                element, subshell = line.split("_")
            except ValueError:
                raise ValueError(
                    "Invalid line symbol. "
                    "Please provide a valid line symbol e.g. Fe_Ka")
            if element in elements_db:
                elements.add(element)
                if subshell in elements_db[element]['Xray_energy']:
                    lines_len = len(Xray_lines)
                    Xray_lines.add(line)
                    #if lines_len != len(Xray_lines):
                    #    print("%s line added," % line)
                    #else:
                    #    print("%s line already in." % line)
                    if (elements_db[element]['Xray_energy'][subshell] > 
                            end_energy):
                      print("Warning: %s %s is above the data energy range." 
                             % (element, subshell))  
                else:
                    raise ValueError(
                        "%s is not a valid line of %s." % (line, element))
            else:
                raise ValueError(
                    "%s is not a valid symbol of an element." % element)
        if "Sample.elements" in self.mapped_parameters:
            extra_elements = (set(self.mapped_parameters.Sample.elements) - 
                              elements)
            if extra_elements:
                new_lines = self._get_lines_from_elements(
                                            extra_elements,
                                            only_one=only_one,
                                            only_lines=only_lines)
                if new_lines:
                    self.add_lines(new_lines)
        self.add_elements(elements)
        if not hasattr(self.mapped_parameters, 'Sample'):
            self.mapped_parameters.add_node('Sample')
        if "Sample.Xray_lines" in self.mapped_parameters:
            Xray_lines = Xray_lines.union(
                    self.mapped_parameters.Sample.Xray_lines)
        self.mapped_parameters.Sample.Xray_lines = sorted(list(Xray_lines))
        
        
            
    def _get_lines_from_elements(self,
                                 elements,
                                 only_one=False,
                                 only_lines=("Ka", "La", "Ma")):
        """Returns the X-ray lines of the given elements in spectral range
        of the data. 
        
        Parameters
        ----------
        elements : list of strings
            A list containing the symbol of the chemical elements. 
        only_one : bool
            If False, add all the lines of each element in the data spectral
            range. If True only add the line at the highest energy
            above an overvoltage of 2 (< beam energy / 2).
        only_lines : {None, list of strings}
            If not None, only the given lines will be returned.
            
            
        Returns
        -------
            
        """
        if hasattr(self.mapped_parameters, 'SEM') and \
            hasattr(self.mapped_parameters.SEM,'beam_energy') :
            beam_energy = self.mapped_parameters.SEM.beam_energy
        elif hasattr(self.mapped_parameters, 'TEM') and \
            hasattr(self.mapped_parameters.TEM,'beam_energy') :
            beam_energy = self.mapped_parameters.TEM.beam_energy
        else:
            raise AttributeError(
                "To use this method the beam energy `TEM.beam_energy` "
                "or `SEM.beam_energy` must be defined in "
                "`mapped_parameters`.")
        
        end_energy = self.axes_manager.signal_axes[0].high_value
        if beam_energy < end_energy:
           end_energy = beam_energy
        lines = []         
        for element in elements:
            #Possible line (existing and excited by electron)
            element_lines = []
            for subshell in elements_db[element]['Xray_energy'].keys():
                if only_lines and subshell not in only_lines:
                    continue
                if (elements_db[element]['Xray_energy'][subshell] < 
                        end_energy):
                    
                    element_lines.append(element + "_" + subshell)
            if only_one and element_lines:           
            #Choose the best line
                select_this = -1            
                for i, line in enumerate(element_lines):
                    if (elements_db[element]['Xray_energy']
                        [line.split("_")[1]] < beam_energy / 2):
                        select_this = i
                        break
                element_lines = [element_lines[select_this],]
                     
            if not element_lines:
                print(("There is not X-ray line for element %s " % element) + 
                       "in the data spectral range")
            else:
                lines.extend(element_lines)
        return lines
                             
    def get_lines_intensity(self,
                            Xray_lines=None,
                            plot_result=False,
                            integration_window_factor=2.,
                            only_one=True,
                            only_lines=("Ka", "La", "Ma"),
                            lines_deconvolution=None,
                            bck=0,
                            plot_fit=False):
        """Return the intensity map of selected Xray lines.
        
        The intensity maps are computed by integrating the spectrum over the 
        different X-ray lines. The integration window width
        is calculated from the energy resolution of the detector
        defined as defined in 
        `self.mapped_parameters.SEM.EDS.energy_resolution_MnKa` or 
        `self.mapped_parameters.SEM.EDS.energy_resolution_MnKa`.
        
        
        Parameters
        ----------
        
        Xray_lines: {None, "best", list of string}
            If None,
            if `mapped.parameters.Sample.elements.Xray_lines` contains a 
            list of lines use those.
            If `mapped.parameters.Sample.elements.Xray_lines` is undefined
            or empty but `mapped.parameters.Sample.elements` is defined, 
            use the same syntax as `add_line` to select a subset of lines
            for the operation.
            Alternatively, provide an iterable containing 
            a list of valid X-ray lines symbols.
        plot_result : bool
            If True, plot the calculated line intensities. If the current 
            object is a single spectrum it prints the result instead.
        integration_window_factor: Float
            The integration window is centered at the center of the X-ray
            line and its width is defined by this factor (2 by default) 
            times the calculated FWHM of the line.
        only_one : bool
            If False, use all the lines of each element in the data spectral
            range. If True use only the line at the highest energy
            above an overvoltage of 2 (< beam energy / 2).
        only_lines : {None, list of strings}
            If not None, use only the given lines.
        lines_deconvolution : None | 'model' | 'standard'
            Deconvolution of the line with a gaussian model. Take time
        bck : float
            background to substract. Only for deconvolution
            
        Returns
        -------
        intensities : list
            A list containing the intensities as Signal subclasses.
            
        Examples
        --------
        
        >>> specImg.plot_intensity_map(["C_Ka", "Ta_Ma"])
        
        See also
        --------
        
        set_elements, add_elements.
        
        """
        from hyperspy.hspy import create_model 
        if Xray_lines is None:
            if 'Sample.Xray_lines' in self.mapped_parameters:
                Xray_lines = self.mapped_parameters.Sample.Xray_lines
            elif 'Sample.elements' in self.mapped_parameters:
                Xray_lines = self._get_lines_from_elements(
                        self.mapped_parameters.Sample.elements,
                        only_one=only_one,
                        only_lines=only_lines)
            else:
                raise ValueError(
                    "Not X-ray line, set them with `add_elements`")
                            
        if self.mapped_parameters.signal_type == 'EDS_SEM':
            FWHM_MnKa = self.mapped_parameters.SEM.EDS.energy_resolution_MnKa
        elif self.mapped_parameters.signal_type == 'EDS_TEM':
            FWHM_MnKa = self.mapped_parameters.TEM.EDS.energy_resolution_MnKa
        else:
            raise NotImplementedError(
                "This method only works for EDS_TEM or EDS_SEM signals. "
                "You can use `set_signal_type(\"EDS_TEM\")` or"
                "`set_signal_type(\"EDS_SEM\")` to convert to one of these"
                "signal types.")                 
        intensities = []
        #test 1D Spectrum (0D problem)
            #signal_to_index = self.axes_manager.navigation_dimension - 2                  
<<<<<<< HEAD

        if lines_deconvolution is None:
            for Xray_line in Xray_lines:                
                element, line = utils_eds._get_element_and_line(Xray_line)           
                line_energy = elements_db[element]['Xray_energy'][line]
                line_FWHM = utils_eds.get_FWHM_at_Energy(FWHM_MnKa,line_energy)
                det = integration_window_factor * line_FWHM / 2.
                img = self[...,line_energy - det:line_energy + det
                        ].integrate_simpson(-1)
                img.mapped_parameters.title = (
                    'Intensity of %s at %.2f %s from %s' % 
                    (Xray_line,
                     line_energy,
                     self.axes_manager.signal_axes[0].units,
                     self.mapped_parameters.title)) 
                if img.axes_manager.navigation_dimension >= 2:
                    img = img.as_image([0,1])
                #useless never the case
                elif img.axes_manager.navigation_dimension == 1:
                    img.axes_manager.set_signal_dimension(1)
                if plot_result:
                    if img.axes_manager.signal_dimension != 0:
                        img.plot(navigator=None)
                    else:
                        print("%s at %s %s : Intensity = %.3f" 
                        % (Xray_line,
                           line_energy,
                           self.axes_manager.signal_axes[0].units,
                           img.data))
                intensities.append(img)                                
        else:
            fps = []
            if lines_deconvolution == 'standard':  
                m = create_model(self)
            else : 
                s = self - bck
                m = create_model(s)                
                
            for Xray_line in Xray_lines:
                element, line = utils_eds._get_element_and_line(Xray_line)           
                line_energy = elements_db[element]['Xray_energy'][line]
                line_FWHM = utils_eds.get_FWHM_at_Energy(FWHM_MnKa,line_energy)
                if lines_deconvolution == 'model':   
                    fp = components.Gaussian()    
                    fp.centre.value = line_energy
                    fp.name = Xray_line
                    fp.sigma.value = line_FWHM/2.355 
                    fp.centre.free = False
                    fp.sigma.free = False
                elif lines_deconvolution == 'standard':
                    std = self.get_result(element,'standard_spec')
                    std[:line_energy-1.5*line_FWHM] = 0
                    std[line_energy+1.5*line_FWHM:] = 0
                    fp = components.ScalableFixedPattern(std)
                    fp.set_parameters_not_free(['offset','xscale','shift'])
                fps.append(fp)    
                m.append(fps[-1])
                if lines_deconvolution == 'model':
                    for li in elements_db[element]['Xray_energy']:
                        if line[0] in li and line != li: 
                            line_energy = elements_db[element]['Xray_energy'][li]
                            line_FWHM = utils_eds.get_FWHM_at_Energy(FWHM_MnKa,line_energy)
                            fp = components.Gaussian()    
                            fp.centre.value = line_energy
                            fp.name = element + '_' + li
                            fp.sigma.value = line_FWHM/2.355 
                            fp.A.twin = fps[-1].A             
                            fp.centre.free = False
                            fp.sigma.free = False
                            ratio_line = elements_db['lines']['ratio_line'][li]
                            fp.A.twin_function = lambda x: x * ratio_line
                            fp.A.twin_inverse_function = lambda x: x / ratio_line
                            m.append(fp)
            m.multifit()
            if plot_fit:
                m.plot()
                plt.title('Fit') 
            for i, fp in enumerate(fps):                
                Xray_line = Xray_lines[i] 
                element, line = utils_eds._get_element_and_line(Xray_line)           
                line_energy = elements_db[element]['Xray_energy'][line]
                
                if self.axes_manager.navigation_dimension == 0:
                    if lines_deconvolution == 'model': 
                        data_res = fp.A.value
                    elif lines_deconvolution == 'standard': 
                        data_res = fp.yscale.value 
                else: 
                    if lines_deconvolution == 'model': 
                        data_res = fp.A.as_signal().data
                    elif lines_deconvolution == 'standard': 
                        data_res = fp.yscale.as_signal().data
                img = self._set_result( Xray_line, 'Int', 
                    data_res, plot_result=False, store_in_mp=False)             
                
                #img = self[...,0]             
                #if img.axes_manager.navigation_dimension >= 2:                    
                    #img = img.as_image([0,1])
                    #if lines_deconvolution == 'model': 
                        #img.data = fp.A.as_signal().data
                    #elif lines_deconvolution == 'standard': 
                        #img.data = fp.yscale.as_signal().data
                #elif img.axes_manager.navigation_dimension == 1:
                    #img.axes_manager.set_signal_dimension(1) 
                    #if lines_deconvolution == 'model': 
                        #img.data = fp.A.as_signal().data
                    #elif lines_deconvolution == 'standard': 
                        #img.data = fp.yscale.as_signal().data  
                #elif img.axes_manager.navigation_dimension == 0:
                    #img = img.sum(0)
                    #if lines_deconvolution == 'model': 
                        #img.data = fp.A.value
                    #elif lines_deconvolution == 'standard': 
                        #img.data = fp.yscale.value  
                                 
                img.mapped_parameters.title = (
                    'Intensity of %s at %.2f %s from %s' % 
                    (Xray_line,
                     line_energy,
                     self.axes_manager.signal_axes[0].units,
                     self.mapped_parameters.title)) 
                if plot_result:
                    if img.axes_manager.signal_dimension != 0:
                        img.plot(navigator=None)
                    else:
                        print("%s at %s %s : Intensity = %.3f" 
                        % (Xray_line,
                           line_energy,
                           self.axes_manager.signal_axes[0].units,
                           img.data))
                intensities.append(img)
        return intensities



    def running_sum(self,shape_convo='square',corner=-1) :
        #cross not tested
        """
        Apply a running sum on the data.
        
        Parameters
        ----------
        
        shape_convo: 'square'|'cross'
            Define the shape to convolve with
        
        corner : -1 || 1
            For square, running sum induce a shift of the images towards 
            one of the corner: if -1, towards top left, if 1 towards 
            bottom right.
            For 'cross', if -1 vertical/horizontal cross, if 1 from corner
            to corner.
        
        """
        dim = self.data.shape
        data_s = np.zeros_like(self.data)        
        data_s = np.insert(data_s, 0, 0,axis=-3)
        data_s = np.insert(data_s, 0, 0,axis=-2)    
        if shape_convo == 'square':
            end_mirrors = [[0,0],[-1,0],[0,-1],[-1,-1]]
            for end_mirror in end_mirrors:  
                tmp_s=np.insert(self.data, end_mirror[0], self.data[...,end_mirror[0],:,:],axis=-3)
                data_s += np.insert(tmp_s, end_mirror[1], tmp_s[...,end_mirror[1],:],axis=-2)
            if corner == -1:
                data_s = data_s[...,1:,:,:][...,1:,:]
            else :
                data_s = data_s[...,:-1,:,:][...,:-1,:]
                
            
            
        elif shape_convo == 'cross':
            data_s = np.insert(data_s, 0, 0,axis=-3)
            data_s = np.insert(data_s, 0, 0,axis=-2)
            if corner == -1:
                end_mirrors = [[0,-1,0,-1],[-1,-1,0,-1],[0,0,0,-1],[0,-1,0,0],[0,-1,-1,-1]]
            elif corner == 1:
                end_mirrors = [[0,-1,0,-1],[0,0,0,0],[-1,-1,0,0],[0,0,-1,-1],[-1,-1,-1,-1]]
            else:
                end_mirrors = [[0,-1,0,-1],[-1,-1,0,-1],[0,0,0,-1],[0,-1,0,0], 
                [0,-1,-1,-1],[0,0,0,0],[-1,-1,0,0],[0,0,-1,-1],[-1,-1,-1,-1]]
                
            for end_mirror in end_mirrors:  
                tmp_s=np.insert(self.data, end_mirror[0], self.data[...,end_mirror[0],:,:],axis=-3)
                tmp_s=np.insert(tmp_s, end_mirror[1], tmp_s[...,end_mirror[0],:,:],axis=-3)
                tmp_s=np.insert(tmp_s, end_mirror[2], tmp_s[...,end_mirror[1],:],axis=-2)
                data_s += np.insert(tmp_s, end_mirror[3], tmp_s[...,end_mirror[1],:],axis=-2)
            data_s = data_s[...,1:-2,:,:][...,1:-2,:]

        
        if hasattr(self.mapped_parameters, 'SEM'):            
            mp = self.mapped_parameters.SEM
        else:
            mp = self.mapped_parameters.TEM
        if hasattr(mp, 'EDS') and hasattr(mp.EDS, 'live_time'):
            mp.EDS.live_time = mp.EDS.live_time * len(end_mirrors)
        self.data = data_s
        
    def plot_Xray_line(self,line_to_plot='selected'):
        """
        Annotate a spec.plot() with the name of the selected X-ray 
        lines
        
        Parameters
        ----------
        
        line_to_plot: string 'selected'|'a'|'ab|'all'
            Defined which lines to annotate. 'selected': the selected one,
            'a': all alpha lines of the selected elements, 'ab': all alpha and 
            beta lines, 'all': all lines of the selected elements
        
        See also
        --------
        
        set_elements, add_elements 
        
        """
        if self.axes_manager.navigation_dimension > 0:
            raise ValueError("Works only for single spectrum")
        
        
        mp = self.mapped_parameters
        if hasattr(self.mapped_parameters, 'SEM') and\
          hasattr(self.mapped_parameters.SEM, 'beam_energy'): 
            beam_energy = mp.SEM.beam_energy
        elif hasattr(self.mapped_parameters, 'TEM') and\
          hasattr(self.mapped_parameters.TEM, 'beam_energy'):  
            beam_energy = mp.TEM.beam_energy
        else:
           beam_energy = 300 
        
        elements = []
        lines = []    
        if line_to_plot=='selected':            
            Xray_lines = mp.Sample.Xray_lines
            for Xray_line in Xray_lines:
                element, line = utils_eds._get_element_and_line(Xray_line)
                elements.append(element)
                lines.append(line)

        else:
            for element in mp.Sample.elements:
                for line, en in elements_db[element]['Xray_energy'].items():
                    if en < beam_energy:
                        if line_to_plot=='a' and line[1]=='a':
                            elements.append(element)
                            lines.append(line)
                        elif line_to_plot=='ab':
                            if line[1]=='a' or line[1]=='b':  
                                elements.append(element)
                                lines.append(line)
                        elif line_to_plot=='all':
                            elements.append(element)
                            lines.append(line)                                          
                
        Xray_lines =[]
        line_energy =[]
        intensity = []       
        for i, element in enumerate(elements):                   
            line_energy.append(elements_db[element]['Xray_energy'][lines[i]])
            if lines[i]=='a':
                intensity.append(self[line_energy[-1]].data[0])
            else:                
                relative_factor=elements_db['lines']['ratio_line'][lines[i]]
                a_eng=elements_db[element]['Xray_energy'][lines[i][0]+'a']
                intensity.append(self[a_eng].data[0]*relative_factor)
            Xray_lines.append(element+'_'+lines[i])
            

        self.plot() 
        for i in range(len(line_energy)):
            plt.text(line_energy[i],intensity[i]*1.1,Xray_lines[i],
              rotation =90)
            plt.vlines(line_energy[i],0,intensity[i]*0.8,color='black')
            
    def calibrate_energy_resolution(self,Xray_line,bck='auto',
        set_Mn_Ka=True,model_plot=True):
        """
        Calibrate the energy resolution from a peak
        
        Estimate the FHWM of the peak, estimate the energy resolution and
        extrapolate to FWHM of Mn Ka
        
        Parameters:
        Xray_line : str
            the selected X-ray line. It shouldn't have peak around
            
        bck: float | 'auto'
            the linear background to substract.
            
        set_Mn_Ka : bool
            If true, set the obtain resolution. If false, return the 
            FHWM at Mn Ka.
            
        model_plot : bool
            If True, plot the fit        
        
        """
        
        from hyperspy.hspy import create_model 
        mp = self.mapped_parameters        
        element, line = utils_eds._get_element_and_line(Xray_line)
        Xray_energy = elements_db[element]['Xray_energy'][line]
        FWHM = utils_eds.get_FWHM_at_Energy(mp.SEM.EDS.energy_resolution_MnKa,
            Xray_energy)
        if bck=='auto':
            spec_bck = self[Xray_energy+2.5*FWHM:Xray_energy+2.7*FWHM]
            bck = spec_bck.sum(0).data/spec_bck.axes_manager.shape[0]                
        sb = self - bck
        m = create_model(sb)
         

        fp = components.Gaussian()    
        fp.centre.value = Xray_energy
        fp.sigma.value = FWHM/2.355
        m.append(fp)
        m.set_signal_range(Xray_energy-1.2*FWHM,Xray_energy+1.6*FWHM)
        m.multifit()
        if model_plot:
            m.plot()

        res_MnKa = utils_eds.get_FWHM_at_Energy(fp.sigma.value*2.355*1000,
            elements_db['Mn']['Xray_energy']['Ka'],Xray_line)        
        if set_Mn_Ka:            
            mp.SEM.EDS.energy_resolution_MnKa = res_MnKa*1000
            print 'Resolution at Mn Ka ', res_MnKa*1000
            print 'Shift eng eV ', (Xray_energy-fp.centre.value)*1000
        else : 
            return res_MnKa*1000
            
    def get_result(self, Xray_line, result):
        """
        get the result of one X-ray line (result stored in 
        'mapped_parameters.Sample'):
        
         Parameters
        ----------        
        result : string {'kratios'|'quant'|'intensities'}
            The result to get
            
        Xray_lines: string
            the X-ray line to get.
        
        """
        mp = self.mapped_parameters 
        for res in mp.Sample[result]:
            if Xray_line in res.mapped_parameters.title:
                return res
        raise ValueError("Didn't find it")       

        
        
    def _set_result(self, Xray_line, result, data_res, plot_result,
        store_in_mp=True):
        """
        Transform data_res (a result) into an image or a signal and
        stored it in 'mapped_parameters.Sample'
        """
        
        mp = self.mapped_parameters
        if len(Xray_line) < 3 :
            Xray_lines = mp.Sample.elements
        else:
            Xray_lines = mp.Sample.Xray_lines
                
        for j in range(len(Xray_lines)):
            if Xray_line == Xray_lines[j]:
                break  
        
        axes_res = self.axes_manager.deepcopy()
        axes_res.remove(-1)
        
        if self.axes_manager.navigation_dimension == 0:
            res_img = Signal(np.array(data_res))
        else:
            res_img = Signal(data_res)
            res_img.axes_manager = axes_res
            if self.axes_manager.navigation_dimension > 1:
                res_img = res_img.as_image([0,1])
        res_img.mapped_parameters.title = result + ' ' + Xray_line
        if plot_result:                
            if self.axes_manager.navigation_dimension == 0:
                #to be changed with new version
                print("%s of %s : %s" % (result, Xray_line, data_res))
            else:
                res_img.plot(None)
        #else:
        #    print("%s of %s calculated" % (result, Xray_line))
            
        res_img.get_dimensions_from_data()
            
        if store_in_mp:
            mp.Sample[result][j] = res_img 
        else:
            return res_img 
            
    def normalize_result(self,result,return_element='all'):
        """
        Normalize the result
        
        The sum over all elements for any pixel is equal to one.
        
        Paramters
        ---------
        
        result: str
            the result to normalize
            
        return_element: str 
            If 'all', all elements are return.
        """
        #look at dim...
        mp = self.mapped_parameters
        res = copy.deepcopy(mp.Sample[result])
        
        re = utils.stack(res)
        if re.axes_manager.signal_dimension==0:
            tot = re.sum(1)
            for r in range(re.axes_manager.shape[1]):
                res[r].data = (re[::,r]/tot).data             
        elif re.axes_manager.signal_dimension==1:
            tot = re.sum(0)
            for r in range(re.axes_manager.shape[0]):
                res[r].data = (re[r]/tot).data 
        else:
            tot = re.sum(1)
            for r in range(re.axes_manager.shape[1]):
                res[r].data = (re[::,r]/tot).data  
        
        if return_element=='all':
            return res
        else:
            for el in res:
                if return_element in el.mapped_parameters.title:
                    return el
        
    def plot_histogram_result(self,
        result,
        bins=50,  
        colors='auto',
        line_styles='auto'):
        """
        Plot an histrogram of the result
        
        Paramters
        ---------
        
        result: str
            the result to plot
            
        bins: int
            the number of bins

        
        colors: list
            If 'auto', automatically selected, eg: ('red','blue')
        
        line_styles: list
            If 'auto', continuous lines, eg: ('-','--','steps','-.',':')
        """
        mp = self.mapped_parameters
        res = copy.deepcopy(mp.Sample[result])       
        
        utils_eds.compare_histograms(res,bins=bins,legend_labels='auto',
        colors=colors,line_styles=line_styles)

        
    def plot_orthoview_result(self,
        element,
        result,
        index,
        plot_index=False,
        space=2,
        plot_result=True,
        normalize=False):

        """
        Plot an orthogonal view of a 3D images
        
        Parameters
        ----------
        
        element: str
            The element to get.
        
        result: str
            The result to get  
            
        index: list
            The position [x,y,z] of the view.
            
        plot_index: bool
            Plot the line indicating the index position.
            
        space: int
            the spacing between the images in pixel.
        """
        if element=='all':
            res_element = copy.deepcopy(self.mapped_parameters.Sample[result])
            res_element = utils.stack(res_element).sum(1) 
        elif normalize:
            self.deepcopy()
            res_element = self.normalize_result(result,return_element=element)
        else:
            res_element = self.get_result(element,result)
        fig = utils_eds.plot_orthoview(res_element,
            index,plot_index,space,plot_result)

        return fig
        
    def add_poissonian_noise(self, **kwargs):
        """Add Poissonian noise to the data"""
        original_type = self.data.dtype
        self.data = np.random.poisson(self.data, **kwargs).astype(
                                      original_type)
=======
        for Xray_line in Xray_lines:
            element, line = utils_eds._get_element_and_line(Xray_line)           
            line_energy = elements_db[element]['Xray_energy'][line]
            line_FWHM = utils_eds.get_FWHM_at_Energy(FWHM_MnKa,line_energy)
            det = integration_window_factor * line_FWHM / 2.
            img = self[...,line_energy - det:line_energy + det
                    ].integrate_simpson(-1)
            img.mapped_parameters.title = (
                'Intensity of %s at %.2f %s from %s' % 
                (Xray_line,
                 line_energy,
                 self.axes_manager.signal_axes[0].units,
                 self.mapped_parameters.title)) 
            if img.axes_manager.navigation_dimension >= 2:
                img = img.as_image([0,1])
            elif img.axes_manager.navigation_dimension == 1:
                img.axes_manager.set_signal_dimension(1)
            if plot_result:
                if img.axes_manager.signal_dimension != 0:
                    img.plot()
                else:
                    print("%s at %s %s : Intensity = %.2f" 
                    % (Xray_line,
                       line_energy,
                       self.axes_manager.signal_axes[0].units,
                       img.data))
            intensities.append(img)
        return intensities
>>>>>>> 8480062d
        
    def get_take_off_angle(self):
        """Calculate the take-off-angle (TOA).
    
        TOA is the angle with which the X-rays leave the surface towards 
        the detector. Parameters are read in 'SEM.tilt_stage',
        'SEM.EDS.azimuth_angle' and 'SEM.EDS.elevation_angle'
         in 'mapped_parameters'.
         
        Returns
        -------
        take_off_angle: float (Degree)
        
        See also
        --------        
        utils.eds.take_off_angle
        
        Notes
        -----
        Defined by M. Schaffer et al., Ultramicroscopy 107(8), pp 587-597 (2007)
        """   
        if self.mapped_parameters.signal_type == 'EDS_SEM':
            mp = self.mapped_parameters.SEM
        elif self.mapped_parameters.signal_type == 'EDS_TEM':
            mp = self.mapped_parameters.TEM 
            
        tilt_stage=mp.tilt_stage
        azimuth_angle=mp.EDS.azimuth_angle
        elevation_angle=mp.EDS.elevation_angle
        
        TOA = utils.eds.take_off_angle(tilt_stage,azimuth_angle,
            elevation_angle)
        
        return TOA
<<<<<<< HEAD

=======
>>>>>>> 8480062d
<|MERGE_RESOLUTION|>--- conflicted
+++ resolved
@@ -29,7 +29,6 @@
 from hyperspy.misc.eds import utils as utils_eds
 from hyperspy.misc.utils import isiterable
 import hyperspy.components as components
-from hyperspy import utils
 
 class EDSSpectrum(Spectrum):
     _signal_type = "EDS"
@@ -457,7 +456,6 @@
         intensities = []
         #test 1D Spectrum (0D problem)
             #signal_to_index = self.axes_manager.navigation_dimension - 2                  
-<<<<<<< HEAD
 
         if lines_deconvolution is None:
             for Xray_line in Xray_lines:                
@@ -895,9 +893,11 @@
         
     def plot_histogram_result(self,
         result,
-        bins=50,  
-        colors='auto',
-        line_styles='auto'):
+        bins='freedman',
+        color=None,
+        legend='auto',
+        line_style=None,
+        fig=None):
         """
         Plot an histrogram of the result
         
@@ -907,23 +907,41 @@
         result: str
             the result to plot
             
-        bins: int
-            the number of bins
-
-        
-        colors: list
-            If 'auto', automatically selected, eg: ('red','blue')
-        
-        line_styles: list
-            If 'auto', continuous lines, eg: ('-','--','steps','-.',':')
+        bins : int or list or str (optional)
+            If bins is a string, then it must be one of:
+            'knuth' : use Knuth's rule to determine bins
+            'scotts' : use Scott's rule to determine bins
+            'freedman' : use the Freedman-diaconis rule to determine bins
+            'blocks' : use bayesian blocks for dynamic bin widths
+            
+        color : valid matplotlib color or a list of them or `None`
+            Sets the color of the lines of the plots when `style` is "cascade"
+            or "mosaic". If a list, if its length is
+            less than the number of spectra to plot, the colors will be cycled. If
+            If `None`, use default matplotlib color cycle.
+            
+        line_style: valid matplotlib line style or a list of them or `None`
+            Sets the line style of the plots for "cascade"
+            or "mosaic". The main line style are '-','--','steps','-.',':'.
+            If a list, if its length is less than the number of
+            spectra to plot, line_style will be cycled. If
+            If `None`, use continuous lines, eg: ('-','--','steps','-.',':')
+            
+        legend: None | list of str | 'auto'
+           If list of string, legend for "cascade" or title for "mosaic" is 
+           displayed. If 'auto', the title of each spectra (mapped_parameters.title)
+           is used.
+           
+        fig : {matplotlib figure, None}
+            If None, a default figure will be created.
         """
         mp = self.mapped_parameters
         res = copy.deepcopy(mp.Sample[result])       
         
-        utils_eds.compare_histograms(res,bins=bins,legend_labels='auto',
-        colors=colors,line_styles=line_styles)
-
-        
+        utils_eds.compare_histograms(res,bins=bins,legend=legend,
+        color=color,line_style=line_style,fig=fig)
+        
+                
     def plot_orthoview_result(self,
         element,
         result,
@@ -972,36 +990,6 @@
         original_type = self.data.dtype
         self.data = np.random.poisson(self.data, **kwargs).astype(
                                       original_type)
-=======
-        for Xray_line in Xray_lines:
-            element, line = utils_eds._get_element_and_line(Xray_line)           
-            line_energy = elements_db[element]['Xray_energy'][line]
-            line_FWHM = utils_eds.get_FWHM_at_Energy(FWHM_MnKa,line_energy)
-            det = integration_window_factor * line_FWHM / 2.
-            img = self[...,line_energy - det:line_energy + det
-                    ].integrate_simpson(-1)
-            img.mapped_parameters.title = (
-                'Intensity of %s at %.2f %s from %s' % 
-                (Xray_line,
-                 line_energy,
-                 self.axes_manager.signal_axes[0].units,
-                 self.mapped_parameters.title)) 
-            if img.axes_manager.navigation_dimension >= 2:
-                img = img.as_image([0,1])
-            elif img.axes_manager.navigation_dimension == 1:
-                img.axes_manager.set_signal_dimension(1)
-            if plot_result:
-                if img.axes_manager.signal_dimension != 0:
-                    img.plot()
-                else:
-                    print("%s at %s %s : Intensity = %.2f" 
-                    % (Xray_line,
-                       line_energy,
-                       self.axes_manager.signal_axes[0].units,
-                       img.data))
-            intensities.append(img)
-        return intensities
->>>>>>> 8480062d
         
     def get_take_off_angle(self):
         """Calculate the take-off-angle (TOA).
@@ -1036,7 +1024,4 @@
             elevation_angle)
         
         return TOA
-<<<<<<< HEAD
-
-=======
->>>>>>> 8480062d
+
