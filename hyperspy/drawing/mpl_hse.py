--- conflicted
+++ resolved
@@ -82,13 +82,8 @@
         if self.axes_manager.signal_axes[0].units is not Undefined:
             self.xlabel += ' (%s)' % self.axes_manager.signal_axes[0].units
         self.ylabel = 'Intensity'
-<<<<<<< HEAD
         self.axis = self.axes_manager.signal_axes[0]
-        sf = spectrum.SpectrumFigure(title=self.signal_title +
-=======
-        self.axis = self.axes_manager.signal_axes[0].axis
-        sf = signal1d.Signal1DFigure(title=self.signal_title +
->>>>>>> 9fe04d03
+        sf = signal1D.Signal1DFigure(title=self.signal_title +
                                      " Signal")
         sf.xlabel = self.xlabel
         sf.ylabel = self.ylabel
