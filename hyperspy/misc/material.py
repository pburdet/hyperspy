--- conflicted
+++ resolved
@@ -3,14 +3,9 @@
 import warnings
 
 from hyperspy.misc.elements import elements as elements_db
-<<<<<<< HEAD
-from hyperspy.misc.eds import utils as utils_eds
-from hyperspy.misc.eds.ffast_mac import ffast_mac_db as ffast_mac
-from hyperspy.misc.utils import stack
-=======
 from hyperspy.misc.eds.ffast_mac import ffast_mac_db as ffast_mac
 from hyperspy.misc.eds import utils as utils_eds
->>>>>>> e5dbb058
+from hyperspy.misc.utils import stack
 
 
 def _weight_to_atomic(weight_percent, elements):
@@ -256,7 +251,6 @@
     8.6903187973131466
 
     """
-<<<<<<< HEAD
     from hyperspy.signals import Signal
     elements = _elements_auto(weight_percent, elements)
     if isinstance(weight_percent[0], Signal):
@@ -267,45 +261,26 @@
     else:
         return _density_of_mixture_of_pure_elements(weight_percent,
                                                     elements, mean=mean)
-=======
-    densities = np.array(
-        [elements_db[element]['Physical_properties']['density (g/cm^3)'] for element in elements])
-    density = (weight_percent / densities / sum(weight_percent)).sum() ** -1
-    return density
->>>>>>> e5dbb058
 
 
 def mass_absorption_coefficient(element, energies):
     """
-<<<<<<< HEAD
-    Get the mass absorption coefficient of a X-ray(s)
-
-    In a pure material for a Xray(s) of given energy(ies) or given name(s)
-=======
     Mass absorption coefficient (mu/rho) of a X-ray absorbed in a pure
     material.
 
     The mass absorption is retrieved from the database of Chantler2005
->>>>>>> e5dbb058
 
     Parameters
     ----------
     element: str
         The element symbol of the absorber, e.g. 'Al'.
-<<<<<<< HEAD
-    energies: {float or list of float or str or list of str}
-        The energy or energies of the Xray in keV, or the name eg 'Al_Ka'
-=======
     energies: float or list of float or str or list of str
         The energy or energies of the X-ray in keV, or the name of the X-rays,
         e.g. 'Al_Ka'.
->>>>>>> e5dbb058
 
     Return
     ------
     mass absorption coefficient(s) in cm^2/g
-<<<<<<< HEAD
-=======
 
     Examples
     --------
@@ -323,7 +298,6 @@
     Chantler, C.T., Olsen, K., Dragoset, R.A., Kishore, A.R., Kotochigova,
     S.A., and Zucker, D.S. (2005), X-Ray Form Factor, Attenuation and
     Scattering Tables (version 2.1).
->>>>>>> e5dbb058
     """
 
     energies_db = np.array(ffast_mac[element].energies_keV)
@@ -334,13 +308,7 @@
         if isinstance(energies[0], str):
             for i, energy in enumerate(energies):
                 energies[i] = utils_eds._get_energy_xray_line(energy)
-<<<<<<< HEAD
-
     index = np.searchsorted(energies_db, energies)
-
-=======
-    index = np.searchsorted(energies_db, energies)
->>>>>>> e5dbb058
     mac_res = np.exp(np.log(macs[index - 1])
                      + np.log(macs[index] / macs[index - 1])
                      * (np.log(energies / energies_db[index - 1])
@@ -349,13 +317,6 @@
 
 
 def mass_absorption_coefficient_of_mixture_of_pure_elements(elements,
-<<<<<<< HEAD
-                                                            weight_fraction,
-                                                            energies):
-    """Calculate the mass absorption coefficients a mixture of elements.
-
-    A compund is a mixture of pure elements
-=======
                                                             weight_percent,
                                                             energies):
     """Calculate the mass absorption coefficient for X-ray absorbed in a
@@ -363,62 +324,32 @@
 
     The mass absorption coefficient is calculated as a weighted mean of the
     weight percent and is retrieved from the database of Chantler2005.
->>>>>>> e5dbb058
 
     Parameters
     ----------
     elements: list of str
         The list of element symbol of the absorber, e.g. ['Al','Zn'].
-<<<<<<< HEAD
-    weight_fraction: np.array
-        dim = {el,z,y,x} The fraction of elements in the sample by weight
-    energies: {float or list of float or str or list of str}
-        The energy or energies of the Xray in keV, or the name eg 'Al_Ka'
-=======
     weight_percent: np.array
         The composition of the absorber(s) in weight percent. The first
         dimension of the matrix corresponds to the elements.
     energies: float or list of float or str or list of str
         The energy or energies of the X-ray in keV, or the name of the X-rays,
         e.g. 'Al_Ka'.
->>>>>>> e5dbb058
 
     Examples
     --------
     >>> utils.material.mass_absorption_coefficient_of_mixture_of_pure_elements(
-<<<<<<< HEAD
-    >>>     ['Al','Zn'],[0.5,0.5],'Al_Ka')
-
-    Return
-    ------
-=======
     >>>     elements=['Al','Zn'], weight_percent=[50,50], energies='Al_Ka')
     2587.4161643905127
 
     Return
     ------
     float or array of float
->>>>>>> e5dbb058
     mass absorption coefficient(s) in cm^2/g
 
     See also
     --------
     utils.material.mass_absorption_coefficient
-<<<<<<< HEAD
-    """
-    if len(elements) != len(weight_fraction):
-        raise ValueError(
-            "Elements and weight_fraction should have the same lenght")
-
-    if hasattr(weight_fraction[0], '__iter__'):
-
-        weight_fraction = np.array(weight_fraction)
-        mac_res = np.zeros(weight_fraction.shape[1:])
-        for element, weight in zip(elements, weight_fraction):
-            mac_re = mass_absorption_coefficient(
-                element, energies)
-            mac_res += mac_re * weight
-=======
 
     Note
     ----
@@ -438,13 +369,11 @@
                 element, energies)
             mac_res += mac_re * weight
         mac_res /= np.sum(weight_percent, 0)
->>>>>>> e5dbb058
         return mac_res
     else:
         mac_res = np.array([mass_absorption_coefficient(
             el, energies) for el in elements])
-<<<<<<< HEAD
-        mac_res = np.dot(weight_fraction, mac_res)
+        mac_res = np.dot(weight_percent, mac_res) / np.sum(weight_percent, 0)
         return mac_res
 
 
@@ -466,7 +395,3 @@
                     else:
                         elements.append(compo.metadata.Sample.elements[0])
     return elements
-=======
-        mac_res = np.dot(weight_percent, mac_res) / np.sum(weight_percent, 0)
-        return mac_res
->>>>>>> e5dbb058
