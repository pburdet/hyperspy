import numpy as np

from hyperspy.misc.elements import elements as elements_db
from hyperspy.misc.eds import utils as utils_eds

def weight_to_atomic(elements, weight_percent):
    """Convert weight percent (wt%) to atomic percent (at.%).

    Parameters
    ----------
    elements: list of str
        A list of element abbreviations, e.g. ['Al','Zn']

    weight_percent: list of float
        The weight fractions (composition) of the sample.

    Returns
    -------
    atomic_percent : list
        Composition in atomic percent.

    """
    atomic_weights = np.array(
        [elements_db[element]['General_properties']['atomic_weight'] for element in elements])
    atomic_percent = weight_percent / atomic_weights / (
        weight_percent / atomic_weights).sum() * 100
    return atomic_percent.tolist()


def atomic_to_weight(elements, atomic_percent):
    """Convert atomic percent to weight percent.

    Parameters
    ----------
    elements: list of str
        A list of element abbreviations, e.g. ['Al','Zn']

    atomic_percent: list of float
        The atomic fractions (composition) of the sample.

    Returns
    -------
    weight_percent : composition in weight percent.

    """

    atomic_weights = np.array(
        [elements_db[element]['General_properties']['atomic_weight'] for element in elements])

    weight_percent = atomic_percent * atomic_weights / (
        atomic_percent * atomic_weights).sum() * 100
    return weight_percent.tolist()


def density_of_mixture_of_pure_elements(elements, weight_percent):
    """Calculate the density a mixture of elements.

    The density of the elements is retrieved from an internal database. The
    calculation is only valid if there is no interaction between the
    components.

    Parameters
    ----------
    elements: list of str
        A list of element symbols, e.g. ['Al', 'Zn']
    weight_percent: list of float
        A list of weight percent for the different elements. If the total
        is not equal to 100, each weight percent is divided by the sum
        of the list (normalization).

    Returns
    -------
    density: The density in g/cm3.

    Examples
    --------

    Calculate the density of modern bronze given its weight percent:
    >>> utils.material.density_of_mixture_of_pure_elements(("Cu", "Sn"), (88, 12))
    8.6903187973131466

    """
    if isinstance(weight_percent[0], float):
        densities = np.array(
            [elements_db[element]['Physical_properties']['density (g/cm^3)'] for element in elements])
        density = (
            weight_percent / densities / sum(weight_percent)).sum() ** -1
        return density
    else:
        weight_percent = np.array(weight_percent)
        densities = []
        for element, weight in zip(elements, weight_percent):
            density = elements_db[element]['Physical_properties']\
                ['density (g/cm^3)']
            densities.append(weight / density)
        densities = np.array(densities)
        return weight_percent.sum(0) / densities.sum(0)

# working for signals as well
# weight_fraction=utils.stack(weight_fraction)
# if isinstance(weight_fraction,list):
    # weight_fraction=np.array(weight_fraction)
#densities = []
# for element, weight in zip(elements,weight_fraction):
    #density = utils.material.elements\
         #[element]['Physical_properties']['density (g/cm^3)']
    # densities.append(weight/density)
# if isinstance(densities[0],list):
    # densities=np.array(densities)
# elif isinstance(densities[0],signals.Signal):
    # densities=utils.stack(densities)
# weight_fraction.sum(0)/densities.sum(0)
# old version
# densities = np.array(
    #[elements_db[element]['Physical_properties']['density (g/cm^3)'] for element in elements])
#density = (weight_percent / densities / sum(weight_percent)).sum() ** -1
# return density


def _mac_interpolation(mac, mac1, energy,
                       energy_db, energy_db1):
    """
    Interpolate between the tabulated mass absorption coefficients
    for an energy

    Parameters
    ----------
    mac, mac1: float
        The mass absorption coefficients in cm^2/g
    energy,energy_db,energy_db1:
        The energy. The given energy and the tabulated energy,
        respectively

    Return
    ------
    mass absorption coefficient in cm^2/g
    """
    return np.exp(np.log(mac1) + np.log(mac / mac1)
                  * (np.log(energy / energy_db1) / np.log(
                      energy_db / energy_db1)))


def mass_absorption_coefficient(element, energies):
    """
    Get the mass absorption coefficient of a X-ray(s)

    In a pure material for a Xray(s) of given energy(ies) or given name(s)

    Parameters
    ----------
    element: str
        The element symbol of the absorber, e.g. 'Al'.
    energies: {float or list of float or str or list of str}
        The energy or energies of the Xray in keV, or the name eg 'Al_Ka'

    Return
    ------
    mass absorption coefficient(s) in cm^2/g
    """
    from hyperspy.misc.eds.ffast_mac import ffast_mac_db as ffast_mac
    energies_db = ffast_mac[element].energies_keV
    if hasattr(energies, '__iter__'):
        is_iter = True
    else:
        is_iter = False
        energies = [energies]
    if isinstance(energies[0], str):
        for i, energy in enumerate(energies):
            energies[i] = utils_eds._get_energy_xray_line(energy)
    mac_res = []
    for energy in energies:
        for index, energy_db in enumerate(energies_db):
            if energy <= energy_db:
                break
        mac = ffast_mac[element].mass_absorption_coefficient_cm2g[index]
        mac1 = ffast_mac[element].mass_absorption_coefficient_cm2g[index - 1]
        energy_db = ffast_mac[element].energies_keV[index]
        energy_db1 = ffast_mac[element].energies_keV[index - 1]
        if energy == energy_db or energy_db1 == 0:
            mac_res.append(mac)
        else:
            mac_res.append(_mac_interpolation(mac, mac1, energy,
                                              energy_db, energy_db1))
    if is_iter:
        return mac_res
    else:
        return mac_res[0]

def compound_mass_absorption_coefficient(elements,
                                         weight_fraction,
                                         energies):
    """Return the mass absorption coefficients of a compound

    A compund is a mixture of pure elements

    Parameters
    ----------
    elements: list of str
        The list of element symbol of the absorber, e.g. ['Al','Zn'].
    weight_fraction: {list of float or list of list or list of signals.Signal}
        the fraction of elements in the sample by weight
    energies: {float or list of float or str or list of str}
        The energy or energies of the Xray in keV, or the name eg 'Al_Ka'

    Examples
    --------
    >>> utils.material.compound_mass_absorption_coefficient(
    >>>     ['Al','Zn'],[0.5,0.5],'Al_Ka')

    Return
    ------
    mass absorption coefficient(s) in cm^2/g

    See also
    --------
    utils.material.mass_absorption_coefficient
    """
    #from hyperspy.signal import Signal

    # if hasattr(elements, '__iter__') is False and elements == 'auto':
        # if isinstance(energies[0], str) is False:
            #raise ValueError("need X-ray lines name for elements='auto'")
        #elements = []
        # for xray_line in energies:
            #element, line = _get_element_and_line(xray_line)
            # elements.append(element)
        #elements = set(elements)
    
    if len(elements) != len(weight_fraction):
        raise ValueError(
            "Elements and weight_fraction should have the same lenght")
    # works for weight_fraction as a signal
<<<<<<< HEAD
    
    if hasattr(energies, '__iter__'):
        is_iter = True
=======
    if isinstance(weight_fraction[0], float):
        mac = 0
    #elif isinstance(weight_fraction[0],Signal):
    #    mac = weight_fraction[0].deepcopy()
    #    mac.data = np.zeros_like(mac.data)
>>>>>>> 2b7f18ac
    else:
        is_iter = False
        energies = [energies]
        
    mac_res = []
    for i, energy in enumerate(energies):
        if isinstance(weight_fraction[0], float):
            mac_res.append(0)
        #elif isinstance(weight_fraction[0],Signal):
        #    mac_res.append(weight_fraction[0].deepcopy())
        #    mac_res[i].data = np.zeros_like(mac_res[i].data)
        else:
            mac_res.append(np.zeros_like(weight_fraction))
        for el, weight in zip(elements, weight_fraction):
            mac_res[i] += weight * np.array(mass_absorption_coefficient(
                el, energy))
    if is_iter:
        return mac_res
    else:
        return mac_res[0]
<|MERGE_RESOLUTION|>--- conflicted
+++ resolved
@@ -215,32 +215,13 @@
     --------
     utils.material.mass_absorption_coefficient
     """
-    #from hyperspy.signal import Signal
-
-    # if hasattr(elements, '__iter__') is False and elements == 'auto':
-        # if isinstance(energies[0], str) is False:
-            #raise ValueError("need X-ray lines name for elements='auto'")
-        #elements = []
-        # for xray_line in energies:
-            #element, line = _get_element_and_line(xray_line)
-            # elements.append(element)
-        #elements = set(elements)
     
     if len(elements) != len(weight_fraction):
         raise ValueError(
             "Elements and weight_fraction should have the same lenght")
-    # works for weight_fraction as a signal
-<<<<<<< HEAD
-    
+    # works for weight_fraction as a signal    
     if hasattr(energies, '__iter__'):
         is_iter = True
-=======
-    if isinstance(weight_fraction[0], float):
-        mac = 0
-    #elif isinstance(weight_fraction[0],Signal):
-    #    mac = weight_fraction[0].deepcopy()
-    #    mac.data = np.zeros_like(mac.data)
->>>>>>> 2b7f18ac
     else:
         is_iter = False
         energies = [energies]
@@ -249,9 +230,6 @@
     for i, energy in enumerate(energies):
         if isinstance(weight_fraction[0], float):
             mac_res.append(0)
-        #elif isinstance(weight_fraction[0],Signal):
-        #    mac_res.append(weight_fraction[0].deepcopy())
-        #    mac_res[i].data = np.zeros_like(mac_res[i].data)
         else:
             mac_res.append(np.zeros_like(weight_fraction))
         for el, weight in zip(elements, weight_fraction):
