# -*- coding: utf-8 -*-
# Copyright 2007-2011 The Hyperspy developers
#
# This file is part of  Hyperspy.
#
#  Hyperspy is free software: you can redistribute it and/or modify
# it under the terms of the GNU General Public License as published by
# the Free Software Foundation, either version 3 of the License, or
# (at your option) any later version.
#
#  Hyperspy is distributed in the hope that it will be useful,
# but WITHOUT ANY WARRANTY; without even the implied warranty of
# MERCHANTABILITY or FITNESS FOR A PARTICULAR PURPOSE.  See the
# GNU General Public License for more details.
#
# You should have received a copy of the GNU General Public License
# along with  Hyperspy.  If not, see <http://www.gnu.org/licenses/>.

import copy
import types
import  math
import glob
import os
import re
from StringIO import StringIO
import string
import codecs
try:
    from collections import OrderedDict
    ordict = True
except ImportError:
    # happens with Python < 2.7
    ordict = False

import numpy as np
import scipy as sp
import scipy.interpolate
import scipy.signal
import scipy.ndimage
from scipy.signal import medfilt

def import_rpy():
    try:
        import rpy
        print "rpy imported..."
    except:
        print "python-rpy is not installed"

import matplotlib.pyplot as plt

from hyperspy import messages
from hyperspy.gui import messages as messagesui
import hyperspy.defaults_parser

def dump_dictionary(file, dic, string = 'root', node_separator = '.',
                    value_separator = ' = '):
    for key in dic.keys():
        if isinstance(dic[key], dict):
            dump_dictionary(file, dic[key], string + node_separator + key)
        else:
            file.write(string + node_separator + key + value_separator +
            str(dic[key]) + '\n')

def sarray2dict(sarray, dictionary = None):
    '''Converts a struct array to an ordered dictionary

    Parameters
    ----------
    sarray: struct array
    dictionary: None or dic
        If dictionary is not None the content of sarray will be appended to the
        given dictonary

    Returns
    -------
    Ordered dictionary

    '''
    if dictionary is None:
        if ordict:
            dictionary = OrderedDict()
        else:
            print("\nWARNING:")
            print("sarray2dict")
            print("OrderedDict is not available, using a standard dictionary.\n")
            dictionary = {}
    for name in sarray.dtype.names:
        dictionary[name] = sarray[name][0] if len(sarray[name]) == 1 \
        else sarray[name]
    return dictionary

def generate_axis(origin,step,N,index=0):
    """Creates an axis given the origin, step and number of channels

    Alternatively, the index of the origin channel can be specified.

    Parameters
    ----------
    origin : float
    step : float
    N : number of channels
    index : int
        index number of the origin

    Returns
    -------
    Numpy array
    """
    return np.linspace(origin-index*step, origin+step*(N-1-index), N)

def check_cube_dimensions(sp1, sp2, warn = True):
    """Checks if the given SIs has the same dimensions.

    Parameters
    ----------
    sp1, sp2 : Spectrum instances
    warn : bool
        If True, produce a warning message if the SIs do not have the same
        dimensions
    Returns
    -------
    Boolean
    """
    if sp1.data_cube.shape == sp2.data_cube.shape:
        return True
    else:
        if warn:
            print \
            "The given SI objects do not have the same cube dimensions"
        return False

def check_energy_dimensions(sp1, sp2, warn = True, sp2_name = None):
    """Checks if sp2 is a single spectrum with the same energy dimension as sp1

    Parameters
    ----------
    sp1, sp2 : Spectrum instances
    warn : bool
        If True, produce a warning message if the SIs do not have the same
        dimensions

    Returns
    -------
    Boolean
    """
    sp2_dim = len(sp2.data_cube.squeeze().shape)
    sp1_Edim = sp1.data_cube.shape[0]
    sp2_Edim = sp2.data_cube.shape[0]

    if sp2_dim == 1:
        if sp1_Edim == sp2_Edim:
            return True
        else:
            if warn:
                print "The spectra must have the same energy dimensions"
            return False
    else:
        if warn:
            print "The %s should be unidimensional" % sp2_name
        return False

def unfold_if_multidim(signal):
    """Unfold the SI if it is 2D

    Parameters
    ----------
    signal : Signal instance

    Returns
    -------

    Boolean. True if the SI was unfolded by the function.
    """
    if len(signal.axes_manager.axes)>2:
        print "Automatically unfolding the SI"
        signal.unfold()
        return True
    else:
        return False
        
def _estimate_gain(ns, cs, weighted = False, higher_than = None, 
    plot_results = False, binning = 0, pol_order = 1):
    if binning > 0:
        factor = 2 ** binning
        remainder = np.mod(ns.shape[1], factor)
        if remainder != 0:
            ns = ns[:,remainder:]
            cs = cs[:,remainder:]
        new_shape = (ns.shape[0], ns.shape[1]/factor)
        ns = rebin(ns, new_shape)
        cs = rebin(cs, new_shape)

    noise = ns - cs
    variance = np.var(noise, 0)
    average = np.mean(cs, 0).squeeze()

    # Select only the values higher_than for the calculation
    if higher_than is not None:
        sorting_index_array = np.argsort(average)
        average_sorted = average[sorting_index_array]
        average_higher_than = average_sorted > higher_than
        variance_sorted = variance.squeeze()[sorting_index_array]
        variance2fit = variance_sorted[average_higher_than]
        average2fit = average_sorted[average_higher_than]
    else:
        variance2fit = variance
        average2fit = average
        
    fit = np.polyfit(average2fit, variance2fit, pol_order)
    if weighted is True:
        from hyperspy.signals.spectrum import Spectrum
        from hyperspy.model import Model
        from hyperspy.components import Line
        s = Spectrum({'data' : varso[avesoh]})
        s.axes_manager.signal_axes[0].axis = aveso[avesoh]
        m = Model(s)
        l = Line()
        l.a.value = fit[1]
        l.b.value = fit[0]
        m.append(l)
        m.fit(weights = True)
        fit[0] = l.b.value
        fit[1] = l.a.value
        
    if plot_results is True:
        plt.figure()
        plt.scatter(average.squeeze(), variance.squeeze())
        plt.xlabel('Counts')
        plt.ylabel('Variance')
        plt.plot(average2fit, np.polyval(fit,average2fit), color = 'red')
    results = {'fit' : fit, 'variance' : variance.squeeze(),
    'counts' : average.squeeze()}
    
    return results

def _estimate_correlation_factor(g0, gk,k):
    a = math.sqrt(g0/gk)
    e = k*(a-1)/(a-k)
    c = (1 - e)**2
    return c    

def estimate_variance_parameters(noisy_signal, clean_signal, mask=None,
    pol_order=1, higher_than=None, return_results=False,
    plot_results=True, weighted=False):
    """Find the scale and offset of the Poissonian noise

    By comparing an SI with its denoised version (i.e. by PCA), this plots an
    estimation of the variance as a function of the number of counts and fits a
    polynomy to the result.

    Parameters
    ----------
    noisy_SI, clean_SI : spectrum.Spectrum instances
    mask : numpy bool array
        To define the channels that will be used in the calculation.
    pol_order : int
        The order of the polynomy.
    higher_than: float
        To restrict the fit to counts over the given value.
        
    return_results : Bool
    
    plot_results : Bool

    Returns
    -------
    Dictionary with the result of a linear fit to estimate the offset and
    scale factor
    """
    fold_back_noisy =  unfold_if_multidim(noisy_signal)
    fold_back_clean =  unfold_if_multidim(clean_signal)
    ns = noisy_signal.data.copy()
    cs = clean_signal.data.copy()

    if mask is not None:
        ns = ns[~mask]
        cs = cs[~mask]

    results0 = _estimate_gain(ns, cs, weighted = weighted, 
        higher_than = higher_than, plot_results = plot_results, binning = 0,
        pol_order = pol_order)
        
    results2 = _estimate_gain(ns, cs, weighted = weighted, 
        higher_than = higher_than, plot_results = False, binning = 2,
        pol_order = pol_order)
        
    c = _estimate_correlation_factor(results0['fit'][0], results2['fit'][0],
        4)
    
    message = ("Gain factor: %.2f\n" % results0['fit'][0] +
               "Gain offset: %.2f\n" % results0['fit'][1] +
               "Correlation factor: %.2f\n" % c )
    is_ok = True
    if hyperspy.defaults_parser.preferences.General.interactive is True:
        is_ok = messagesui.information(message +
                                       "Would you like to store the results?")
    else:
        print message
    if is_ok:
        if not noisy_signal.mapped_parameters.has_item('Variance_estimation'):
            noisy_signal.mapped_parameters.add_node('Variance_estimation')
        noisy_signal.mapped_parameters.Variance_estimation.gain_factor = \
            results0['fit'][0]
        noisy_signal.mapped_parameters.Variance_estimation.gain_offset = \
            results0['fit'][1]
        noisy_signal.mapped_parameters.Variance_estimation.correlation_factor =\
            c
        noisy_signal.mapped_parameters.Variance_estimation.\
        parameters_estimation_method = 'Hyperspy'

    if fold_back_noisy is True:
        noisy_signal.fold()
    if fold_back_clean is True:
        clean_signal.fold()
        
    if return_results is True:
        return results0

def rebin(a, new_shape):
    """Rebin SI

    rebin ndarray data into a smaller ndarray of the same rank whose dimensions
    are factors of the original dimensions. eg. An array with 6 columns and 4
    rows can be reduced to have 6,3,2 or 1 columns and 4,2 or 1 rows.
    example usages:
    >>> a=rand(6,4); b=rebin(a,3,2)
    >>> a=rand(6); b=rebin(a,2)
    Adapted from scipy cookbook

    Parameters
    ----------
    a : numpy array
    new_shape : tuple
        shape after binning

    Returns
    -------
    numpy array
    """
    shape = a.shape
    lenShape = len(shape)
    factor = np.asarray(shape)/np.asarray(new_shape)
    evList = ['a.reshape('] + \
             ['new_shape[%d],factor[%d],'%(i,i) for i in xrange(lenShape)] + \
             [')'] + ['.sum(%d)'%(i+1) for i in xrange(lenShape)]
    return eval(''.join(evList))

def estimate_drift(im1,im2):
    """Estimate the drift  between two images by cross-correlation


    It preprocess the images by applying a median filter (to smooth the images)
    and the solbi edge detection filter.

    Parameters
    ----------
    im1, im2 : Image instances

    Output
    ------
    array with the coordinates of the translation of im2 in respect to im1.
    """
    print "Estimating the spatial drift"
    im1 = im1.data_cube.squeeze()
    im2 = im2.data_cube.squeeze()
    # Apply a "denoising filter" and edge detection filter
    im1 = scipy.ndimage.sobel(scipy.signal.medfilt(im1))
    im2 = scipy.ndimage.sobel(scipy.signal.medfilt(im2))
    # Compute the cross-correlation
    _correlation = scipy.signal.correlate(im1,im2)

    shift = im1.shape - np.ones(2) - \
    np.unravel_index(_correlation.argmax(),_correlation.shape)
    print "The estimated drift is ", shift
    return shift

def savitzky_golay(data, kernel = 11, order = 4):
    """Savitzky-Golay filter

    Adapted from scipy cookbook http://www.scipy.org/Cookbook/SavitzkyGolay

    Parameters
    ----------
    data : 1D numpy array
    kernel : positiv integer > 2*order giving the kernel size - order
    order : order of the polynomial

    Returns
    -------
    returns smoothed data as a numpy array

    Example
    -------
    smoothed = savitzky_golay(<rough>, [kernel = value], [order = value]
    """
    try:
            kernel = abs(int(kernel))
            order = abs(int(order))
    except ValueError, msg:
        raise ValueError("kernel and order have to be of type int (floats will \
        be converted).")
    if kernel % 2 != 1 or kernel < 1:
        raise TypeError("kernel size must be a positive odd number, was: %d"
        % kernel)
    if kernel < order + 2:
        raise TypeError(
        "kernel is to small for the polynomals\nshould be > order + 2")

    # a second order polynomal has 3 coefficients
    order_range = range(order+1)
    N = (kernel -1) // 2
    b = np.mat([[k**i for i in order_range] for k in xrange(-N,
    N+1)])
    # since we don't want the derivative, else choose [1] or [2], respectively
    m = np.linalg.pinv(b).A[0]
    window_size = len(m)
    N = (window_size-1) // 2

    # precompute the offset values for better performance
    offsets = range(-N, N+1)
    offset_data = zip(offsets, m)

    smooth_data = list()

    # temporary data, with padded zeros
    # (since we want the same length after smoothing)
    # temporary data, extended with a mirror image to the left and right
    firstval=data[0]
    lastval=data[len(data)-1]
    #left extension: f(x0-x) = f(x0)-(f(x)-f(x0)) = 2f(x0)-f(x)
    #right extension: f(xl+x) = f(xl)+(f(xl)-f(xl-x)) = 2f(xl)-f(xl-x)
    leftpad=np.zeros(N)+2*firstval
    rightpad=np.zeros(N)+2*lastval
    leftchunk=data[1:1+N]
    leftpad=leftpad-leftchunk[::-1]
    rightchunk=data[len(data)-N-1:len(data)-1]
    rightpad=rightpad-rightchunk[::-1]
    data = np.concatenate((leftpad, data))
    data = np.concatenate((data, rightpad))

#    data = np.concatenate((np.zeros(N), data, np.zeros(N)))
    for i in xrange(N, len(data) - N):
            value = 0.0
            for offset, weight in offset_data:
                value += weight * data[i + offset]
            smooth_data.append(value)
    return np.array(smooth_data)

# Functions to calculates de savitzky-golay filter from
def resub(D, rhs):
    """solves D D^T = rhs by resubstituion.
    D is lower triangle-matrix from cholesky-decomposition
    http://www.procoders.net
    """

    M = D.shape[0]
    x1= np.zeros((M,),float)
    x2= np.zeros((M,),float)

    # resub step 1
    for l in xrange(M):
        sum_ = rhs[l]
        for n in xrange(l):
            sum_ -= D[l,n]*x1[n]
        x1[l] = sum_/D[l,l]

    # resub step 2
    for l in xrange(M-1,-1,-1):
        sum_ = x1[l]
        for n in xrange(l+1,M):
            sum_ -= D[n,l]*x2[n]
        x2[l] = sum_/D[l,l]

    return x2


def calc_coeff(num_points, pol_degree, diff_order=0):
    """Calculates filter coefficients for symmetric savitzky-golay filter.
    http://www.procoders.net
    see: http://www.nrbook.com/a/bookcpdf/c14-8.pdf

    num_points   means that 2*num_points+1 values contribute to the
                 smoother.

    pol_degree   is degree of fitting polynomial

    diff_order   is degree of implicit differentiation.
                 0 means that filter results in smoothing of function
                 1 means that filter results in smoothing the first
                                             derivative of function.
                 and so on ...
    """

    # setup normal matrix
    A = np.zeros((2*num_points+1, pol_degree+1), float)
    for i in xrange(2*num_points+1):
        for j in xrange(pol_degree+1):
            A[i,j] = math.pow(i-num_points, j)

    # calculate diff_order-th row of inv(A^T A)
    ATA = np.dot(A.transpose(), A)
    rhs = np.zeros((pol_degree+1,), float)
    rhs[diff_order] = 1
    D = np.linalg.cholesky(ATA)
    wvec = resub(D, rhs)

    # calculate filter-coefficients
    coeff = np.zeros((2*num_points+1,), float)
    for n in xrange(-num_points, num_points+1):
        x = 0.0
        for m in xrange(pol_degree+1):
            x += wvec[m]*pow(n, m)
        coeff[n+num_points] = x
    return coeff * (-1) ** diff_order
    

def smooth(data, coeff):
    """applies coefficients calculated by calc_coeff() to signal
    http://www.procoders.net
    """
    # temporary data, extended with a mirror image to the left and right
    N = np.size(coeff-1)/2
    firstval=data[0]
    lastval=data[len(data)-1]
#    left extension: f(x0-x) = f(x0)-(f(x)-f(x0)) = 2f(x0)-f(x)
#    right extension: f(xl+x) = f(xl)+(f(xl)-f(xl-x)) = 2f(xl)-f(xl-x)
    leftpad=np.zeros(N)+2*firstval
    rightpad=np.zeros(N)+2*lastval
    leftchunk=data[1:1+N]
    leftpad=leftpad-leftchunk[::-1]
    rightchunk=data[len(data)-N-1:len(data)-1]
    rightpad=rightpad-rightchunk[::-1]
    data = np.concatenate((leftpad, data))
    data = np.concatenate((data, rightpad))
    res = np.convolve(data, coeff)
    return res[N:-N][len(leftpad):-len(rightpad)]

def sg(data, num_points, pol_degree, diff_order=0):
    """Savitzky-Golay filter
    http://www.procoders.net
    """
    coeff = calc_coeff(num_points, pol_degree, diff_order)
    return smooth(data, coeff)

def lowess(x, y, f=2/3., iter=3):
    """lowess(x, y, f=2./3., iter=3) -> yest

    Lowess smoother: Robust locally weighted regression.
    The lowess function fits a nonparametric regression curve to a scatterplot.
    The arrays x and y contain an equal number of elements; each pair
    (x[i], y[i]) defines a data point in the scatterplot. The function returns
    the estimated (smooth) values of y.

    The smoothing span is given by f. A larger value for f will result in a
    smoother curve. The number of robustifying iterations is given by iter. The
    function will run faster with a smaller number of iterations.

    Code adapted from Biopython:

    Original doc:

    This module implements the Lowess function for nonparametric regression.

    Functions:
    lowess        Fit a smooth nonparametric regression curve to a scatterplot.

    For more information, see

    William S. Cleveland: "Robust locally weighted regression and smoothing
    scatterplots", Journal of the American Statistical Association, December 1979,
    volume 74, number 368, pp. 829-836.

    William S. Cleveland and Susan J. Devlin: "Locally weighted regression: An
    approach to regression analysis by local fitting", Journal of the American
    Statistical Association, September 1988, volume 83, number 403, pp. 596-610.
    """
    n = len(x)
    r = int(np.ceil(f*n))
    h = [np.sort(abs(x-x[i]))[r] for i in xrange(n)]
    w = np.clip(abs(([x]-np.transpose([x]))/h),0.0,1.0)
    w = 1-w*w*w
    w = w*w*w
    yest = np.zeros(n,'d')
    delta = np.ones(n,'d')
    for iteration in xrange(iter):
        for i in xrange(n):
            weights = delta * w[:,i]
            b = np.array([np.sum(weights*y), np.sum(weights*y*x)])
            A = np.array([[np.sum(weights), np.sum(weights*x)],
                     [np.sum(weights*x), np.sum(weights*x*x)]])
            beta = np.linalg.solve(A,b)
            yest[i] = beta[0] + beta[1]*x[i]
        residuals = y-yest
        s = np.median(abs(residuals))
        delta = np.clip(residuals/(6*s),-1,1)
        delta = 1-delta*delta
        delta = delta*delta
    return yest


def wavelet_poissonian_denoising(spectrum):
    """Denoise data with pure Poissonian noise using wavelets

    Wrapper around the R packages EbayesThresh and wavethresh

    Parameters
    ----------
    spectrum : spectrum instance

    Returns
    -------
    Spectrum instance.
    """
    import_rpy()
    rpy.r.library('EbayesThresh')
    rpy.r.library('wavethresh')
    rpy.r['<-']('X',spectrum)
    rpy.r('XHF <- hft(X)')
    rpy.r('XHFwd  <- wd(XHF, bc="symmetric")')
    rpy.r('XHFwdT  <- ebayesthresh.wavelet(XHFwd)')
    rpy.r('XHFdn  <- wr(XHFwdT)')
    XHFest = rpy.r('XHFest <- hft.inv(XHFdn)')
    return XHFest

def wavelet_gaussian_denoising(spectrum):
    """Denoise data with pure Gaussian noise using wavelets

    Wrapper around the R packages EbayesThresh and wavethresh

    Parameters
    ----------
    spectrum : spectrum instance

    Returns
    -------
    Spectrum instance.
    """
    import_rpy()
    rpy.r.library('EbayesThresh')
    rpy.r.library('wavethresh')
    rpy.r['<-']('X',spectrum)
    rpy.r('Xwd  <- wd(X, bc="symmetric")')
    rpy.r('XwdT  <- ebayesthresh.wavelet(Xwd)')
    Xdn = rpy.r('Xdn  <- wr(XwdT)')
    return Xdn

def wavelet_dd_denoising(spectrum):
    """Denoise data with arbitraty noise using wavelets

    Wrapper around the R packages EbayesThresh, wavethresh and DDHFm

    Parameters
    ----------
    spectrum : spectrum instance

    Returns
    -------
    Spectrum instance.
    """
    import_rpy()
    rpy.r.library('EbayesThresh')
    rpy.r.library('wavethresh')
    rpy.r.library('DDHFm')
    rpy.r['<-']('X',spectrum)
    rpy.r('XDDHF <- ddhft.np.2(X)')
    rpy.r('XDDHFwd  <- wd(XDDHF$hft,filter.number = 8, bc="symmetric" )')
    rpy.r('XDDHFwdT  <- ebayesthresh.wavelet(XDDHFwd)')
    rpy.r('XDDHFdn  <- wr(XDDHFwdT)')
    rpy.r('XDDHF$hft  <- wr(XDDHFwdT)')
    XHFest = rpy.r('XHFest <- ddhft.np.inv(XDDHF)')
    return XHFest

def loess(y,x = None, span = 0.2):
    """locally weighted scatterplot smoothing

    Wrapper around the R funcion loess

    Parameters
    ----------
    spectrum : spectrum instance
    span : float
        parameter to control the smoothing

    Returns
    -------
    Spectrum instance.
    """
    import_rpy()
    if x is None:
        x = np.arange(0,len(y))
    rpy.r['<-']('x',x)
    rpy.r['<-']('y',y)
    rpy.r('y.loess <- loess(y ~ x, span = %s, data.frame(x=x, y=y))' % span)
    loess = rpy.r('y.predict <- predict(y.loess, data.frame(x=x))')
    return loess



def ALS(s, thresh =.001, nonnegS = True, nonnegC = True):
    """Alternate least squares

    Wrapper around the R's ALS package

    Parameters
    ----------
    s : Spectrum instance
    threshold : float
        convergence criteria
    nonnegS : bool
        if True, impose non-negativity constraint on the components
    nonnegC : bool
        if True, impose non-negativity constraint on the maps

    Returns
    -------
    Dictionary
    """
    import_rpy()
#    Format
#    ic format (channels, components)
#    W format (experiment, components)
#    s format (experiment, channels)

    nonnegS = 'TRUE' if nonnegS is True else 'FALSE'
    nonnegC = 'TRUE' if nonnegC is True else 'FALSE'
    print "Non negative constraint in the sources: ", nonnegS
    print "Non negative constraint in the mixing matrix: ", nonnegC

    refold = unfold_if_2D(s)
    W = s._calculate_recmatrix().T
    ic = np.ones(s.ic.shape)
    rpy.r.library('ALS')
    rpy.r('W = NULL')
    rpy.r('ic = NULL')
    rpy.r('d1 = NULL')
    rpy.r['<-']('d1', s.data_cube.squeeze().T)
    rpy.r['<-']('W', W)
    rpy.r['<-']('ic', ic)
    i = 0
    # Workaround a bug in python rpy version 1
    while hasattr(rpy.r, 'test' + str(i)):
        rpy.r('test%s = NULL' % i)
        i+=1
    rpy.r('test%s = als(CList = list(W), thresh = %s, S = ic,\
     PsiList = list(d1), nonnegS = %s, nonnegC = %s)' %
     (i, thresh, nonnegS, nonnegC))
    if refold:
        s.fold()
    exec('als_result = rpy.r.test%s' % i)
    return als_result



def amari(C,A):
    """Amari test for ICA
    Adapted from the MILCA package http://www.klab.caltech.edu/~kraskov/MILCA/

    Parameters
    ----------
    C : numpy array
    A : numpy array
    """
    b,a = C.shape

    dummy= np.dot(np.linalg.pinv(A),C)
    dummy = np.sum(_ntu(np.abs(dummy)),0)-1

    dummy2 = np.dot(np.linalg.pinv(C),A)
    dummy2 = np.sum(_ntu(np.abs(dummy2)),0)-1

    out=(np.sum(dummy)+np.sum(dummy2))/(2*a*(a-1))
    return out

def _ntu(C):
    m, n = C.shape
    CN = C.copy() * 0
    for t in xrange(n):
        CN[:,t] = C[:,t] / np.max(np.abs(C[:,t]))
    return CN

def analyze_readout(spectrum):
    """Readout diagnostic tool

    Parameters
    ----------
    spectrum : Spectrum instance

    Returns
    -------
    tuple of float : (variance, mean, normalized mean as a function of time)
    """
    s = spectrum
    # If it is 2D, sum the first axis.
    if s.data_cube.shape[2] > 1:
        dc = s.data_cube.sum(1)
    else:
        dc = s.data_cube.squeeze()
    time_mean = dc.mean(0).squeeze()
    norm_time_mean = time_mean / time_mean.mean()
    corrected_dc = dc * (1/norm_time_mean.reshape((1,-1)))
    channel_mean = corrected_dc.mean(1)
    variance = (corrected_dc - channel_mean.reshape((-1,1))).var(0)
    return variance, channel_mean, norm_time_mean

def multi_readout_analyze(folder, ccd_height = 100., plot = True, freq = None):
    """Analyze several readout measurements in different files for readout
    diagnosys

    The readout files in dm3 format must be contained in a folder, preferentely
    numered in the order of acquisition.

    Parameters
    ----------
    folder : string
        Folder where the dm3 readout files are stored
    ccd_heigh : float
    plot : bool
    freq : float
        Frequency of the camera

    Returns
    -------
    Dictionary
    """
    from spectrum import Spectrum
    files = glob.glob1(folder, '*.nc')
    if not files:
        files = glob.glob1(folder, '*.dm3')
    spectra = []
    variances = []
    binnings = []
    for f in files:
        print os.path.join(folder,f)
        s = Spectrum(os.path.join(folder,f))
        variance, channel_mean, norm_time_mean = analyze_readout(s)
        s.readout_analysis = {}
        s.readout_analysis['variance'] = variance.mean()
        s.readout_analysis['pattern'] = channel_mean
        s.readout_analysis['time'] = norm_time_mean
        if not hasattr(s,'binning'):
            s.binning = float(os.path.splitext(f)[0][1:])
            if freq:
                s.readout_frequency = freq
                s.ccd_height = ccd_height
            s.save(f)
        spectra.append(s)
        binnings.append(s.binning)
        variances.append(variance.mean())
    pixels = ccd_height / np.array(binnings)

    plt.scatter(pixels, variances, label = 'data')
    fit = np.polyfit(pixels, variances,1, full = True)
    if plot:
        x = np.linspace(0,pixels.max(),100)
        y = x*fit[0][0] + fit[0][1]
        plt.plot(x,y, label = 'linear fit')
        plt.xlabel('number of pixels')
        plt.ylabel('variance')
        plt.legend(loc = 'upper left')

    print "Variance = %s * pixels + %s" % (fit[0][0], fit[0][1])
    dictio = {'pixels': pixels, 'variances': variances, 'fit' : fit,
    'spectra' : spectra}
    return dictio

def chrono_align_and_sum(spectrum, energy_range = (None, None),
                         spatial_shape = None):
    """Alignment and sum of a chrono-spim SI

    Parameters
    ----------
    spectrum : Spectrum instance
        Chrono-spim
    energy_range : tuple of floats
        energy interval in which to perform the alignment in energy units
    axis : int
    """
    from spectrum import Spectrum
    dc = spectrum.data_cube
    min_energy_size = dc.shape[0]
#    i = 0
    new_dc = None

    # For the progress bar to work properly we must capture the output of the
    # functions that are called during the alignment process
    import cStringIO
    import sys
    capture_output = cStringIO.StringIO()

    from hyperspy.misc.progressbar import progressbar
    pbar = progressbar(maxval = dc.shape[2] - 1)
    for i in xrange(dc.shape[2]):
        pbar.update(i)
        sys.stdout = capture_output
        s = Spectrum({'calibration': {'data_cube' : dc[:,:,i]}})
        s.get_calibration_from(spectrum)
        s.find_low_loss_origin()
        s.align(energy_range, progress_bar = False)
        min_energy_size = min(s.data_cube.shape[0], min_energy_size)
        if new_dc is None:
            new_dc = s.data_cube.sum(1)
        else:
            new_dc = np.concatenate([new_dc[:min_energy_size],
                                     s.data_cube.sum(1)[:min_energy_size]], 1)
        sys.stdout = sys.__stdout__
    pbar.finish()
    spectrum.data_cube = new_dc
    spectrum.get_dimensions_from_cube()
    spectrum.find_low_loss_origin()
    spectrum.align(energy_range)
    spectrum.find_low_loss_origin()
    if spatial_shape is not None:
        spectrum.data_cube = spectrum.data_cube.reshape(
        [spectrum.data_cube.shape[0]] + list(spatial_shape))
        spectrum.data_cube = spectrum.data_cube.swapaxes(1,2)
        spectrum.get_dimensions_from_cube()

def copy_energy_calibration(from_spectrum, to_spectrum):
    """Copy the energy calibration between two SIs

    Parameters
    ----------
    from_spectrum, to spectrum : Spectrum instances
    """
    f = from_spectrum
    t = to_spectrum
    t.energyscale = f.energyscale
    t.energyorigin = f.energyorigin
    t.energyunits = f.energyunits
    t.get_dimensions_from_cube()
    t.updateenergy_axis()



def str2num(string, **kargs):
    """Transform a a table in string form into a numpy array

    Parameters
    ----------
    string : string

    Returns
    -------
    numpy array
    """
    stringIO = StringIO(string)
    return np.loadtxt(stringIO, **kargs)

def PL_signal_ratio(E, delta = 1000., exponent = -1.96):
    """Ratio between the intensity at E and E+delta in a powerlaw

    Parameters:
    -----------
    E : float or array
    delta : float
    exponent :  float
    """
    return ((E+float(delta))/E)**exponent

def order_of_magnitude(number):
    """Order of magnitude of the given number

    Parameters
    ----------
    number : float

    Returns
    -------
    Float
    """
    return math.floor(math.log10(number))

def bragg_scattering_angle(d, E0 = 100):
    """
    Parameters
    ----------
    d : float
        interplanar distance in m
    E0 : float
        Incident energy in keV

    Returns
    -------
    float : Semiangle of scattering of the first order difracted beam. This is
    two times the bragg angle.
    """

    gamma = 1 + E0 / 511.
    v_rel = np.sqrt(1-1/gamma**2)
    e_lambda = 2*np.pi/(2590e9*(gamma*v_rel)) # m
    print "Lambda = ", e_lambda

    return e_lambda / d

def effective_Z(Z_list, exponent = 2.94):
    """Effective atomic number of a compound or mixture

    exponent = 2.94 for X-ray absorption

    Parameters
    ----------
    Z_list : list
        A list of tuples (f,Z) where f is the number of atoms of the element in
        the molecule and Z its atomic number

    Return
    ------
    float
    """
    exponent = float(exponent)
    temp = 0
    total_e = 0
    for Z in Z_list:
        temp += Z[1]*Z[1]**exponent
        total_e += Z[0]*Z[1]
    print total_e
    return (temp/total_e)**(1/exponent)

def power_law_perc_area(E1,E2, r):
    a = E1
    b = E2
    return 100*((a**r*r-a**r)*(a/(a**r*r-a**r)-(b+a)/((b+a)**r*r-(b+a)**r)))/a

def rel_std_of_fraction(a,std_a,b,std_b,corr_factor = 1):
    rel_a = std_a/a
    rel_b = std_b/b
    return np.sqrt(rel_a**2 +  rel_b**2-2*rel_a*rel_b*corr_factor)

def ratio(edge_A, edge_B):
    a = edge_A.intensity.value
    std_a = edge_A.intensity.std
    b = edge_B.intensity.value
    std_b = edge_B.intensity.std
    ratio = a/b
    ratio_std = ratio * rel_std_of_fraction(a,std_a,b, std_b)
    print "Ratio %s/%s %1.3f +- %1.3f " % (edge_A.name, edge_B.name, a/b,
    1.96*ratio_std )
    return ratio, ratio_std

def iterate_axis(data, axis = -1):
        # We make a copy to guarantee that the data in contiguous, otherwise
        # it will not return a view of the data
#        data = data.copy()
        if axis < 0:
            axis = len(data.shape) + axis
        unfolded_axis = axis - 1
        new_shape = [1] * len(data.shape)
        new_shape[axis] = data.shape[axis]
        new_shape[unfolded_axis] = -1
        data = data.reshape(new_shape)
        for i in xrange(data.shape[unfolded_axis]):
            getitem = [0] * len(data.shape)
            getitem[axis] = slice(None)
            getitem[unfolded_axis] = i
            yield(data[getitem])

#  
#  name: interpolate_1D
#  @param
#  @return
#  
def interpolate_1D(number_of_interpolation_points, data):
    ip = number_of_interpolation_points
    ch = len(data)
    old_ax = np.linspace(0, 100, ch)
    new_ax = np.linspace(0, 100, ch * ip - (ip-1))
    interpolator = sp.interpolate.interp1d(old_ax,data)
    return interpolator(new_ax)
    
_slugify_strip_re = re.compile(r'[^\w\s-]')
_slugify_hyphenate_re = re.compile(r'[-\s]+')
def slugify(value, valid_variable_name=False):
    """
    Normalizes string, converts to lowercase, removes non-alpha characters,
    and converts spaces to hyphens.
    
    Adapted from Django's "django/template/defaultfilters.py".
    """
    import unicodedata
    if not isinstance(value, unicode):
        value = value.decode('utf8')
    value = unicodedata.normalize('NFKD', value).encode('ascii', 'ignore')
    value = unicode(_slugify_strip_re.sub('', value).strip())
    value = _slugify_hyphenate_re.sub('_', value)
    if valid_variable_name is True:
        if value[:1].isdigit():
            value = u'Number_' + value
    return value
    
class DictionaryBrowser(object):
    """A class to comfortably access some parameters as attributes"""

    def __init__(self, dictionary={}):
        super(DictionaryBrowser, self).__init__()
        self._load_dictionary(dictionary)

    def _load_dictionary(self, dictionary):
        for key, value in dictionary.iteritems():
            self.__setattr__(key, value)
            
    def export(self, filename, encoding = 'utf8'):
        """Export the dictionary to a text file
        
        Parameters
        ----------
        filename : str
            The name of the file without the extension that is
            txt by default
        encoding : valid encoding str
        """
        f = codecs.open(filename, 'w', encoding = encoding)
        f.write(self._get_print_items(max_len=None))
        f.close()

    def _get_print_items(self, padding = '', max_len=20):
        """Prints only the attributes that are not methods"""
        string = ''
        eoi = len(self.__dict__)
        j = 0
        for key_, value in self.__dict__.iteritems():
            if type(key_) != types.MethodType:
                key = ensure_unicode(value['key'])
                value = ensure_unicode(value['value'])
                if isinstance(value, DictionaryBrowser):
                    if j == eoi - 1:
                        symbol = u'└── '
                    else:
                        symbol = u'├── '
                    string += u'%s%s%s\n' % (padding, symbol, key)
                    if j == eoi - 1:
                        extra_padding = u'    '
                    else:
                        extra_padding = u'│   '
                    string += value._get_print_items(
                        padding + extra_padding)
                else:
                    if j == eoi - 1:
                        symbol = u'└── '
                    else:
                        symbol = u'├── '
                    strvalue = unicode(value)
                    if max_len is not None and \
                        len(strvalue) > 2 * max_len:
                        right_limit = min(max_len,
                                          len(strvalue)-max_len)
                        value = u'%s ... %s' % (strvalue[:max_len],
                                              strvalue[-right_limit:])
                    string += u"%s%s%s = %s\n" % (
                                        padding, symbol, key, value)
            j += 1
        return string

    def __repr__(self):
        return self._get_print_items().encode('utf8', errors='ignore')

    def __getitem__(self,key):
        return self.__getattribute__(key)
        
    def __setitem__(self,key, value):
        self.__setattr__(key, value)
        
    def __getattribute__(self,name):
        item = super(DictionaryBrowser,self).__getattribute__(name)
        if isinstance(item, dict) and 'value' in item:
            return item['value']
        else:
            return item
            
    def __setattr__(self, key, value):
        if isinstance(value, dict):
            value = DictionaryBrowser(value)
        super(DictionaryBrowser,self).__setattr__(
                         slugify(key, valid_variable_name=True),
                         {'key' : key, 'value' : value})

    def len(self):
        return len(self.__dict__.keys())

    def keys(self):
        return self.__dict__.keys()

    def as_dictionary(self):
        par_dict = {}
        for key_, item_ in self.__dict__.iteritems():
            if type(item_) != types.MethodType:
                key = item_['key']
                if isinstance(item_['value'], DictionaryBrowser):
                    item = item_['value'].as_dictionary()
                else:
                    item = item_['value']
                par_dict.__setitem__(key, item)
        return par_dict
        
    def has_item(self, item_path):
        """Given a path, return True if it exists
        
        Parameters
        ----------
        item_path : Str
            A string describing the path with each item separated by 
            full stops (periods)
            
        Examples
        --------
        
        >>> dict = {'To' : {'be' : True}}
        >>> dict_browser = DictionaryBrowser(dict)
        >>> dict_browser.has_item('To')
        True
        >>> dict_browser.has_item('To.be')
        True
        >>> dict_browser.has_item('To.be.or')
        False
        
        
        """
        if type(item_path) is str:
            item_path = item_path.split('.')
        else:
            item_path = copy.copy(item_path)
        attrib = item_path.pop(0)
        if hasattr(self, attrib):
            if len(item_path) == 0:
                return True
            else:
                item = self[attrib]
                if isinstance(item, type(self)): 
                    return item.has_item(item_path)
                else:
                    return False
        else:
            return False
        
    def copy(self):
        return copy.copy(self)
        
    def deepcopy(self):
        return copy.deepcopy(self)
            
    def set_item(self, item_path, value):
        """Given the path and value, create the missing nodes in
        the path and assign to the last one the value
        
        Parameters
        ----------
        item_path : Str
            A string describing the path with each item separated by a 
            full stops (periods)
            
        Examples
        --------
        
        >>> dict_browser = DictionaryBrowser({})
        >>> dict_browser.set_item('First.Second.Third', 3)
        >>> dict_browser
        └── First
           └── Second
                └── Third = 3
        
        """
        if not self.has_item(item_path):
            self.add_node(item_path)
        if type(item_path) is str:
            item_path = item_path.split('.')
        if len(item_path) > 1:
            self.__getattribute__(item_path.pop(0)).set_item(
                item_path, value)
        else:
            self.__setattr__(item_path.pop(), value)



    def add_node(self, node_path):
        """Adds all the nodes in the given path if they don't exist.
        
        Parameters
        ----------
        node_path: str
            The nodes must be separated by full stops (periods).
            
        Examples
        --------
        
        >>> dict_browser = DictionaryBrowser({})
        >>> dict_browser.add_node('First.Second')
        >>> dict_browser.First.Second = 3
        >>> dict_browser
        └── First
            └── Second = 3

        """
        keys = node_path.split('.')
        for key in keys:
            if self.has_item(key) is False:
                self[key] = DictionaryBrowser()
            self = self[key]
            
            
def orthomax(A, gamma=1, reltol=1.4901e-07, maxit=256):
    #ORTHOMAX Orthogonal rotation of FA or PCA loadings.
    # Taken from metpy
    
    d,m=A.shape
    B = np.copy(A)
    T = np.eye(m)

    converged = False
    if (0 <= gamma) & (gamma <= 1):
        while converged == False:
#           Use Lawley and Maxwell's fast version
            D = 0
            for k in range(1,maxit+1):
                Dold = D
                tmp11 = np.sum(np.power(B,2),axis=0)
                tmp1 = np.matrix(np.diag(np.array(tmp11).flatten()))
                tmp2 = gamma*B
                tmp3 = d*np.power(B,3)
                L,D,M=np.linalg.svd(np.dot(A.transpose(),tmp3-np.dot(tmp2,tmp1)))
                T = np.dot(L,M)
                D = np.sum(np.diag(D))
                B = np.dot(A,T)
                if (np.abs(D - Dold)/D < reltol):
                    converged = True
                    break
    else:
#       Use a sequence of bivariate rotations
        for iter in range(1,maxit+1):
            print iter
            maxTheta = 0
            for i in range(0,m-1):
                for j in range(i,m):
                    Bi=B[:,i]
                    Bj=B[:,j]
                    u = np.multiply(Bi,Bi)-np.multiply(Bj,Bj)
                    v = 2*np.multiply(Bi,Bj)
                    usum=u.sum()
                    vsum=v.sum()
                    numer = 2*np.dot(u.transpose(),v)-2*gamma*usum*vsum/d
                    denom=np.dot(u.transpose(),u) - np.dot(v.transpose(),v) - \
                                 gamma*(usum**2 - vsum**2)/d
                    theta = np.arctan2(numer,denom)/4
                    maxTheta=max(maxTheta,np.abs(theta))
                    Tij = np.array([[np.cos(theta),-np.sin(theta)],
                                   [np.sin(theta),np.cos(theta)]])
                    B[:,[i,j]] = np.dot(B[:,[i,j]],Tij)
                    T[:,[i,j]] = np.dot(T[:,[i,j]],Tij)
            if (maxTheta < reltol):
                converged = True
                break
    return B,T
    
def append2pathname(filename, to_append):
    """Append a string to a path name
    
    Parameters
    ----------
    filename : str
    to_append : str
    
    """
    pathname, extension = os.path.splitext(filename)
    return pathname + to_append + extension
    
def incremental_filename(filename, i=1):
    """If a file with the same file name exists, returns a new filename that
    does not exists.
    
    The new file name is created by appending `-n` (where `n` is an integer)
    to path name
    
    Parameters
    ----------
    filename : str
    i : int
       The number to be appended.
    """
    
    if os.path.isfile(filename):
        new_filename = append2pathname(filename, '-%s' % i) 
        if os.path.isfile(new_filename):
            return incremental_filename(filename, i + 1)
        else:
            return new_filename
    else:
        return filename
        
def ensure_directory(path):
    """Check if the path exists and if it does not create the directory"""
    directory = os.path.split(path)[0]
    if directory and not os.path.exists(directory):
        os.makedirs(directory)
        
def ensure_unicode(stuff, encoding = 'utf8', encoding2 = 'latin-1'):
    if type(stuff) is not str and type(stuff) is not np.string_:
        return stuff
    else:
        string = stuff
    try:
        string = string.decode(encoding)
    except:
        string = string.decode(encoding2, errors = 'ignore')
    return string
    
def one_dim_findpeaks(y, x=None, slope_thresh=0.5, amp_thresh=None,
    medfilt_radius=5, maxpeakn=30000, peakgroup=10, subchannel=True,
    peak_array=None):
    """
    Find peaks along a 1D line.

    Function to locate the positive peaks in a noisy x-y data set.
    
    Detects peaks by looking for downward zero-crossings in the first
    derivative that exceed 'slope_thresh'.
    
    Returns an array containing position, height, and width of each peak.

    'slope_thresh' and 'amp_thresh', control sensitivity: higher values will
    neglect smaller features.

    Parameters
    ---------
    y : array
        1D input array, e.g. a spectrum
        
    x : array (optional)
        1D array describing the calibration of y (must have same shape as y)

    slope_thresh : float (optional)
                   1st derivative threshold to count the peak
                   default is set to 0.5
                   higher values will neglect smaller features.
                   
    amp_thresh : float (optional)
                 intensity threshold above which   
                 default is set to 10% of max(y)
                 higher values will neglect smaller features.
                                  
    medfilt_radius : int (optional)
                     median filter window to apply to smooth the data
                     (see scipy.signal.medfilt)
                     if 0, no filter will be applied.
                     default is set to 5

    peakgroup : int (optional)
                number of points around the "top part" of the peak
                default is set to 10

    maxpeakn : int (optional)
              number of maximum detectable peaks
              default is set to 30000
                
    subchannel : bool (optional)
             default is set to True

    peak_array : array of shape (n, 3) (optional)
             A pre-allocated numpy array to fill with peaks.  Saves memory,
             especially when using the 2D peakfinder.

    Returns
    -------
    P : array of shape (npeaks, 3)
        contains position, height, and width of each peak
    
    Notes
    -----
    Original code from T. C. O'Haver, 1995.
    Version 2  Last revised Oct 27, 2006 Converted to Python by 
    Michael Sarahan, Feb 2011.
    Revised to handle edges better.  MCS, Mar 2011
    """

    if x is None:
        x = np.arange(len(y),dtype=np.int64)
    if not amp_thresh:
        amp_thresh = 0.1 * y.max()
    peakgroup = np.round(peakgroup)
    if medfilt_radius:
        d = np.gradient(medfilt(y,medfilt_radius))
    else:
        d = np.gradient(y)
    n = np.round(peakgroup / 2 + 1)
    if peak_array is None:
        # allocate a result array for 'maxpeakn' peaks
        P = np.zeros((maxpeakn, 3))
    else:
        maxpeakn=peak_array.shape[0]
        P=peak_array
    peak = 0
    for j in xrange(len(y) - 4):
        if np.sign(d[j]) > np.sign(d[j+1]): # Detects zero-crossing
            if np.sign(d[j+1]) == 0: continue
            # if slope of derivative is larger than slope_thresh
            if d[j] - d[j+1] > slope_thresh:
                # if height of peak is larger than amp_thresh
                if y[j] > amp_thresh:  
                    # the next section is very slow, and actually messes
                    # things up for images (discrete pixels),
                    # so by default, don't do subchannel precision in the
                    # 1D peakfind step.
                    if subchannel:
			xx = np.zeros(peakgroup)
			yy = np.zeros(peakgroup)
			s = 0
			for k in xrange(peakgroup): 
			    groupindex = j + k - n + 1 
			    if groupindex < 1:
				xx = xx[1:]
				yy = yy[1:]
				s += 1
				continue
			    elif groupindex > y.shape[0] - 1:
				xx = xx[:groupindex-1]
				yy = yy[:groupindex-1]
				break
			    xx[k-s] = x[groupindex]
			    yy[k-s] = y[groupindex]
			avg = np.average(xx)
			stdev = np.std(xx)
			xxf = (xx - avg) / stdev
			# Fit parabola to log10 of sub-group with
                        # centering and scaling
			coef = np.polyfit(xxf, np.log10(np.abs(yy)), 2)  
			c1 = coef[2]
			c2 = coef[1]
			c3 = coef[0]
			width = np.linalg.norm(
                            stdev * 2.35703 / (np.sqrt(2) * np.sqrt(-1 * c3)))
			# if the peak is too narrow for least-squares
                        # technique to work  well, just use the max value
                        # of y in the sub-group of points near peak.
			if peakgroup < 7:
			    height = np.max(yy)
			    location = xx[np.argmin(np.abs(yy - height))]
			else:
                            location =- ((stdev * c2 / (2 * c3)) - avg)
			    height = np.exp( c1 - c3 * (c2 / (2 * c3))**2)    
                    # Fill results array P. One row for each peak 
                    # detected, containing the
                    # peak position (x-value) and peak height (y-value).
		    else:
			location = x[j]
			height = y[j]
                        # no way to know peak width without
                        # the above measurements.
			width = 0
                    if (location > 0 and not np.isnan(location)
                        and location < x[-1]):
                        P[peak] = np.array([location, height, width])
                        peak = peak + 1
    # return only the part of the array that contains peaks
    # (not the whole maxpeakn x 3 array)
    return P[:peak,:]
    
def strlist2enumeration(lst):
    lst = tuple(lst)
    if not lst:
        return ''
    elif len(lst) == 1:
        return lst[0]
    elif len(lst) == 2:
        return "%s and %s" % lst
    else:
        return "%s, "*(len(lst) - 2) % lst[:-2] + "%s and %s" % lst[-2:]
        
def get_array_memory_size_in_GiB(shape, dtype):
    """Given the size and dtype returns the amount of memory that such
    an array needs to allocate
    
    Parameters
    ----------
    shape: tuple
    dtype : data-type
        The desired data-type for the array.
    """
    if isinstance(dtype, str):
        dtype = np.dtype(dtype)
    return np.array(shape).cumprod()[-1] * dtype.itemsize / 2.**30
    
def symmetrize(a):
    return a + a.swapaxes(0,1) - np.diag(a.diagonal())
    
def antisymmetrize(a):    
    return a - a.swapaxes(0,1)+ np.diag(a.diagonal())
    
def get_linear_interpolation(p1, p2, x):
    '''Given two points in 2D returns y for a given x for y = ax + b
    
    Parameters
    ----------
    p1,p2 : (x, y)
    x : float
    
    Returns
    -------
    y : float
    
    '''  
    x1, y1 =  p1
    x2, y2 = p2
    a = (y2 - y1) / (x2 - x1)
    b = (x2 * y1 - x1 * y2) / (x2-x1)
    y = a*x + b
    return y
<<<<<<< HEAD

def _make_heatmap_subplot(spectra, ax):
    x_axis = spectra.axes_manager.signal_axes[0]
    data = spectra.data
    if spectra.axes_manager.navigation_size == 0:
        ax.imshow(
            [data],
            cmap=plt.cm.jet,
            aspect='auto')
    else:
        y_axis = spectra.axes_manager.navigation_axes[0]
        ax.imshow(
            data,
            cmap=plt.cm.jet,
            extent=[
                x_axis.low_value,
                x_axis.high_value,
                y_axis.low_value,
                y_axis.high_value],
            aspect='auto')
        ax.set_ylabel(y_axis.units)
    ax.set_xlabel(x_axis.units)
    return(ax)

def _make_cascade_subplot(spectra, ax):
    if spectra.axes_manager.navigation_size == 0:
        x_axis = spectra.axes_manager.signal_axes[0]
        data = spectra.data
        ax.plot(x_axis.axis, data)
    else:
        max_value = 0 
        for spectrum in spectra:
            spectrum_max_value = spectrum.data.max()
            if spectrum_max_value > max_value:
                max_value = spectrum_max_value
        y_axis = spectra.axes_manager.navigation_axes[0]
        for spectrum_index, spectrum in enumerate(spectra):
            x_axis = spectrum.axes_manager.signal_axes[0]
            data = spectrum.data
            data_to_plot = data/float(max_value) + y_axis.axis[spectrum_index]
            ax.plot(x_axis.axis, data_to_plot)
        ax.set_ylabel(y_axis.units)

    ax.set_xlim(x_axis.low_value, x_axis.high_value)
    ax.set_xlabel(x_axis.units)
    return(ax)

def _make_mosaic_subplot(spectrum, ax):
    x_axis = spectrum.axes_manager.signal_axes[0]
    data = spectrum.data
    ax.plot(x_axis.axis, data)
    ax.set_xlim(x_axis.low_value, x_axis.high_value)
    ax.set_xlabel(x_axis.units)
    return(ax)

def plot_spectra(
    spectra, 
    style='cascade', 
    filename=None):
    """Parameters
    -----------------
    spectra : iterable
        Ordered spectra list to plot. If style is cascade it is 
        possible to supply several lists of spectra of the same 
        lenght to plot multiple spectra in the same axes.
    style : {'cascade', 'mosaic', 'multiple_files', 'heatmap'}
        The style of the plot. multiple_files will plot every spectra
        in its own file.
    filename : None or string
        If None, raise a window with the plot and return the figure.

    Returns
    -----------
    Matplotlib figure"""

    if style == 'cascade':
        fig = plt.figure()
        ax = fig.add_subplot(111)
        _make_cascade_subplot(spectra, ax)

        if filename is None:
            return(fig)
        else:
            fig.savefig(filename)

    elif style == 'mosaic':
        #Need to find a way to automatically scale the figure size
        fig, subplots = plt.subplots(1, len(spectra))
        for ax, spectrum in zip(subplots, spectra):
            _make_mosaic_subplot(spectrum, ax)
        if filename is None:
            return(fig)
        else:
            fig.savefig(filename)
    
    elif style == 'multiple_files':
        for spectrum_index, spectrum in enumerate(spectra):
            fig = plt.figure()
            ax = fig.add_subplot(111)
            _make_mosaic_subplot(spectrum, ax)
            #Currently only works with png images
            #Should use some more clever method
            filename = filename.replace('.png', '')
            fig.savefig(
                    filename +
                    '_' +
                    str(spectrum_index) +
                    '.png')

    elif style == 'heatmap':
        fig = plt.figure()
        ax = fig.add_subplot(111)
        _make_heatmap_subplot(spectra, ax) 
        if filename is None:
            return(fig)
        else:
            fig.savefig(filename)
=======
    
def closest_nice_number(number):
    oom = 10**math.floor(math.log10(number))
    return oom * (number // oom)
    
>>>>>>> 4e2404b6
<|MERGE_RESOLUTION|>--- conflicted
+++ resolved
@@ -1601,7 +1601,11 @@
     b = (x2 * y1 - x1 * y2) / (x2-x1)
     y = a*x + b
     return y
-<<<<<<< HEAD
+    
+def closest_nice_number(number):
+    oom = 10**math.floor(math.log10(number))
+    return oom * (number // oom)
+    
 
 def _make_heatmap_subplot(spectra, ax):
     x_axis = spectra.axes_manager.signal_axes[0]
@@ -1718,11 +1722,4 @@
         if filename is None:
             return(fig)
         else:
-            fig.savefig(filename)
-=======
-    
-def closest_nice_number(number):
-    oom = 10**math.floor(math.log10(number))
-    return oom * (number // oom)
-    
->>>>>>> 4e2404b6
+            fig.savefig(filename)