import numpy as np

from hyperspy.misc.elements import elements as elements_db
from hyperspy.misc.eds import utils as utils_eds


def weight_to_atomic(elements, weight_percent):
    """Convert weight percent (wt%) to atomic percent (at.%).

    Parameters
    ----------
    elements: list of str
        A list of element abbreviations, e.g. ['Al','Zn']

    weight_percent: list of float
        The weight fractions (composition) of the sample.

    Returns
    -------
    atomic_percent : list
        Composition in atomic percent.

    """
    atomic_weights = np.array(
        [elements_db[element]['General_properties']['atomic_weight'] for element in elements])
    atomic_percent = weight_percent / atomic_weights / (
        weight_percent / atomic_weights).sum() * 100
    return atomic_percent.tolist()


def atomic_to_weight(elements, atomic_percent):
    """Convert atomic percent to weight percent.

    Parameters
    ----------
    elements: list of str
        A list of element abbreviations, e.g. ['Al','Zn']

    atomic_percent: list of float
        The atomic fractions (composition) of the sample.

    Returns
    -------
    weight_percent : composition in weight percent.

    """

    atomic_weights = np.array(
        [elements_db[element]['General_properties']['atomic_weight'] for element in elements])

    weight_percent = atomic_percent * atomic_weights / (
        atomic_percent * atomic_weights).sum() * 100
    return weight_percent.tolist()


def density_of_mixture_of_pure_elements(elements, weight_percent):
    """Calculate the density a mixture of elements.

    The density of the elements is retrieved from an internal database. The
    calculation is only valid if there is no interaction between the
    components.

    Parameters
    ----------
    elements: list of str
        A list of element symbols, e.g. ['Al', 'Zn']
    weight_percent: list of float
        A list of weight percent for the different elements. If the total
        is not equal to 100, each weight percent is divided by the sum
        of the list (normalization).

    Returns
    -------
    density: The density in g/cm3.

    Examples
    --------

    Calculate the density of modern bronze given its weight percent:
    >>> utils.material.density_of_mixture_of_pure_elements(("Cu", "Sn"), (88, 12))
    8.6903187973131466

    """
<<<<<<< HEAD
    if isinstance(weight_percent[0], float):
        densities = np.array(
            [elements_db[element]['Physical_properties']['density (g/cm^3)'] for element in elements])
        density = (
            weight_percent / densities / sum(weight_percent)).sum() ** -1
        return density
    else:
        weight_percent = np.array(weight_percent)
        densities = []
        for element, weight in zip(elements, weight_percent):
            density = elements_db[element]['Physical_properties']\
                ['density (g/cm^3)']
            densities.append(weight / density)
        densities = np.array(densities)
        return weight_percent.sum(0) / densities.sum(0)

# working for signals as well
# weight_fraction=utils.stack(weight_fraction)
# if isinstance(weight_fraction,list):
    # weight_fraction=np.array(weight_fraction)
#densities = []
# for element, weight in zip(elements,weight_fraction):
    #density = utils.material.elements\
         #[element]['Physical_properties']['density (g/cm^3)']
    # densities.append(weight/density)
# if isinstance(densities[0],list):
    # densities=np.array(densities)
# elif isinstance(densities[0],signals.Signal):
    # densities=utils.stack(densities)
# weight_fraction.sum(0)/densities.sum(0)
=======
    densities = np.array(
        [elements_db[element]['Physical_properties']['density (g/cm^3)'] for element in elements])
    density = (weight_percent / densities / sum(weight_percent)).sum() ** -1
    return density


def _mac_interpolation(mac, mac1, energy,
                       energy_db, energy_db1):
    """
    Interpolate between the tabulated mass absorption coefficients
    for an energy

    Parameters
    ----------
    mac, mac1: float
        The mass absorption coefficients in cm^2/g
    energy,energy_db,energy_db1:
        The energy. The given energy and the tabulated energy,
        respectively

    Return
    ------
    mass absorption coefficient in cm^2/g
    """
    return np.exp(np.log(mac1) + np.log(mac / mac1)
                  * (np.log(energy / energy_db1) / np.log(
                      energy_db / energy_db1)))


def mass_absorption_coefficient(element, energies):
    """
    Get the mass absorption coefficient of a X-ray(s)

    In a pure material for a Xray(s) of given energy(ies) or given name(s)

    Parameters
    ----------
    element: str
        The element symbol of the absorber, e.g. 'Al'.
    energies: {float or list of float or str or list of str}
        The energy or energies of the Xray in keV, or the name eg 'Al_Ka'

    Return
    ------
    mass absorption coefficient(s) in cm^2/g
    """
    from hyperspy.misc.eds.ffast_mac import ffast_mac_db as ffast_mac
    energies_db = ffast_mac[element].energies_keV
    if hasattr(energies, '__iter__'):
        is_iter = True
    else:
        is_iter = False
        energies = [energies]
    if isinstance(energies[0], str):
        for i, energy in enumerate(energies):
            energies[i] = utils_eds._get_energy_xray_line(energy)
    mac_res = []
    for energy in energies:
        for index, energy_db in enumerate(energies_db):
            if energy <= energy_db:
                break
        mac = ffast_mac[element].mass_absorption_coefficient_cm2g[index]
        mac1 = ffast_mac[element].mass_absorption_coefficient_cm2g[index - 1]
        energy_db = ffast_mac[element].energies_keV[index]
        energy_db1 = ffast_mac[element].energies_keV[index - 1]
        if energy == energy_db or energy_db1 == 0:
            mac_res.append(mac)
        else:
            mac_res.append(_mac_interpolation(mac, mac1, energy,
                                              energy_db, energy_db1))
    if is_iter:
        return mac_res
    else:
        return mac_res[0]
>>>>>>> 868ead92
<|MERGE_RESOLUTION|>--- conflicted
+++ resolved
@@ -81,7 +81,6 @@
     8.6903187973131466
 
     """
-<<<<<<< HEAD
     if isinstance(weight_percent[0], float):
         densities = np.array(
             [elements_db[element]['Physical_properties']['density (g/cm^3)'] for element in elements])
@@ -112,12 +111,11 @@
 # elif isinstance(densities[0],signals.Signal):
     # densities=utils.stack(densities)
 # weight_fraction.sum(0)/densities.sum(0)
-=======
-    densities = np.array(
-        [elements_db[element]['Physical_properties']['density (g/cm^3)'] for element in elements])
-    density = (weight_percent / densities / sum(weight_percent)).sum() ** -1
-    return density
-
+#old version
+#densities = np.array(
+    #[elements_db[element]['Physical_properties']['density (g/cm^3)'] for element in elements])
+#density = (weight_percent / densities / sum(weight_percent)).sum() ** -1
+#return density
 
 def _mac_interpolation(mac, mac1, energy,
                        energy_db, energy_db1):
@@ -187,4 +185,3 @@
         return mac_res
     else:
         return mac_res[0]
->>>>>>> 868ead92
