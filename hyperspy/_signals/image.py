# -*- coding: utf-8 -*-
# Copyright 2007-2011 The HyperSpy developers
#
# This file is part of  HyperSpy.
#
#  HyperSpy is free software: you can redistribute it and/or modify
# it under the terms of the GNU General Public License as published by
# the Free Software Foundation, either version 3 of the License, or
# (at your option) any later version.
#
#  HyperSpy is distributed in the hope that it will be useful,
# but WITHOUT ANY WARRANTY; without even the implied warranty of
# MERCHANTABILITY or FITNESS FOR A PARTICULAR PURPOSE.  See the
# GNU General Public License for more details.
#
# You should have received a copy of the GNU General Public License
# along with  HyperSpy.  If not, see <http://www.gnu.org/licenses/>.

import numpy as np

from hyperspy.signal import Signal


class Image(Signal):

    """
    """
    _record_by = "image"

    def __init__(self, *args, **kw):
        super(Image, self).__init__(*args, **kw)
        self.axes_manager.set_signal_dimension(2)

    def to_spectrum(self):
        """Returns the image as a spectrum.

        See Also
        --------
        as_spectrum : a method for the same purpose with more options.
        signals.Image.to_spectrum : performs the inverse operation on images.

        """
        return self.as_spectrum(0 + 3j)

<<<<<<< HEAD
    def plot_3D_iso_surface(self,
                            threshold,
                            outline=True,
                            figure=None,
                            color=None,
                            **kwargs):
        """
        Generate an iso-surface with Mayavi of a stack of images.

        The method uses the mlab.pipeline.iso_surface from mayavi.

        Parameters
        ----------
        threshold: float or list
            The threshold value(s) used to generate the contour(s).
            Between 0 (min intensity) and 1 (max intensity).
        figure: None or mayavi.core.scene.Scene
            If None, generate a new scene/figure.
        outline: bool
            If True, draw an outline.
        colors: None or  (r,g,b)
            None generate different color
        kwargs:
            other keyword arguments of mlab.pipeline.iso_surface (eg.
            'name=','opacity=','transparent=',...)

        Example
        --------

        >>> img = database.image3D()
        >>> # Plot two iso-surfaces from one stack of images
        >>> fig,src,iso = img.plot_3D_iso_surface([0.2,0.8])
        >>> # Plot an iso-surface from another stack of images
        >>> s = database.result3D()
        >>> img2 = s.get_result('Ni','quant')
        >>> fig,src2,iso2 = img2.plot_3D_iso_surface(0.2, figure=fig,
        >>>     outline=False)
        >>> # Change the threshold of the second iso-surface
        >>> iso2.contour.contours=[0.73, ]

        Return
        ------
        figure: mayavi.core.scene.Scene
        src: mayavi.sources.array_source.ArraySource
        iso: mayavi.modules.iso_surface.IsoSurface

        """
        from mayavi import mlab

        if len(self.axes_manager.shape) != 3:
            raise ValueError("This functions works only for 3D stack of "
                             "images.")

        if figure is None:
            figure = mlab.figure()

        colors = [(1, 0, 0), (0, 1, 0), (0, 0.1, 0.9),
                  (0, 0.5, 0.5), (0.5, 0, 0.5), (0.5, 0.5, 0),
                  (0.3, 0, 0.7), (0.7, 0, 0.3), (0.0, 0.3, 0.7),
                  (0.0, 0.7, 0.3), (0.3, 0.7, 0.0), (0.7, 0.3, 0.0)]

        img_res = self.deepcopy()

        src = img_res._get_mayavi_scalar_field()
        img_data = self.data

        if hasattr(threshold, "__iter__") is False:
            threshold = [threshold]

            if color is None:
                color = colors[len(figure.children) - 1]

        threshold = [img_data.max() - thr * img_data.ptp()
                     for thr in threshold]

        if color is None:
            iso = mlab.pipeline.iso_surface(src,
                                            contours=threshold, **kwargs)
        else:
            iso = mlab.pipeline.iso_surface(src,
                                            contours=threshold,
                                            color=color, **kwargs)
        iso.compute_normals = False

        if outline:
            mlab.outline(color=(0.5, 0.5, 0.5))
            # mlab.outline()

        return figure, src, iso

    def _get_mayavi_scalar_field(self, return_data=False):
        """
        Return a mayavi scalar field from an image

        Parameters
        ----------
        return_data:bool
            If return_data is True, return the data
            if False return the scalarfield

        """
        from mayavi import mlab

        scale = [self.axes_manager[i].scale for i in [1, 2, 0]]

        img_data = self.data
        img_data = np.rollaxis(img_data, 0, 3)
        img_data = np.rollaxis(img_data, 0, 2)
        src = mlab.pipeline.scalar_field(img_data)
        src.name = self.metadata.General.title
        src.spacing = scale
        if return_data:
            return img_data
        else:
            return src

    def tomographic_reconstruction(self,
                                   algorithm='FBP',
                                   tilt_stages='auto',
                                   iteration=1,
                                   parallel=None,
                                   relaxation=0.15,
                                   **kwargs):
        """
        Reconstruct a 3D tomogram from a sinogram

        The siongram has x and y as signal axis and tilt as navigation axis

        Parameters
        ----------
        algorithm: {'FBP','SART'}
            FBP, filtered back projection
            SART, Simultaneous Algebraic Reconstruction Technique
        tilt_stages: list or 'auto'
            the angles of the sinogram. If 'auto', take the navigation axis
            value.
        iteration: int
            The numebr of iteration used for SART
        relaxation: float
            For SART: Relaxation parameter for the update step. A higher value
            can improve the convergence rate, but one runs the risk of
            instabilities. Values close to or higher than 1 are not
            recommended.
        parallel : {None, int}
            If None or 1, does not parallelise multifit. If >1, will look for
            ipython clusters. If no ipython clusters are running, it will
            create multiprocessing cluster.

        Return
        ------
        The reconstruction as a 3D image

        Examples
        --------
        >>> adf_tilt = database.image3D('tilt_TEM')
        >>> adf_tilt.change_dtype('float')
        >>> rec = adf_tilt.tomographic_reconstruction()
        """
        from hyperspy._signals.spectrum import Spectrum
        if parallel is None:
            sinogram = self.to_spectrum().data
        if tilt_stages == 'auto':
            tilt_stages = self.axes_manager[0].axis
        if algorithm == 'FBP':
            from skimage.transform import iradon
            rec = np.zeros([sinogram.shape[0], sinogram.shape[1],
                            sinogram.shape[1]])
            for i in range(sinogram.shape[0]):
                rec[i] = iradon(sinogram[i], theta=tilt_stages,
                                output_size=sinogram.shape[1], **kwargs)
        elif algorithm == 'SART' and parallel is None:
            from skimage.transform import iradon_sart
            rec = np.zeros([sinogram.shape[0], sinogram.shape[1],
                            sinogram.shape[1]])
            for i in range(sinogram.shape[0]):
                rec[i] = iradon_sart(sinogram[i], theta=tilt_stages,
                                     **kwargs)
                for j in range(iteration - 1):
                    rec[i] = iradon_sart(sinogram[i], theta=tilt_stages,
                                         image=rec[i], **kwargs)
        elif algorithm == 'SART':
            from hyperspy.misc import multiprocessing
            pool, pool_type = multiprocessing.pool(parallel)
            sino = multiprocessing.split(self.to_spectrum(), parallel, axis=1)
            kwargs.update({'theta': tilt_stages})
            data = [[si.data, iteration, kwargs] for si in sino]
            res = pool.map_sync(multiprocessing.isart, data)
            if pool_type == 'mp':
                pool.close()
                pool.join()
            rec = res[0]
            for i in range(len(res)-1):
                rec = np.append(rec, res[i+1], axis=0)

        rec = Spectrum(rec).as_image([2, 1])
        rec.metadata.General.title = 'Reconstruction from ' + \
            self.metadata.General.title
        rec.axes_manager = self.axes_manager.deepcopy()
        rec.axes_manager[0].scale = rec.axes_manager[1].scale
        rec.axes_manager[0].offset = rec.axes_manager[1].offset
        rec.axes_manager[0].units = rec.axes_manager[1].units
        rec.axes_manager[0].name = 'z'
        rec.get_dimensions_from_data()
        return rec

    def plot_orthoview(self, isotropic_voxel=True):
=======
    def plot_orthoview(image):
>>>>>>> 2ab96bed
        """
        Plot an orthogonal view of a 3D images

        Parameters
        ---------
        image: signals.Image
<<<<<<< HEAD
            An image in 3D.
        isotropic_voxel:
            If True, generate a new image, scaling z in order to obtain
            isotropic voxel.
        """
        from hyperspy.misc.eds.image_eds import plot_orthoview_animated
        plot_orthoview_animated(self, isotropic_voxel=isotropic_voxel)
=======
            A 3D image.
        """
        if len(image.axes_manager.shape) != 3:
            raise ValueError("image must have 3 dimension.")

        im_xy = image.deepcopy()
        im_xy.metadata.General.title = 'xy'
        im_xy.axes_manager.set_signal_dimension(0)

        im_xz = im_xy.deepcopy()
        im_xz = im_xz.rollaxis(2, 1)
        im_xz.metadata.General.title = 'xz'
        im_xz.axes_manager.set_signal_dimension(0)

        im_xz.axes_manager._axes[2] = im_xy.axes_manager._axes[2]
        im_xz.axes_manager._axes[1] = im_xy.axes_manager._axes[0]
        im_xz.axes_manager._axes[0] = im_xy.axes_manager._axes[1]

        im_yz = im_xy.deepcopy()
        im_yz = im_yz.rollaxis(0, 2)
        im_yz = im_yz.rollaxis(1, 0)
        im_yz.metadata.General.title = 'yz'
        im_yz.axes_manager.set_signal_dimension(0)

        im_yz.axes_manager._axes = im_xy.axes_manager._axes[::-1]

        im_xy.axes_manager[0].index = (im_xy.axes_manager[0].high_index -
                                       im_xy.axes_manager[0].low_index)/2
        im_xy.axes_manager[1].index = (im_xy.axes_manager[1].high_index -
                                       im_xy.axes_manager[1].low_index)/2
        im_xy.axes_manager[2].index = (im_xy.axes_manager[2].high_index -
                                       im_xy.axes_manager[2].low_index)/2

        im_xz.axes_manager._update_attributes()
        im_yz.axes_manager._update_attributes()
        im_xy.plot()
        im_xz.plot()
        im_yz.plot()
>>>>>>> 2ab96bed

    def plot(self,
             colorbar=True,
             scalebar=True,
             scalebar_color="white",
             axes_ticks=None,
             auto_contrast=True,
             saturated_pixels=0.2,
             vmin=None,
             vmax=None,
             no_nans=False,
             **kwargs
             ):
        """Plot image.

        For multidimensional datasets an optional figure,
        the "navigator", with a cursor to navigate that data is
        raised. In any case it is possible to navigate the data using
        the sliders. Currently only signals with signal_dimension equal to
        0, 1 and 2 can be plotted.

        Parameters
        ----------
        navigator : {"auto", None, "slider", "spectrum", Signal}
            If "auto", if navigation_dimension > 0, a navigator is
            provided to explore the data.
            If navigation_dimension is 1 and the signal is an image
            the navigator is a spectrum obtained by integrating
            over the signal axes (the image).
            If navigation_dimension is 1 and the signal is a spectrum
            the navigator is an image obtained by stacking horizontally
            all the spectra in the dataset.
            If navigation_dimension is > 1, the navigator is an image
            obtained by integrating the data over the signal axes.
            Additionaly, if navigation_dimension > 2 a window
            with one slider per axis is raised to navigate the data.
            For example,
            if the dataset consists of 3 navigation axes X, Y, Z and one
            signal axis, E, the default navigator will be an image
            obtained by integrating the data over E at the current Z
            index and a window with sliders for the X, Y and Z axes
            will be raised. Notice that changing the Z-axis index
            changes the navigator in this case.
            If "slider" and the navigation dimension > 0 a window
            with one slider per axis is raised to navigate the data.
            If "spectrum" and navigation_dimension > 0 the navigator
            is always a spectrum obtained by integrating the data
            over all other axes.
            If None, no navigator will be provided.
            Alternatively a Signal instance can be provided. The signal
            dimension must be 1 (for a spectrum navigator) or 2 (for a
            image navigator) and navigation_shape must be 0 (for a static
            navigator) or navigation_shape + signal_shape must be equal
            to the navigator_shape of the current object (for a dynamic
            navigator).
            If the signal dtype is RGB or RGBA this parameters has no
            effect and is always "slider".
        axes_manager : {None, axes_manager}
            If None `axes_manager` is used.
        colorbar : bool, optional
             If true, a colorbar is plotted for non-RGB images.
        scalebar : bool, optional
            If True and the units and scale of the x and y axes are the same a
            scale bar is plotted.
        scalebar_color : str, optional
            A valid MPL color string; will be used as the scalebar color.
        axes_ticks : {None, bool}, optional
            If True, plot the axes ticks. If None axes_ticks are only
            plotted when the scale bar is not plotted. If False the axes ticks
            are never plotted.
        auto_contrast : bool, optional
            If True, the contrast is stretched for each image using the
            `saturated_pixels` value. Default True.
        saturated_pixels: scalar
            The percentage of pixels that are left out of the bounds.  For example,
            the low and high bounds of a value of 1 are the 0.5% and 99.5%
            percentiles. It must be in the [0, 100] range.
        vmin, vmax : scalar, optional
            `vmin` and `vmax` are used to normalize luminance data. If at least one of them is given
            `auto_contrast` is set to False and any missing values are calculated automatically.
        no_nans : bool, optional
            If True, set nans to zero for plotting.
        **kwargs, optional
            Additional key word arguments passed to matplotlib.imshow()

        """
        super(Image, self).plot(
            colorbar=colorbar,
            scalebar=scalebar,
            scalebar_color=scalebar_color,
            axes_ticks=axes_ticks,
            auto_contrast=auto_contrast,
            saturated_pixels=saturated_pixels,
            vmin=vmin,
            vmax=vmax,
            no_nans=no_nans,
            **kwargs
        )<|MERGE_RESOLUTION|>--- conflicted
+++ resolved
@@ -42,7 +42,6 @@
         """
         return self.as_spectrum(0 + 3j)
 
-<<<<<<< HEAD
     def plot_3D_iso_surface(self,
                             threshold,
                             outline=True,
@@ -249,16 +248,12 @@
         return rec
 
     def plot_orthoview(self, isotropic_voxel=True):
-=======
-    def plot_orthoview(image):
->>>>>>> 2ab96bed
         """
         Plot an orthogonal view of a 3D images
 
         Parameters
         ---------
         image: signals.Image
-<<<<<<< HEAD
             An image in 3D.
         isotropic_voxel:
             If True, generate a new image, scaling z in order to obtain
@@ -266,8 +261,18 @@
         """
         from hyperspy.misc.eds.image_eds import plot_orthoview_animated
         plot_orthoview_animated(self, isotropic_voxel=isotropic_voxel)
-=======
-            A 3D image.
+
+    def plot_orthoview_new(image):
+        """
+        Plot an orthogonal view of a 3D images
+
+        Parameters
+        ---------
+        image: signals.Image
+            An image in 3D.
+        isotropic_voxel:
+            If True, generate a new image, scaling z in order to obtain
+            isotropic voxel.
         """
         if len(image.axes_manager.shape) != 3:
             raise ValueError("image must have 3 dimension.")
@@ -305,7 +310,6 @@
         im_xy.plot()
         im_xz.plot()
         im_yz.plot()
->>>>>>> 2ab96bed
 
     def plot(self,
              colorbar=True,
