import numpy as np
import nose.tools as nt

from hyperspy.signal import Signal
from hyperspy import signals


class Test2D:

    def setUp(self):
        self.signal = Signal(np.arange(5 * 10).reshape(5, 10))
        self.signal.axes_manager[0].name = "x"
        self.signal.axes_manager[1].name = "E"
        self.signal.axes_manager[0].scale = 0.5
        self.data = self.signal.data.copy()

    def test_axis_by_str(self):
        s1 = self.signal.deepcopy()
        s2 = self.signal.deepcopy()
        s1.crop(0, 2, 4)
        s2.crop("x", 2, 4)
        nt.assert_true((s1.data == s2.data).all())

    def test_crop_int(self):
        s = self.signal
        d = self.data
        s.crop(0, 2, 4)
        nt.assert_true((s.data == d[2:4, :]).all())

    def test_crop_float(self):
        s = self.signal
        d = self.data
        s.crop(0, 2, 2.)
        nt.assert_true((s.data == d[2:4, :]).all())

    def test_split_axis0(self):
        result = self.signal.split(0, 2)
        nt.assert_true(len(result) == 2)
        nt.assert_true((result[0].data == self.data[:2, :]).all())
        nt.assert_true((result[1].data == self.data[2:4, :]).all())

    def test_split_axis1(self):
        result = self.signal.split(1, 2)
        nt.assert_true(len(result) == 2)
        nt.assert_true((result[0].data == self.data[:, :5]).all())
        nt.assert_true((result[1].data == self.data[:, 5:]).all())

    def test_split_axisE(self):
        result = self.signal.split("E", 2)
        nt.assert_true(len(result) == 2)
        nt.assert_true((result[0].data == self.data[:, :5]).all())
        nt.assert_true((result[1].data == self.data[:, 5:]).all())

    def test_split_default(self):
        result = self.signal.split()
        nt.assert_true(len(result) == 5)
        nt.assert_true((result[0].data == self.data[0]).all())

    def test_histogram(self):
        result = self.signal.get_histogram(3)
        nt.assert_true(isinstance(result, signals.Spectrum))
        nt.assert_true((result.data == np.array([17, 16, 17])).all())
        nt.assert_true(result.metadata.Signal.binned)

    def test_estimate_poissonian_noise_copy_data(self):
        self.signal.estimate_poissonian_noise_variance()
        variance = self.signal.metadata.Signal.Noise_properties.variance
        nt.assert_true(
            variance.data is not self.signal.data)

    def test_estimate_poissonian_noise_noarg(self):
        self.signal.estimate_poissonian_noise_variance()
        variance = self.signal.metadata.Signal.Noise_properties.variance
        nt.assert_true((variance.data == self.signal.data).all())

    def test_estimate_poissonian_noise_with_args(self):
        self.signal.estimate_poissonian_noise_variance(
            expected_value=self.signal,
            gain_factor=2,
            gain_offset=1,
            correlation_factor=0.5)
        variance = self.signal.metadata.Signal.Noise_properties.variance
        nt.assert_true(
            (variance.data == (self.signal.data * 2 + 1) * 0.5).all())

    def test_unfold_image(self):
        s = self.signal
        s.axes_manager.set_signal_dimension(2)
        s.unfold()
        nt.assert_equal(s.data.shape, (50,))

    def test_unfold_image_returns_true(self):
        s = self.signal
        s.axes_manager.set_signal_dimension(2)
        nt.assert_true(s.unfold())


class Test3D:

    def setUp(self):
        self.signal = Signal(np.arange(2 * 4 * 6).reshape(2, 4, 6))
        self.signal.axes_manager[0].name = "x"
        self.signal.axes_manager[1].name = "y"
        self.signal.axes_manager[2].name = "E"
        self.signal.axes_manager[0].scale = 0.5
        self.data = self.signal.data.copy()

    def test_rebin(self):
        self.signal.estimate_poissonian_noise_variance()
        new_s = self.signal.rebin((2, 1, 6))
        var = new_s.metadata.Signal.Noise_properties.variance
        nt.assert_true(new_s.data.shape == (1, 2, 6))
        nt.assert_true(var.data.shape == (1, 2, 6))
        from hyperspy.misc.array_tools import rebin
        nt.assert_true(np.all(rebin(self.signal.data, (1, 2, 6)) == var.data))
        nt.assert_true(
            np.all(
                rebin(
                    self.signal.data, (1, 2, 6)) == new_s.data))

    @nt.raises(AttributeError)
    def test_rebin_no_variance(self):
        new_s = self.signal.rebin((2, 1, 6))
        _ = new_s.metadata.Signal.Noise_properties

    def test_rebin_const_variance(self):
        self.signal.metadata.set_item('Signal.Noise_properties.variance', 0.3)
        new_s = self.signal.rebin((2, 1, 6))
        nt.assert_true(new_s.metadata.Signal.Noise_properties.variance == 0.3)

    def test_swap_axes(self):
        s = self.signal
        nt.assert_equal(s.swap_axes(0, 1).data.shape, (4, 2, 6))
        nt.assert_true(s.swap_axes(0, 2).data.flags['C_CONTIGUOUS'])

    def test_get_navigation_signal_nav_dim0(self):
        s = self.signal
        s.axes_manager.set_signal_dimension(3)
        ns = s._get_navigation_signal()
        nt.assert_equal(ns.axes_manager.signal_dimension, 1)
        nt.assert_equal(ns.axes_manager.signal_size, 1)
        nt.assert_equal(ns.axes_manager.navigation_dimension, 0)

    def test_get_navigation_signal_nav_dim1(self):
        s = self.signal
        s.axes_manager.set_signal_dimension(2)
        ns = s._get_navigation_signal()
        nt.assert_equal(ns.axes_manager.signal_shape,
                        s.axes_manager.navigation_shape)
        nt.assert_equal(ns.axes_manager.navigation_dimension, 0)

    def test_get_navigation_signal_nav_dim2(self):
        s = self.signal
        s.axes_manager.set_signal_dimension(1)
        ns = s._get_navigation_signal()
        nt.assert_equal(ns.axes_manager.signal_shape,
                        s.axes_manager.navigation_shape)
        nt.assert_equal(ns.axes_manager.navigation_dimension, 0)

    def test_get_navigation_signal_nav_dim3(self):
        s = self.signal
        s.axes_manager.set_signal_dimension(0)
        ns = s._get_navigation_signal()
        nt.assert_equal(ns.axes_manager.signal_shape,
                        s.axes_manager.navigation_shape)
        nt.assert_equal(ns.axes_manager.navigation_dimension, 0)

    @nt.raises(ValueError)
    def test_get_navigation_signal_wrong_data_shape(self):
        s = self.signal
        s.axes_manager.set_signal_dimension(1)
        s._get_navigation_signal(data=np.zeros((3, 2)))

    @nt.raises(ValueError)
    def test_get_navigation_signal_wrong_data_shape_dim0(self):
        s = self.signal
        s.axes_manager.set_signal_dimension(3)
        s._get_navigation_signal(data=np.asarray(0))

    def test_get_navigation_signal_given_data(self):
        s = self.signal
        s.axes_manager.set_signal_dimension(1)
        data = np.empty(s.axes_manager._navigation_shape_in_array)
        ns = s._get_navigation_signal(data=data)
        nt.assert_is(ns.data, data)

    def test_get_signal_signal_nav_dim0(self):
        s = self.signal
        s.axes_manager.set_signal_dimension(0)
        ns = s._get_signal_signal()
        nt.assert_equal(ns.axes_manager.navigation_dimension, 0)
        nt.assert_equal(ns.axes_manager.navigation_size, 0)
        nt.assert_equal(ns.axes_manager.signal_dimension, 1)

    def test_get_signal_signal_nav_dim1(self):
        s = self.signal
        s.axes_manager.set_signal_dimension(1)
        ns = s._get_signal_signal()
        nt.assert_equal(ns.axes_manager.signal_shape,
                        s.axes_manager.signal_shape)
        nt.assert_equal(ns.axes_manager.navigation_dimension, 0)

    def test_get_signal_signal_nav_dim2(self):
        s = self.signal
        s.axes_manager.set_signal_dimension(2)
        ns = s._get_signal_signal()
        nt.assert_equal(ns.axes_manager.signal_shape,
                        s.axes_manager.signal_shape)
        nt.assert_equal(ns.axes_manager.navigation_dimension, 0)

    def test_get_signal_signal_nav_dim3(self):
        s = self.signal
        s.axes_manager.set_signal_dimension(3)
        ns = s._get_signal_signal()
        nt.assert_equal(ns.axes_manager.signal_shape,
                        s.axes_manager.signal_shape)
        nt.assert_equal(ns.axes_manager.navigation_dimension, 0)

    @nt.raises(ValueError)
    def test_get_signal_signal_wrong_data_shape(self):
        s = self.signal
        s.axes_manager.set_signal_dimension(1)
        s._get_signal_signal(data=np.zeros((3, 2)))

    @nt.raises(ValueError)
    def test_get_signal_signal_wrong_data_shape_dim0(self):
        s = self.signal
        s.axes_manager.set_signal_dimension(0)
        s._get_signal_signal(data=np.asarray(0))

    def test_get_signal_signal_given_data(self):
        s = self.signal
        s.axes_manager.set_signal_dimension(2)
        data = np.empty(s.axes_manager._signal_shape_in_array)
        ns = s._get_signal_signal(data=data)
        nt.assert_is(ns.data, data)

    def test_get_navigation_signal_dtype(self):
        s = self.signal
        nt.assert_equal(s._get_navigation_signal().data.dtype.name,
                        s.data.dtype.name)

    def test_get_signal_signal_dtype(self):
        s = self.signal
        nt.assert_equal(s._get_signal_signal().data.dtype.name,
                        s.data.dtype.name)

    def test_get_navigation_signal_given_dtype(self):
        s = self.signal
        nt.assert_equal(
            s._get_navigation_signal(dtype="bool").data.dtype.name, "bool")

    def test_get_signal_signal_given_dtype(self):
        s = self.signal
        nt.assert_equal(
            s._get_signal_signal(dtype="bool").data.dtype.name, "bool")


class Test4D:

    def setUp(self):
        s = signals.Spectrum(np.ones((5, 4, 3, 6)))
        for axis, name in zip(
                s.axes_manager._get_axes_in_natural_order(),
                ['x', 'y', 'z', 'E']):
            axis.name = name
        self.s = s

    def test_diff_data(self):
        s = self.s
        diff = s.diff(axis=2, order=2)
        diff_data = np.diff(s.data, n=2, axis=0)
<<<<<<< HEAD
        nt.assert_true((diff.data == diff_data).all())
=======
        assert_true((diff.data == diff_data).all())
>>>>>>> 8a7a01e4

    def test_diff_axis(self):
        s = self.s
        diff = s.diff(axis=2, order=2)
<<<<<<< HEAD
        nt.assert_equal(
=======
        assert_equal(
>>>>>>> 8a7a01e4
            diff.axes_manager[2].offset,
            s.axes_manager[2].offset + s.axes_manager[2].scale)

    def test_rollaxis_int(self):
        nt.assert_equal(self.s.rollaxis(2, 0).data.shape, (4, 3, 5, 6))

    def test_rollaxis_str(self):
        nt.assert_equal(self.s.rollaxis("z", "x").data.shape, (4, 3, 5, 6))

    def test_unfold_spectrum(self):
        self.s.unfold()
        nt.assert_equal(self.s.data.shape, (60, 6))

    def test_unfold_spectrum_returns_true(self):
        nt.assert_true(self.s.unfold())

    def test_unfold_spectrum_signal_returns_false(self):
        nt.assert_false(self.s.unfold_signal_space())

    def test_unfold_image(self):
        im = self.s.to_image()
        im.unfold()
        nt.assert_equal(im.data.shape, (30, 12))

    def test_image_signal_unfolded_deepcopy(self):
        im = self.s.to_image()
        im.unfold()
        # The following could fail if the constructor was not taking the fact
        # that the signal is unfolded into account when setting the signal
        # dimension.
        im.deepcopy()

    def test_image_signal_unfolded_false(self):
        im = self.s.to_image()
        nt.assert_false(im.metadata._HyperSpy.Folding.signal_unfolded)

    def test_image_signal_unfolded_true(self):
        im = self.s.to_image()
        im.unfold()
        nt.assert_true(im.metadata._HyperSpy.Folding.signal_unfolded)

    def test_image_signal_unfolded_back_to_false(self):
        im = self.s.to_image()
        im.unfold()
        im.fold()
        nt.assert_false(im.metadata._HyperSpy.Folding.signal_unfolded)


def test_signal_iterator():
    s = Signal(np.arange(3).reshape((3, 1)))
    nt.assert_equal(s.next().data[0], 0)
    # If the following fails it can be because the iteration index was not
    # restarted
    for i, signal in enumerate(s):
        nt.assert_equal(i, signal.data[0])


class TestDerivative:

    def setup(self):
        offset = 3
        scale = 0.1
        x = np.arange(-offset, offset, scale)
        s = signals.Spectrum(np.sin(x))
        s.axes_manager[0].offset = x[0]
        s.axes_manager[0].scale = scale
        self.s = s

    def test_derivative_data(self):
        self.s.derivative(axis=0, order=4)
        nt.assert_true(np.allclose(self.s.data,
                                   np.sin(self.s.axes_manager[0].axis)))<|MERGE_RESOLUTION|>--- conflicted
+++ resolved
@@ -270,20 +270,12 @@
         s = self.s
         diff = s.diff(axis=2, order=2)
         diff_data = np.diff(s.data, n=2, axis=0)
-<<<<<<< HEAD
         nt.assert_true((diff.data == diff_data).all())
-=======
-        assert_true((diff.data == diff_data).all())
->>>>>>> 8a7a01e4
 
     def test_diff_axis(self):
         s = self.s
         diff = s.diff(axis=2, order=2)
-<<<<<<< HEAD
         nt.assert_equal(
-=======
-        assert_equal(
->>>>>>> 8a7a01e4
             diff.axes_manager[2].offset,
             s.axes_manager[2].offset + s.axes_manager[2].scale)
 
