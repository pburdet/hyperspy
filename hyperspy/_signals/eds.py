--- conflicted
+++ resolved
@@ -331,20 +331,11 @@
                 if subshell in elements_db[element]['Atomic_properties']['Xray_lines']:
                     lines_len = len(xray_lines)
                     xray_lines.add(line)
-<<<<<<< HEAD
                     # if lines_len != len(xray_lines):
                     #    print("%s line added," % line)
                     # else:
                     #    print("%s line already in." % line)
-                    if (elements_db[element]['Atomic_properties']['Xray_lines'][subshell]['energy (keV)'] >
-                            end_energy):
-=======
-                    if lines_len != len(xray_lines):
-                        print("%s line added," % line)
-                    else:
-                        print("%s line already in." % line)
                     if (self._get_line_energy(element + '_' + subshell) > end_energy):
->>>>>>> 5f68e0be
                         print("Warning: %s %s is above the data energy range."
                               % (element, subshell))
                 else:
