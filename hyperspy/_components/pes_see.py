# -*- coding: utf-8 -*-
# Copyright 2007-2011 The HyperSpy developers
#
# This file is part of  HyperSpy.
#
#  HyperSpy is free software: you can redistribute it and/or modify
# it under the terms of the GNU General Public License as published by
# the Free Software Foundation, either version 3 of the License, or
# (at your option) any later version.
#
#  HyperSpy is distributed in the hope that it will be useful,
# but WITHOUT ANY WARRANTY; without even the implied warranty of
# MERCHANTABILITY or FITNESS FOR A PARTICULAR PURPOSE.  See the
# GNU General Public License for more details.
#
# You should have received a copy of the GNU General Public License
# along with  HyperSpy.  If not, see <http://www.gnu.org/licenses/>.


import numpy as np

from hyperspy.component import Component
from .gaussian import Gaussian

sqrt2pi = np.sqrt(2 * np.pi)


class SEE(Component):

    """Secondary electron emission component for Photoemission Spectroscopy

    Attributes
    ----------
    A : float
    Phi : float
    B : float
    sigma : float
        Resolution parameter.

    """

    def __init__(self, A=1., Phi=1., B=0., sigma=0):
        Component.__init__(self, ('A', 'Phi', 'B', 'sigma'))
        self.A.value, self.Phi.value, self.B.value, self.sigma.value = \
            A, Phi, B, sigma

        self._position = self.Phi
        # Boundaries
        self.A.bmin = 0.
        self.A.bmax = None

        self.convolved = True

        # Gradients
        self.A.grad = self.grad_A
        self.Phi.grad = self.grad_Phi
        self.B.grad = self.grad_B
        self.sigma.grad = self.grad_sigma

        # Resolution functions
        self.gaussian = Gaussian()
        self.gaussian.origin.free, self.gaussian.A.free = False, False
        self.gaussian.sigma.free = True
        self.gaussian.A.value = 1.

    def __repr__(self):
        return u'SEE'

    def function(self, x):
        """
        """
        if self.sigma.value:
            self.gaussian.sigma.value = self.sigma.value
            self.gaussian.origin.value = (x[-1] + x[0]) / 2
            return np.convolve(
                self.gaussian.function(x),
                np.where(
                    x > self.Phi.value,
                    self.A.value * (
                        x - self.Phi.value) / (
                        x - self.Phi.value + self.B.value) ** 4,
                    0),
                'same')
        else:
            return np.where(x > self.Phi.value, self.A.value *
                            (x -
                             self.Phi.value) /
                            (x -
                             self.Phi.value +
                             self.B.value) ** 4, 0)

    def grad_A(self, x):
        """
        """
        if self.sigma.value:
            self.gaussian.sigma.value = self.sigma.value
            self.gaussian.origin.value = (x[-1] + x[0]) / 2
            return np.convolve(
                self.gaussian.function(x),
                np.where(
                    x > self.Phi.value,
                    (x - self.Phi.value) /
                    (x - self.Phi.value + self.B.value) ** 4, 0),
                'same')
        else:
            return np.where(x > self.Phi.value, (x - self.Phi.value) /
                            (x - self.Phi.value + self.B.value) ** 4, 0)

    def grad_sigma(self, x):
        """
        """
        self.gaussian.sigma.value = self.sigma.value
        self.gaussian.origin.value = (x[-1] + x[0]) / 2
        return np.convolve(
            self.gaussian.grad_sigma(x),
            np.where(
                x > self.Phi.value,
                self.A.value * (x - self.Phi.value) /
                (x - self.Phi.value + self.B.value) ** 4, 0),
            'same')

    def grad_Phi(self, x):
        """
        """
        if self.sigma.value:
            self.gaussian.sigma.value = self.sigma.value
            self.gaussian.origin.value = (x[-1] + x[0]) / 2
<<<<<<< HEAD
            return np.convolve(self.gaussian.function(x),
                               np.where(x > self.Phi.value,
                                        (4 * (x - self.Phi.value) * self.A.value) / (self.B.value +
                                                                                     x - self.Phi.value) ** 5 - self.A.value / (
                                            self.B.value + x - self.Phi.value) ** 4, 0),
                               'same')
=======
            return np.convolve(
                self.gaussian.function(x),
                np.where(
                    x > self.Phi.value,
                    (4 * (x - self.Phi.value) * self.A.value) /
                    (self.B.value + x - self.Phi.value) ** 5 -
                    self.A.value / (self.B.value + x - self.Phi.value) ** 4,
                    0),
                'same')
>>>>>>> d4482748
        else:
            return np.where(
                x > self.Phi.value,
                (4 * (x - self.Phi.value) * self.A.value) /
                (self.B.value + x - self.Phi.value) ** 5 -
                self.A.value / (self.B.value + x - self.Phi.value) ** 4, 0)

    def grad_B(self, x):
        if self.sigma.value:
            self.gaussian.sigma.value = self.sigma.value
            self.gaussian.origin.value = (x[-1] + x[0]) / 2
            return np.convolve(
                self.gaussian.function(x),
                np.where(
                    x > self.Phi.value,
                    -(4 * (x - self.Phi.value) * self.A.value) /
                    (self.B.value + x - self.Phi.value) ** 5, 0),
                'same')
        else:
            return np.where(
                x > self.Phi.value,
                -(4 * (x - self.Phi.value) * self.A.value) /
                (self.B.value + x - self.Phi.value) ** 5, 0)<|MERGE_RESOLUTION|>--- conflicted
+++ resolved
@@ -125,14 +125,6 @@
         if self.sigma.value:
             self.gaussian.sigma.value = self.sigma.value
             self.gaussian.origin.value = (x[-1] + x[0]) / 2
-<<<<<<< HEAD
-            return np.convolve(self.gaussian.function(x),
-                               np.where(x > self.Phi.value,
-                                        (4 * (x - self.Phi.value) * self.A.value) / (self.B.value +
-                                                                                     x - self.Phi.value) ** 5 - self.A.value / (
-                                            self.B.value + x - self.Phi.value) ** 4, 0),
-                               'same')
-=======
             return np.convolve(
                 self.gaussian.function(x),
                 np.where(
@@ -142,7 +134,6 @@
                     self.A.value / (self.B.value + x - self.Phi.value) ** 4,
                     0),
                 'same')
->>>>>>> d4482748
         else:
             return np.where(
                 x > self.Phi.value,
