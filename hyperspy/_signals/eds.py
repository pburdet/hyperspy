--- conflicted
+++ resolved
@@ -1338,7 +1338,6 @@
         for xray in xray_not_here:
             print("Warning: %s is not in the data energy range." % (xray))
 
-<<<<<<< HEAD
         line_energy = []
         intensity = []
         for xray_line in xray_lines:
@@ -1627,7 +1626,8 @@
             generation_factor=generation_factor,
             beam_energy=beam_energy)
         return spec
-        
+
+    # TODO: official version detetector_efficiency_from_layers, should be mer
     def compute_detector_efficiency_from_layers(self,
                          elements='auto',
                         thicknesses_layer='auto',
@@ -1774,6 +1774,7 @@
                                                                    weight_fraction=weight_fraction, 
                                                                    elements=elements)
 
+    # official version detetector_efficiency_from_layers
     def get_detector_efficiency(self,
                                 detector_name,
                                 gateway='auto'):
@@ -1871,12 +1872,12 @@
             res.save(filename=filename + "_" + result + "_" + xray_line,
                      extension=extension, overwrite=True)
                      
-    def _get_signal_signal(self):
-        s = Spectrum(np.zeros(self.axes_manager._signal_shape_in_array,
-                                dtype=self.data.dtype),
-                       axes=self.axes_manager._get_signal_axes_dicts())
-        s.set_signal_type(self.metadata.Signal.signal_type)
-        return s
+#    def _get_signal_signal(self):
+#        s = Spectrum(np.zeros(self.axes_manager._signal_shape_in_array,
+#                                dtype=self.data.dtype),
+#                       axes=self.axes_manager._get_signal_axes_dicts())
+#        s.set_signal_type(self.metadata.Signal.signal_type)
+#        return s
         
     def align_results(self,
                       results='all',
@@ -2321,8 +2322,6 @@
 #                elements, atomic_percent.data)
 #            atomic_percent.data = np.nan_to_num(atomic_percent.data)
 #        return atomic_percent
-=======
-        return TOA
 
     def detetector_efficiency_from_layers(self,
                                           elements=['C', 'Al', 'Si', 'O'],
@@ -2392,5 +2391,4 @@
             thicknesses_layer=thicknesses_layer,
             thickness_detector=thickness_detector,
             cutoff_energy=cutoff_energy)
-        return efficiency
->>>>>>> 10448fc3
+        return efficiency