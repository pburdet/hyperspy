# -*- coding: utf-8 -*-
# Copyright 2007-2016 The HyperSpy developers
#
# This file is part of  HyperSpy.
#
#  HyperSpy is free software: you can redistribute it and/or modify
# it under the terms of the GNU General Public License as published by
# the Free Software Foundation, either version 3 of the License, or
# (at your option) any later version.
#
#  HyperSpy is distributed in the hope that it will be useful,
# but WITHOUT ANY WARRANTY; without even the implied warranty of
# MERCHANTABILITY or FITNESS FOR A PARTICULAR PURPOSE.  See the
# GNU General Public License for more details.
#
# You should have received a copy of the GNU General Public License
# along with  HyperSpy.  If not, see <http://www.gnu.org/licenses/>.

from hyperspy.drawing.marker import MarkerBase


class Point(MarkerBase):

    """Point marker that can be added to the signal figure

    Parameters
    ---------
    x: array or float
        The position of the point in x. If float, the marker is fixed.
        If array, the marker will be updated when navigating. The array should
        have the same dimensions in the nagivation axes.
    y: array or float
        The position of the point in y. see x arguments
    size: array or float
        The size of the point. see x arguments
    kwargs:
        Kewywords argument of axvline valid properties (i.e. recognized by
        mpl.plot).

    Example
    -------
    >>> im = hs.signals.Signal2D(np.random.random([10, 50, 50]))
    >>> m = hs.plot.markers.point(x=range(10), y=range(10)[::-1],
                                     color='red')
    >>> im.add_marker(m)

    #Markers on local maxima
    >>> from skimage.feature import peak_local_max
    >>> import scipy.misc
<<<<<<< HEAD
    >>> im = hs.signals.Image(scipy.misc.ascent()).as_image([2,0])
=======
    >>> im = hs.signals.Signal2D(scipy.misc.face()).as_image([2,0])
>>>>>>> 9fe04d03
    >>> index = array([peak_local_max(i.data, min_distance=100, num_peaks=4)
    >>>                for i in im])
    >>> for i in range(4):
    >>>     m = hs.plot.markers.point(x=index[:, i, 1],
    >>>                                  y=index[:, i, 0], color='red')
    >>>     im.add_marker(m)
    """

    def __init__(self, x, y, size=20, **kwargs):
        MarkerBase.__init__(self)
        lp = {'color': 'black', 'linewidth': None}
        self.marker_properties = lp
        self.set_data(x1=x, y1=y, size=size)
        self.set_marker_properties(**kwargs)

    def update(self):
        if self.auto_update is False:
            return
        self.marker.set_offsets([self.get_data_position('x1'),
                                 self.get_data_position('y1')])
        self.marker._sizes = [self.get_data_position('size')]

    def plot(self):
        if self.ax is None:
            raise AttributeError(
                "To use this method the marker needs to be first add to a " +
                "figure using `s._plot.signal_plot.add_marker(m)` or " +
                "`s._plot.navigator_plot.add_marker(m)`")
        self.marker = self.ax.scatter(self.get_data_position('x1'),
                                      self.get_data_position('y1'),
                                      **self.marker_properties)
        self.marker._sizes = [self.get_data_position('size')]
        self.marker.set_animated(True)
        try:
            self.ax.hspy_fig._draw_animated()
        except:
            pass<|MERGE_RESOLUTION|>--- conflicted
+++ resolved
@@ -47,11 +47,7 @@
     #Markers on local maxima
     >>> from skimage.feature import peak_local_max
     >>> import scipy.misc
-<<<<<<< HEAD
-    >>> im = hs.signals.Image(scipy.misc.ascent()).as_image([2,0])
-=======
-    >>> im = hs.signals.Signal2D(scipy.misc.face()).as_image([2,0])
->>>>>>> 9fe04d03
+    >>> im = hs.signals.Signal2D(scipy.misc.ascent()).as_image([2,0])
     >>> index = array([peak_local_max(i.data, min_distance=100, num_peaks=4)
     >>>                for i in im])
     >>> for i in range(4):
