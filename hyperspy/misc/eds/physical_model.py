import numpy as np
import math
import matplotlib.mlab as mlab

from hyperspy import utils


def continuous_xray_generation(energy,
                               generation_factor,
                               beam_energy):
    """Continous X-ray generation.

    Kramer or Lisfshin equation

    Parameters
    ----------
    energy: float or list of float
        The energy of the generated X-ray.
    generation_factor: int
        The power law to use.
        1 si equivalent to Kramer equation.
        2 is equivalent to Lisfhisn modification of Kramer equation.
    beam_energy:  float
        The energy of the electron beam
    """
    if isinstance(energy, list):
        energy = np.array(energy)

    return 1 / energy * np.power((
        beam_energy - energy), generation_factor)


def continuous_xray_absorption(energy,
                               weight_fraction,
                               elements,
                               beam_energy,
                               TOA):
    """Contninous X-ray Absorption within sample

    PDH equation (Philibert-Duncumb-Heinrich)

    Parameters
    ----------
    energy: float or list of float
<<<<<<< HEAD
        The energy of the generated X-ray in keV. 
=======
        The energy of the generated X-ray in keV.
>>>>>>> 2b7f18ac
    weight_percent: list of float
        The sample composition
    elements: list of str
        The elements of the sample
    TOA:
        the take off angle
    beam_energy:  float
        The energy of the electron beam in keV.
    """
    h = 0
    for el, wt in zip(elements, weight_fraction):
        A = utils.material.elements[el]['General_properties']['atomic_weight']
        Z = utils.material.elements[el]['General_properties']['Z']
        h += wt * 1.2 * A / (Z * Z)

<<<<<<< HEAD
    coeff = 4.5e5 
=======
    coeff = 4.5e5 # keV^1.65

>>>>>>> 2b7f18ac

    xi = np.array(utils.material.compound_mass_absorption_coefficient(
        energies=energy, elements=elements,
        weight_fraction=weight_fraction)) / np.sin(np.radians(TOA))
    sig = coeff / (np.power(beam_energy, 1.65
                            ) - np.power(energy, 1.65))
    return 1 / ((1 + xi / sig) * (1 + h / (1 + h) * xi / sig))

# def absorption_Yakowitz(self, E):
    #"""Absorption within sample
    #"""
    #beam_energy = self.metadata.Acquisition_instrument.SEM.beam_energy
    #weight_percent = self.metadata.Sample.weight_percent
    #TOA = self.get_take_off_angle()
    #elements = self.metadata.Sample.elements
    # a1 = 2.4 * 1e-6  # gcm-2keV-1.65
    # a2 = 1.44 * 1e-12  # g2cm-4keV-3.3
    # xc = epq_database.get_mass_absorption_coefficient(
        # E, elements, weight_percent, gateway=gateway)[0] / np.sin(np.radians(TOA))
    # return 1 / (1 + a1 * (np.power(beam_energy, 1.65) - np.power(E, 1.65)) * xc +
                # a2 * np.power(np.power(beam_energy, 1.65) - np.power(E,
                # 1.65), 2) * xc * xc)<|MERGE_RESOLUTION|>--- conflicted
+++ resolved
@@ -42,11 +42,7 @@
     Parameters
     ----------
     energy: float or list of float
-<<<<<<< HEAD
         The energy of the generated X-ray in keV. 
-=======
-        The energy of the generated X-ray in keV.
->>>>>>> 2b7f18ac
     weight_percent: list of float
         The sample composition
     elements: list of str
@@ -62,12 +58,7 @@
         Z = utils.material.elements[el]['General_properties']['Z']
         h += wt * 1.2 * A / (Z * Z)
 
-<<<<<<< HEAD
-    coeff = 4.5e5 
-=======
     coeff = 4.5e5 # keV^1.65
-
->>>>>>> 2b7f18ac
 
     xi = np.array(utils.material.compound_mass_absorption_coefficient(
         energies=energy, elements=elements,
