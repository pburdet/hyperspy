# -*- coding: utf-8 -*-
# Copyright 2007-2011 The HyperSpy developers
#
# This file is part of  HyperSpy.
#
#  HyperSpy is free software: you can redistribute it and/or modify
# it under the terms of the GNU General Public License as published by
# the Free Software Foundation, either version 3 of the License, or
# (at your option) any later version.
#
#  HyperSpy is distributed in the hope that it will be useful,
# but WITHOUT ANY WARRANTY; without even the implied warranty of
# MERCHANTABILITY or FITNESS FOR A PARTICULAR PURPOSE.  See the
# GNU General Public License for more details.
#
# You should have received a copy of the GNU General Public License
# along with  HyperSpy.  If not, see <http://www.gnu.org/licenses/>.

import os
import copy

import numpy as np
import warnings

<<<<<<< HEAD
from hyperspy.axes import AxesManager
=======
import traits.api as t
import traitsui.api as tu
from traits.trait_numeric import Array

>>>>>>> f954d450
from hyperspy.defaults_parser import preferences
from hyperspy.misc.utils import slugify
from hyperspy.misc.io.tools import (incremental_filename,
                                    append2pathname,)
from hyperspy.exceptions import NavigationDimensionError

class NoneFloat(t.CFloat):   # Lazy solution, but usable
    default_value = None
    
    def validate(self, object, name, value):
        if value == "None" or value == u"None":
            value = None
        if value is None:
            super(NoneFloat, self).validate(object, name, 0)
            return None
        return super(NoneFloat, self).validate(object, name, value)

class Parameter(t.HasTraits):

    """Model parameter

    Attributes
    ----------
    value : float or array
        The value of the parameter for the current location. The value
        for other locations is stored in map.
    bmin, bmax: float
        Lower and upper bounds of the parameter value.
    twin : {None, Parameter}
        If it is not None, the value of the current parameter is
        a function of the given Parameter. The function is by default
        the identity function, but it can be defined by twin_function
    twin_function : function
        Function that, if selt.twin is not None, takes self.twin.value
        as its only argument and returns a float or array that is
        returned when getting Parameter.value
    twin_inverse_function : function
        The inverse of twin_function. If it is None then it is not
        possible to set the value of the parameter twin by setting
        the value of the current parameter.
    ext_force_positive : bool
        If True, the parameter value is set to be the absolute value
        of the input value i.e. if we set Parameter.value = -3, the
        value stored is 3 instead. This is useful to bound a value
        to be positive in an optimization without actually using an
        optimizer that supports bounding.
    ext_bounded : bool
        Similar to ext_force_positive, but in this case the bounds are
        defined by bmin and bmax. It is a better idea to use
        an optimizer that supports bounding though.

    Methods
    -------
    as_signal(field = 'values')
        Get a parameter map as a signal object
    plot()
        Plots the value of the Parameter at all locations.
    export(folder=None, name=None, format=None, save_std=False)
        Saves the value of the parameter map to the specified format
    connect, disconnect(function)
        Call the functions connected when the value attribute changes.

    """
    __number_of_elements = 1
    __value = 0
    __free = True
    _bounds = (None, None)
    __twin = None
    _axes_manager = None
    __ext_bounded = False
    __ext_force_positive = False
    
    # traitsui bugs out trying to make an editor for this, so always specify!
    # (it bugs out, because both editor shares the object, and Array editors 
    # don't like non-sequence objects). TextEditor() works well.
    value = t.Property( t.Either([t.CFloat(0), Array()]), editor=tu.TextEditor())
    units = t.Str('')
    free = t.Property( t.CBool(True) )
    
    bmin = t.Property( NoneFloat(), label="Lower bounds" )
    bmax = t.Property( NoneFloat(), label="Upper bounds" )

    def __init__(self):
        self._twins = set()
        self.connected_functions = list()
        self.twin_function = lambda x: x
        self.twin_inverse_function = lambda x: x
        self.std = None
        self.component = None
        self.grad = None
        self.name = ''
        self.map = None
        self.model = None
        self._id_name = ''

    def _load_dictionary(self, dict):
        """Load data from dictionary

        Parameters
        ----------
        dict : dictionary
            A dictionary containing following items:
            _id_name : string
                _id_name of the original parameter, used to create the dictionary. Has to match with the
                self._id_name
            map : map
                a map of saved values, standard deviations and booleans 'is_set' for every point of the model
            value : float
                current value of the parameter
            std : float
                current standard deviation fo the parameter
            units : string
                Units of the parameter
            twin_function : function
                Twin function for the parameter
            twin_inverse_function : function
                Inverse twin function for the parameter
            _bounds : tuple
                Tuple of (bmin, bmax), lower and upper bounds of the parameter values
            free : boolean
                Boolean if the parameter is free
            active : boolean
                Boolean if the parameter is active
        Returns
        -------
        id_value : int
            the ID value of the original parameter, to be later used for setting up the correct twins

        """
        if dict['_id_name'] == self._id_name:
            try:
                import dill
                dill_avail = True
            except ImportError:
                dill_avail = False
                import types
                import marshal
            self.map = copy.deepcopy(dict['map'])
            self.value = dict['value']
            self.name = dict['name']
            self.std = copy.deepcopy(dict['std'])
            self.free = copy.deepcopy(dict['free'])
            self.units = copy.deepcopy(dict['units'])
            self._bounds = copy.deepcopy(dict['_bounds'])
            self.__ext_bounded = copy.deepcopy(dict['__ext_bounded'])
            self.__ext_force_positive = copy.deepcopy(dict['__ext_force_positive'])
            if hasattr(self, 'active') and 'active' in dict:
                self.active = dict['active']
            if 'dill_avail' in dict and dill_avail:
                self.twin_function = dill.loads(dict['twin_function'])
                self.twin_inverse_function = dill.loads(
                    dict['twin_inverse_function'])
            elif 'dill_avail' in dict:
                raise ValueError(
                    "the dictionary was constructed using \"dill\" package, which is not available on the system")
            else:
                self.twin_function = types.FunctionType(
                    marshal.loads(
                        dict['twin_function']),
                    globals())
                self.twin_inverse_function = types.FunctionType(marshal.loads(dict['twin_inverse_function']),
                                                                globals())
            return dict['id']
        else:
            raise ValueError(
                "_id_name of parameter and dictionary do not match, \nparameter._id_name = %s \ndictionary['_id_name'] = %s" %
                (self._id_name, dict['_id_name']))

    def __repr__(self):
        text = ''
        text += 'Parameter %s' % self.name
        if self.component is not None:
            text += ' of %s' % self.component._get_short_description()
        text = '<' + text + '>'
        return text.encode('utf8')

    def __len__(self):
        return self._number_of_elements

    def connect(self, f):
        if f not in self.connected_functions:
            self.connected_functions.append(f)
            if self.twin:
                self.twin.connect(f)

    def disconnect(self, f):
        if f in self.connected_functions:
            self.connected_functions.remove(f)
            if self.twin:
                self.twin.disconnect(f)

    def _get_value(self):
        if self.twin is None:
            return self.__value
        else:
            return self.twin_function(self.twin.value)

    def _set_value(self, arg):
        try:
            # Use try/except instead of hasattr("__len__") because a numpy
            # memmap has a __len__ wrapper even for numbers that raises a
            # TypeError when calling. See issue #349.
            if len(arg) != self._number_of_elements:
                raise ValueError(
                    "The lenght of the parameter must be ",
                    self._number_of_elements)
            else:
                if not isinstance(arg, tuple):
                    arg = tuple(arg)
        except TypeError:
            if self._number_of_elements != 1:
                raise ValueError(
                    "The lenght of the parameter must be ",
                    self._number_of_elements)
        old_value = self.__value

        if self.twin is not None:
            if self.twin_inverse_function is not None:
                self.twin.value = self.twin_inverse_function(arg)
            return

        if self.ext_bounded is False:
            self.__value = arg
        else:
            if self.ext_force_positive is True:
                arg = np.abs(arg)
            if self._number_of_elements == 1:
                if self.bmin is not None and arg <= self.bmin:
                    self.__value = self.bmin
                elif self.bmax is not None and arg >= self.bmax:
                    self.__value = self.bmax
                else:
                    self.__value = arg
            else:
                bmin = (self.bmin if self.bmin is not None
                        else -np.inf)
                bmax = (self.bmax if self.bmin is not None
                        else np.inf)
                self.__value = np.clip(arg, bmin, bmax)

        if (self._number_of_elements != 1 and
                not isinstance(self.__value, tuple)):
            self.__value = tuple(self.__value)
        if old_value != self.__value:
            for f in self.connected_functions:
                try:
                    f()
                except:
                    self.disconnect(f)
        self.trait_property_changed('value', old_value, self.__value)

    # Fix the parameter when coupled
    def _get_free(self):
        if self.twin is None:
            return self.__free
        else:
            return False

    def _set_free(self, arg):
        old_value = self.__free
        self.__free = arg
        if self.component is not None:
            self.component._update_free_parameters()
        self.trait_property_changed('free', old_value, self.__free)

    def _set_twin(self, arg):
        if arg is None:
            if self.twin is not None:
                # Store the value of the twin in order to set the
                # value of the parameter when it is uncoupled
                twin_value = self.value
                if self in self.twin._twins:
                    self.twin._twins.remove(self)
                    for f in self.connected_functions:
                        self.twin.disconnect(f)

                self.__twin = arg
                self.value = twin_value
        else:
            if self not in arg._twins:
                arg._twins.add(self)
                for f in self.connected_functions:
                    arg.connect(f)
            self.__twin = arg

        if self.component is not None:
            self.component._update_free_parameters()

    def _get_twin(self):
        return self.__twin
    twin = property(_get_twin, _set_twin)

    def _get_bmin(self):
        if self._number_of_elements == 1:
            return self._bounds[0]
        else:
            return self._bounds[0][0]

    def _set_bmin(self, arg):
        old_value = self.bmin
        if self._number_of_elements == 1:
            self._bounds = (arg, self.bmax)
        else:
            self._bounds = ((arg, self.bmax),) * self._number_of_elements
        # Update the value to take into account the new bounds
        self.value = self.value
        self.trait_property_changed('bmin', old_value, arg)

    def _get_bmax(self):
        if self._number_of_elements == 1:
            return self._bounds[1]
        else:
            return self._bounds[0][1]

    def _set_bmax(self, arg):
        old_value = self.bmax
        if self._number_of_elements == 1:
            self._bounds = (self.bmin, arg)
        else:
            self._bounds = ((self.bmin, arg),) * self._number_of_elements
        # Update the value to take into account the new bounds
        self.value = self.value
        self.trait_property_changed('bmax', old_value, arg)

    @property
    def _number_of_elements(self):
        return self.__number_of_elements

    @_number_of_elements.setter
    def _number_of_elements(self, arg):
        # Do nothing if the number of arguments stays the same
        if self.__number_of_elements == arg:
            return
        if arg <= 1:
            raise ValueError("Please provide an integer number equal "
                             "or greater to 1")
        self._bounds = ((self.bmin, self.bmax),) * arg
        self.__number_of_elements = arg

        if arg == 1:
            self._Parameter__value = 0
        else:
            self._Parameter__value = (0,) * arg
        if self.component is not None:
            self.component.update_number_parameters()

    @property
    def ext_bounded(self):
        return self.__ext_bounded

    @ext_bounded.setter
    def ext_bounded(self, arg):
        if arg is not self.__ext_bounded:
            self.__ext_bounded = arg
            # Update the value to take into account the new bounds
            self.value = self.value

    @property
    def ext_force_positive(self):
        return self.__ext_force_positive

    @ext_force_positive.setter
    def ext_force_positive(self, arg):
        if arg is not self.__ext_force_positive:
            self.__ext_force_positive = arg
            # Update the value to take into account the new bounds
            self.value = self.value

    def store_current_value_in_array(self):
        """Store the value and std attributes.

        See also
        --------
        fetch, assign_current_value_to_all

        """
        indices = self._axes_manager.indices[::-1]
        # If it is a single spectrum indices is ()
        if not indices:
            indices = (0,)
        self.map['values'][indices] = self.value
        self.map['is_set'][indices] = True
        if self.std is not None:
            self.map['std'][indices] = self.std

    def fetch(self):
        """Fetch the stored value and std attributes.


        See Also
        --------
        store_current_value_in_array, assign_current_value_to_all

        """
        indices = self._axes_manager.indices[::-1]
        # If it is a single spectrum indices is ()
        if not indices:
            indices = (0,)
        if self.map['is_set'][indices]:
            self.value = self.map['values'][indices]
            self.std = self.map['std'][indices]

    def assign_current_value_to_all(self, mask=None):
        '''Assign the current value attribute to all the  indices

        Parameters
        ----------
        mask: {None, boolean numpy array}
            Set only the indices that are not masked i.e. where
            mask is False.

        See Also
        --------
        store_current_value_in_array, fetch

        '''
        if mask is None:
            mask = np.zeros(self.map.shape, dtype='bool')
        self.map['values'][mask == False] = self.value
        self.map['is_set'][mask == False] = True

    def _create_array(self):
        """Create the map array to store the information in
        multidimensional datasets.

        """
        shape = self._axes_manager._navigation_shape_in_array
        if not shape:
            shape = [1, ]
        dtype_ = np.dtype([
            ('values', 'float', self._number_of_elements),
            ('std', 'float', self._number_of_elements),
            ('is_set', 'bool', 1)])
        if (self.map is None or self.map.shape != shape or
                self.map.dtype != dtype_):
            self.map = np.zeros(shape, dtype_)
            self.map['std'].fill(np.nan)
            # TODO: in the future this class should have access to
            # axes manager and should be able to fetch its own
            # values. Until then, the next line is necessary to avoid
            # erros when self.std is defined and the shape is different
            # from the newly defined arrays
            self.std = None

    def as_signal(self, field='values'):
        """Get a parameter map as a signal object.

        Please note that this method only works when the navigation
        dimension is greater than 0.

        Parameters
        ----------
        field : {'values', 'std', 'is_set'}

        Raises
        ------

        NavigationDimensionError : if the navigation dimension is 0

        """
        from hyperspy.signal import Signal
        if self._axes_manager.navigation_dimension == 0:
            raise NavigationDimensionError(0, '>0')

        s = Signal(data=self.map[field],
                   axes=self._axes_manager._get_navigation_axes_dicts())
        if self.component.active_is_multidimensional:
            s.data[np.logical_not(self.component._active_array)] = np.nan
        s.metadata.General.title = ("%s parameter" % self.name
                                    if self.component is None
                                    else "%s parameter of %s component" %
                                    (self.name, self.component.name))
        for axis in s.axes_manager._axes:
            axis.navigate = False
        if self._number_of_elements > 1:
            s.axes_manager.append_axis(
                size=self._number_of_elements,
                name=self.name,
                navigate=True)
        return s

    def plot(self):
        self.as_signal().plot()

    def export(self, folder=None, name=None, format=None,
               save_std=False):
        '''Save the data to a file.

        All the arguments are optional.

        Parameters
        ----------
        folder : str or None
            The path to the folder where the file will be saved.
             If `None` the current folder is used by default.
        name : str or None
            The name of the file. If `None` the Components name followed
             by the Parameter `name` attributes will be used by default.
              If a file with the same name exists the name will be
              modified by appending a number to the file path.
        save_std : bool
            If True, also the standard deviation will be saved

        '''
        if format is None:
            format = preferences.General.default_export_format
        if name is None:
            name = self.component.name + '_' + self.name
        filename = incremental_filename(slugify(name) + '.' + format)
        if folder is not None:
            filename = os.path.join(folder, filename)
        self.as_signal().save(filename)
        if save_std is True:
            self.as_signal(field='std').save(append2pathname(
                filename, '_std'))

    def as_dictionary(self, indices=None):
        """Returns parameter as a dictionary

        Parameters
        ----------
        indices : tuple
            a tuple of indices in navigational space of the signal, to return only specific point of the model as a
            dictionary

        Returns
        -------
        dic : dictionary

        """
        import marshal
        try:
            import dill
            dill_avail = True
        except ImportError:
            dill_avail = False
        dic = {}
        dic['name'] = self.name
        dic['_id_name'] = self._id_name
        if indices is not None:
            dic['map'] = copy.deepcopy(
                self.map[tuple([slice(i, i + 1, 1) for i in indices[::-1]])])
            dic['value'] = dic['map']['values'][tuple([0 for i in indices])]
            dic['std'] = dic['map']['std'][tuple([0 for i in indices])]
        else:
            dic['map'] = copy.deepcopy(self.map)
            dic['value'] = self.value
            dic['std'] = self.std
        dic['free'] = self.free
        dic['ext_bounded'] = self.ext_bounded
        dic['units'] = self.units
        dic['ext_force_positive'] = self.ext_force_positive
        dic['id'] = id(self)
        dic['_twins'] = [id(t) for t in self._twins]
        dic['_bounds'] = self._bounds
        dic['__ext_bounded'] = self.ext_bounded
        dic['__ext_force_positive'] = self.ext_force_positive
        if hasattr(self, 'active'):
            dic['active'] = self.active
        if dill_avail:
            dic['twin_function'] = dill.dumps(self.twin_function)
            dic['twin_inverse_function'] = dill.dumps(
                self.twin_inverse_function)
            dic['dill_avail'] = True
        else:
            dic['twin_function'] = marshal.dumps(self.twin_function.func_code)
            dic['twin_inverse_function'] = marshal.dumps(
                self.twin_inverse_function.func_code)
        return dic


class Component(t.HasTraits):
    __axes_manager = None
    
    active = t.Property( t.CBool(True) )
    name = t.Property( t.Str('') )

    def __init__(self, parameter_name_list):
        self.connected_functions = list()
        self.parameters = []
        self.init_parameters(parameter_name_list)
        self._update_free_parameters()
        self.active = True
        self._active_array = None
        self.isbackground = False
        self.convolved = True
        self.parameters = tuple(self.parameters)
        self._id_name = self.__class__.__name__
        self._id_version = '1.0'
        self._position = None
        self.model = None
        self.name = ''

    _name = ''
    _active_is_multidimensional = False
    _active = True

    @property
    def active_is_multidimensional(self):
        return self._active_is_multidimensional

    @active_is_multidimensional.setter
    def active_is_multidimensional(self, value):
        if not isinstance(value, bool):
            raise ValueError('Only boolean values are permitted')

        if value == self.active_is_multidimensional:
            warnings.warn(
                '`active_is_multidimensional` already %s for %s' %
                (str(value), self.name), RuntimeWarning)
            return

        if value:  # Turn on
            if self._axes_manager.navigation_size < 2:
                warnings.warn(
                    '`navigation_size` < 2, skipping',
                    RuntimeWarning)
                return
            # Store value at current position
            self._create_active_array()
            self._store_active_value_in_array(self._active)
            self._active_is_multidimensional = True
        else:  # Turn off
            # Get the value at the current position before switching it off
            self._active = self.active
            self._active_array = None
            self._active_is_multidimensional = False

    def _get_name(self):
        return(self._name)

    def _set_name(self, value):
        old_value = self._name
        if self.model:
            for component in self.model:
                if value == component.name:
                    if not (component is self):
                        raise ValueError(
                            "Another component already has "
                            "the name " + str(value))
                else:
                    self._name = value
        else:
            self._name = value
        self.trait_property_changed('name', old_value, self._name)

    @property
    def _axes_manager(self):
        return self.__axes_manager

    @_axes_manager.setter
    def _axes_manager(self, value):
        for parameter in self.parameters:
            parameter._axes_manager = value
        self.__axes_manager = value

    def connect(self, f):
        if f not in self.connected_functions:
            self.connected_functions.append(f)

    def disconnect(self, f):
        if f in self.connected_functions:
            self.connected_functions.remove(f)

    def _get_active(self):
        if self.active_is_multidimensional is True:
            # The following should set
            self.active = self._active_array[self._axes_manager.indices[::-1]]
        return self._active

    def _store_active_value_in_array(self, value):
        self._active_array[self._axes_manager.indices[::-1]] = value

    def _set_active(self, arg):
        if self._active == arg:
            return
        old_value = self._active
        self._active = arg
        if self.active_is_multidimensional is True:
            self._store_active_value_in_array(arg)

        for f in self.connected_functions:
            try:
                f()
            except:
                self.disconnect(f)
        self.trait_property_changed('active', old_value, self._active)

    def init_parameters(self, parameter_name_list):
        for name in parameter_name_list:
            parameter = Parameter()
            self.parameters.append(parameter)
            parameter.name = name
            parameter._id_name = name
            setattr(self, name, parameter)
            if hasattr(self, 'grad_' + name):
                parameter.grad = getattr(self, 'grad_' + name)
            parameter.component = self
            self.add_trait(name, t.Instance(Parameter))

    def _get_long_description(self):
        if self.name:
            text = '%s (%s component)' % (self.name, self._id_name)
        else:
            text = '%s component' % self._id_name
        return text

    def _get_short_description(self):
        text = ''
        if self.name:
            text += self.name
        else:
            text += self._id_name
        text += ' component'
        return text

    def __repr__(self):
        text = '<%s>' % self._get_long_description()
        return text

    def _update_free_parameters(self):
        self.free_parameters = set()
        for parameter in self.parameters:
            if parameter.free:
                self.free_parameters.add(parameter)
        # update_number_free_parameters(self):
        i = 0
        for parameter in self.free_parameters:
            i += parameter._number_of_elements
        self._nfree_param = i

    def update_number_parameters(self):
        i = 0
        for parameter in self.parameters:
            i += parameter._number_of_elements
        self.nparam = i
        self._update_free_parameters()

    def fetch_values_from_array(self, p, p_std=None, onlyfree=False):
        if onlyfree is True:
            parameters = self.free_parameters
        else:
            parameters = self.parameters
        i = 0
        for parameter in parameters:
            lenght = parameter._number_of_elements
            parameter.value = (p[i] if lenght == 1 else p[i:i + lenght])
            if p_std is not None:
                parameter.std = (p_std[i] if lenght == 1 else
                                 tuple(p_std[i:i + lenght]))

            i += lenght

    def _create_active_array(self):
        shape = self._axes_manager._navigation_shape_in_array
        if len(shape) == 1 and shape[0] == 0:
            shape = [1, ]
        if (not isinstance(self._active_array, np.ndarray)
                or self._active_array.shape != shape):
            self._active_array = np.ones(shape, dtype=bool)

    def _create_arrays(self):
        if self.active_is_multidimensional:
            self._create_active_array()
        for parameter in self.parameters:
            parameter._create_array()

    def store_current_parameters_in_map(self):
        for parameter in self.parameters:
            parameter.store_current_value_in_array()

    def fetch_stored_values(self, only_fixed=False):
        if self.active_is_multidimensional:
            # Store the stored value in self._active and trigger the connected
            # functions.
            self.active = self.active
        if only_fixed is True:
            parameters = (set(self.parameters) -
                          set(self.free_parameters))
        else:
            parameters = self.parameters
        parameters = [parameter for parameter in parameters
                      if (parameter.twin is None or
                          not isinstance(parameter.twin, Parameter))]
        for parameter in parameters:
            parameter.fetch()

    def plot(self, only_free=True):
        """Plot the value of the parameters of the model

        Parameters
        ----------
        only_free : bool
            If True, only the value of the parameters that are free will
             be plotted

        """
        if only_free:
            parameters = self.free_parameters
        else:
            parameters = self.parameters

        parameters = [k for k in parameters if k.twin is None]
        for parameter in parameters:
            parameter.plot()

    def export(self, folder=None, format=None, save_std=False,
               only_free=True):
        """Plot the value of the parameters of the model

        Parameters
        ----------
        folder : str or None
            The path to the folder where the file will be saved. If
            `None` the
            current folder is used by default.
        format : str
            The format to which the data will be exported. It must be
            the
            extension of any format supported by HyperSpy. If None, the
            default
            format for exporting as defined in the `Preferences` will be
             used.
        save_std : bool
            If True, also the standard deviation will be saved.
        only_free : bool
            If True, only the value of the parameters that are free will
             be
            exported.

        Notes
        -----
        The name of the files will be determined by each the Component
        and
        each Parameter name attributes. Therefore, it is possible to
        customise
        the file names modify the name attributes.

        """
        if only_free:
            parameters = self.free_parameters
        else:
            parameters = self.parameters

        parameters = [k for k in parameters if k.twin is None]
        for parameter in parameters:
            parameter.export(folder=folder, format=format,
                             save_std=save_std,)

    def summary(self):
        for parameter in self.parameters:
            dim = len(parameter.map.squeeze().shape) if parameter.map \
                is not None else 0
            if parameter.twin is None:
                if dim <= 1:
                    print '%s = %s ± %s %s' % (parameter.name,
                                               parameter.value,
                                               parameter.std,
                                               parameter.units)

    def __tempcall__(self, p, x, onlyfree=True):
        self.fetch_values_from_array(p, onlyfree=onlyfree)
        return self.function(x)

    def __call__(self):
        """Returns the corresponding model for the current coordinates

        Returns
        -------
        numpy array
        """

        axis = self.model.axis.axis[self.model.channel_switches]
        component_array = self.function(axis)
        return component_array

    def _component2plot(self, axes_manager, out_of_range2nans=True):
        old_axes_manager = None
        if axes_manager is not self.model.axes_manager:
            old_axes_manager = self.model.axes_manager
            self.model.axes_manager = axes_manager
            self.charge()
        s = self.__call__()
        if not self.active:
            s.fill(np.nan)
        if self.model.spectrum.metadata.Signal.binned is True:
            s *= self.model.spectrum.axes_manager.signal_axes[0].scale
        if old_axes_manager is not None:
            self.model.axes_manager = old_axes_manager
            self.charge()
        if out_of_range2nans is True:
            ns = np.empty((self.model.axis.axis.shape))
            ns.fill(np.nan)
            ns[self.model.channel_switches] = s
            s = ns
        return s

    def set_parameters_free(self, parameter_name_list=None):
        """
        Sets parameters in a component to free.

        Parameters
        ----------
        parameter_name_list : None or list of strings, optional
            If None, will set all the parameters to free.
            If list of strings, will set all the parameters with the same name
            as the strings in parameter_name_list to free.

        Examples
        --------
        >>> v1 = components.Voigt()
        >>> v1.set_parameters_free()
        >>> v1.set_parameters_free(parameter_name_list=['area','centre'])

        See also
        --------
        set_parameters_not_free
        hyperspy.model.Model.set_parameters_free
        hyperspy.model.Model.set_parameters_not_free
        """

        parameter_list = []
        if not parameter_name_list:
            parameter_list = self.parameters
        else:
            for _parameter in self.parameters:
                if _parameter.name in parameter_name_list:
                    parameter_list.append(_parameter)

        for _parameter in parameter_list:
            _parameter.free = True

    def set_parameters_not_free(self, parameter_name_list=None):
        """
        Sets parameters in a component to not free.

        Parameters
        ----------
        parameter_name_list : None or list of strings, optional
            If None, will set all the parameters to not free.
            If list of strings, will set all the parameters with the same name
            as the strings in parameter_name_list to not free.

        Examples
        --------
        >>> v1 = components.Voigt()
        >>> v1.set_parameters_not_free()
        >>> v1.set_parameters_not_free(parameter_name_list=['area','centre'])

        See also
        --------
        set_parameters_free
        hyperspy.model.Model.set_parameters_free
        hyperspy.model.Model.set_parameters_not_free
        """

        parameter_list = []
        if not parameter_name_list:
            parameter_list = self.parameters
        else:
            for _parameter in self.parameters:
                if _parameter.name in parameter_name_list:
                    parameter_list.append(_parameter)

        for _parameter in parameter_list:
            _parameter.free = False

    def as_dictionary(self, indices=None):
        """Returns component as a dictionary

        All items are copies.

        Returns
        -------
        dic : dictionary

        """
        dic = {}
        dic['name'] = self.name
        dic['_id_name'] = self._id_name
        dic['active_is_multidimensional'] = self.active_is_multidimensional
        if self.active_is_multidimensional:
            if indices is not None:
                dic['active_array'] = self._active_array[
                    tuple([slice(i, i + 1, 1) for i in indices[::-1]])].copy()
                dic['active'] = dic['active_array'][
                    tuple([0 for i in indices])]
            else:
                dic['active'] = self.active
                dic['active_array'] = self._active_array.copy()
        else:
            dic['active'] = self.active
        dic['parameters'] = [p.as_dictionary(indices) for p in self.parameters]
        if hasattr(self, '_init_par'):
            from hyperspy.signal import Signal
            dic['_init_par'] = self._init_par
            for i in self._init_par:
                if isinstance(getattr(self, i), Signal):
                    dic[i] = getattr(self, i)._to_dictionary()
                else:
                    dic[i] = getattr(self, i)
        return dic

    def _load_dictionary(self, dic):
        """Load data from dictionary.

        Parameters
        ----------
        dict : dictionary
            A dictionary containing following items:
            type : type
                A type object that has been colled to initialise the component before loading the dictionary and running
                this function
            name : string
                Name of the component
            parameters : list
                A list of dictionaries, one for a parameter of the component each (see parameter.as_dictionary()
                documentation for more info)

        Returns
        -------
        twin_dict : dictionary
            Dictionary of 'id' values from input dictionary as keys with all of the parameters of the component, to be later used for
            setting up correct twins.

        """
        if dic['_id_name'] == self._id_name:
            self.name = copy.deepcopy(dic['name'])
            self.active = dic['active']
            if dic['active_is_multidimensional']:
                self.active_is_multidimensional = dic[
                    'active_is_multidimensional']
            if self.active_is_multidimensional:
                self._active_array = dic['active_array']
            id_dict = {}
            for p in dic['parameters']:
                idname = p['_id_name']
                if hasattr(self, idname):
                    par = getattr(self, idname)
                    t_id = par._load_dictionary(p)
                    id_dict[t_id] = par
                else:
                    raise ValueError(
                        "_id_name of parameters in component and dictionary do not match")
            return id_dict
        else:
            raise ValueError(
                "_id_name of component and dictionary do not match, \ncomponent._id_name = %s \ndictionary['_id_name'] = %s" %
                (self._id_name, dic['_id_name']))<|MERGE_RESOLUTION|>--- conflicted
+++ resolved
@@ -22,14 +22,10 @@
 import numpy as np
 import warnings
 
-<<<<<<< HEAD
-from hyperspy.axes import AxesManager
-=======
 import traits.api as t
 import traitsui.api as tu
 from traits.trait_numeric import Array
 
->>>>>>> f954d450
 from hyperspy.defaults_parser import preferences
 from hyperspy.misc.utils import slugify
 from hyperspy.misc.io.tools import (incremental_filename,
