--- conflicted
+++ resolved
@@ -457,12 +457,12 @@
         intensities = []
         #test 1D Spectrum (0D problem)
             #signal_to_index = self.axes_manager.navigation_dimension - 2                  
-<<<<<<< HEAD
+
         if lines_deconvolution is None:
             for Xray_line in Xray_lines:                
                 element, line = utils_eds._get_element_and_line(Xray_line)           
                 line_energy = elements_db[element]['Xray_energy'][line]
-                line_FWHM = utils_eds.FWHM(FWHM_MnKa,line_energy)
+                line_FWHM = utils_eds.get_FWHM_at_Energy(FWHM_MnKa,line_energy)
                 det = integration_window_factor * line_FWHM / 2.
                 img = self[...,line_energy - det:line_energy + det
                         ].integrate_simpson(-1)
@@ -498,7 +498,7 @@
             for Xray_line in Xray_lines:
                 element, line = utils_eds._get_element_and_line(Xray_line)           
                 line_energy = elements_db[element]['Xray_energy'][line]
-                line_FWHM = utils_eds.FWHM(FWHM_MnKa,line_energy)
+                line_FWHM = utils_eds.get_FWHM_at_Energy(FWHM_MnKa,line_energy)
                 if lines_deconvolution == 'model':   
                     fp = components.Gaussian()    
                     fp.centre.value = line_energy
@@ -518,7 +518,7 @@
                     for li in elements_db[element]['Xray_energy']:
                         if line[0] in li and line != li: 
                             line_energy = elements_db[element]['Xray_energy'][li]
-                            line_FWHM = utils_eds.FWHM(FWHM_MnKa,line_energy)
+                            line_FWHM = utils_eds.get_FWHM_at_Energy(FWHM_MnKa,line_energy)
                             fp = components.Gaussian()    
                             fp.centre.value = line_energy
                             fp.name = element + '_' + li
@@ -570,7 +570,7 @@
                     #if lines_deconvolution == 'model': 
                         #img.data = fp.A.value
                     #elif lines_deconvolution == 'standard': 
-                        #img.data = fp.yscale.value 
+                        #img.data = fp.yscale.value  
                                  
                 img.mapped_parameters.title = (
                     'Intensity of %s at %.2f %s from %s' % 
@@ -589,6 +589,8 @@
                            img.data))
                 intensities.append(img)
         return intensities
+
+
 
     def running_sum(self,shape_convo='square',corner=-1) :
         #cross not tested
@@ -757,7 +759,7 @@
         mp = self.mapped_parameters        
         element, line = utils_eds._get_element_and_line(Xray_line)
         Xray_energy = elements_db[element]['Xray_energy'][line]
-        FWHM = utils_eds.FWHM(mp.SEM.EDS.energy_resolution_MnKa,
+        FWHM = utils_eds.get_FWHM_at_Energy(mp.SEM.EDS.energy_resolution_MnKa,
             Xray_energy)
         if bck=='auto':
             spec_bck = self[Xray_energy+2.5*FWHM:Xray_energy+2.7*FWHM]
@@ -775,7 +777,7 @@
         if model_plot:
             m.plot()
 
-        res_MnKa = utils_eds.FWHM(fp.sigma.value*2.355*1000,
+        res_MnKa = utils_eds.get_FWHM_at_Energy(fp.sigma.value*2.355*1000,
             elements_db['Mn']['Xray_energy']['Ka'],Xray_line)        
         if set_Mn_Ka:            
             mp.SEM.EDS.energy_resolution_MnKa = res_MnKa*1000
@@ -970,42 +972,6 @@
         self.data = np.random.poisson(self.data, **kwargs).astype(
                                       original_type)
         
-    
-        
-        
-        
-            
-
-=======
-        for Xray_line in Xray_lines:
-            element, line = utils_eds._get_element_and_line(Xray_line)           
-            line_energy = elements_db[element]['Xray_energy'][line]
-            line_FWHM = utils_eds.get_FWHM_at_Energy(FWHM_MnKa,line_energy)
-            det = integration_window_factor * line_FWHM / 2.
-            img = self[...,line_energy - det:line_energy + det
-                    ].integrate_simpson(-1)
-            img.mapped_parameters.title = (
-                'Intensity of %s at %.2f %s from %s' % 
-                (Xray_line,
-                 line_energy,
-                 self.axes_manager.signal_axes[0].units,
-                 self.mapped_parameters.title)) 
-            if img.axes_manager.navigation_dimension >= 2:
-                img = img.as_image([0,1])
-            elif img.axes_manager.navigation_dimension == 1:
-                img.axes_manager.set_signal_dimension(1)
-            if plot_result:
-                if img.axes_manager.signal_dimension != 0:
-                    img.plot()
-                else:
-                    print("%s at %s %s : Intensity = %.2f" 
-                    % (Xray_line,
-                       line_energy,
-                       self.axes_manager.signal_axes[0].units,
-                       img.data))
-            intensities.append(img)
-        return intensities
-        
     def get_take_off_angle(self):
         """Calculate the take-off-angle (TOA).
     
@@ -1039,4 +1005,4 @@
             elevation_angle)
         
         return TOA
->>>>>>> 2206028d
+
