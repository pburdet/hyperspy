--- conflicted
+++ resolved
@@ -119,13 +119,9 @@
                 "Acquisition_instrument.TEM.Detector.EDS.energy_resolution_MnKa",
                 energy_resolution_MnKa)
 
-<<<<<<< HEAD
-        self._are_microscope_parameters_missing()
-=======
         if set([beam_energy, live_time, tilt_stage, azimuth_angle,
                elevation_angle, energy_resolution_MnKa]) == {None}:
             self._are_microscope_parameters_missing()
->>>>>>> 6bbb39ac
 
     @only_interactive
     def _set_microscope_parameters(self):
