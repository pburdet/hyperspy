# -*- coding: utf-8 -*-
# Copyright 2007-2011 The Hyperspy developers
#
# This file is part of  Hyperspy.
#
#  Hyperspy is free software: you can redistribute it and/or modify
# it under the terms of the GNU General Public License as published by
# the Free Software Foundation, either version 3 of the License, or
# (at your option) any later version.
#
#  Hyperspy is distributed in the hope that it will be useful,
# but WITHOUT ANY WARRANTY; without even the implied warranty of
# MERCHANTABILITY or FITNESS FOR A PARTICULAR PURPOSE.  See the
# GNU General Public License for more details.
#
# You should have received a copy of the GNU General Public License
# along with  Hyperspy.  If not, see <http://www.gnu.org/licenses/>.

import numbers

import numpy as np
import matplotlib.pyplot as plt
import traits.api as t
from scipy import constants

from hyperspy._signals.spectrum import Spectrum
from hyperspy.misc.elements import elements as elements_db
import hyperspy.axes
from hyperspy.gui.egerton_quantification import SpikesRemoval
from hyperspy.decorators import only_interactive
from hyperspy.gui.eels import TEMParametersUI
from hyperspy.defaults_parser import preferences
import hyperspy.gui.messages as messagesui
from hyperspy.misc.progressbar import progressbar
from hyperspy.components import PowerLaw
from hyperspy.misc.utils import isiterable, closest_power_of_two
from hyperspy.misc.utils import isiterable, underline
from hyperspy.misc.utils import without_nans


class EELSSpectrum(Spectrum):
    _signal_type = "EELS"

    def __init__(self, *args, **kwards):
        Spectrum.__init__(self, *args, **kwards)
        # Attributes defaults
        self.subshells = set()
        self.elements = set()
        self.edges = list()
        if hasattr(self.metadata, 'Sample') and \
                hasattr(self.metadata.Sample, 'elements'):
            print('Elemental composition read from file')
            self.add_elements(self.metadata.Sample.elements)

    def add_elements(self, elements, include_pre_edges=False):
        """Declare the elemental composition of the sample.

        The ionisation edges of the elements present in the current
        energy range will be added automatically.

        Parameters
        ----------
        elements : tuple of strings
            The symbol of the elements. Note this input must always be
            in the form of a tuple. Meaning: add_elements(('C',)) will
            work, while add_elements(('C')) will NOT work.
        include_pre_edges : bool
            If True, the ionization edges with an onset below the lower
            energy limit of the SI will be incluided

        Examples
        --------

        >>> s = signals.EELSSpectrum(np.arange(1024))
        >>> s.add_elements(('C', 'O'))
        Adding C_K subshell
        Adding O_K subshell

        Raises
        ------
        ValueError

        """
        if not isiterable(elements) or isinstance(elements, basestring):
            raise ValueError(
                "Input must be in the form of a tuple. For example, "
                "if `s` is the variable containing this EELS spectrum:\n "
                ">>> s.add_elements(('C',))\n"
                "See the docstring for more information.")

        for element in elements:
            if element in elements_db:
                self.elements.add(element)
            else:
                raise ValueError(
                    "%s is not a valid symbol of a chemical element"
                    % element)
        if not hasattr(self.metadata, 'Sample'):
            self.metadata.add_node('Sample')
        self.metadata.Sample.elements = list(self.elements)
        if self.elements:
            self.generate_subshells(include_pre_edges)

    def generate_subshells(self, include_pre_edges=False):
        """Calculate the subshells for the current energy range for the
        elements present in self.elements

        Parameters
        ----------
        include_pre_edges : bool
            If True, the ionization edges with an onset below the lower
            energy limit of the SI will be incluided

        """
        Eaxis = self.axes_manager.signal_axes[0].axis
        if not include_pre_edges:
            start_energy = Eaxis[0]
        else:
            start_energy = 0.
        end_energy = Eaxis[-1]
        for element in self.elements:
            e_shells = list()
<<<<<<< HEAD
            for shell in elements_db[element]['atomic']['subshells']:
                if shell[-1] != 'a':
                    if start_energy <= \
                            elements_db[element]['atomic']['subshells'][shell][
                                'onset_energy'] \
=======
            for shell in elements_db[element]['Atomic_properties']['Binding_energies']:
                if shell[-1] != 'a':
                    if start_energy <= \
                            elements_db[element]['Atomic_properties']['Binding_energies'][shell][
                                'onset_energy (eV)'] \
>>>>>>> bdd862fc
                            <= end_energy:
                        subshell = '%s_%s' % (element, shell)
                        if subshell not in self.subshells:
                            print "Adding %s subshell" % (subshell)
                            self.subshells.add(
                                '%s_%s' % (element, shell))
                            e_shells.append(subshell)

    def estimate_zero_loss_peak_centre(self, mask=None):
        """Estimate the posision of the zero-loss peak.

        This function provides just a coarse estimation of the position
        of the zero-loss peak centre by computing the position of the maximum
        of the spectra. For subpixel accuracy use `estimate_shift1D`.

        Parameters
        ----------
        mask : Signal of bool data type.
            It must have signal_dimension = 0 and navigation_shape equal to the
            current signal. Where mask is True the shift is not computed
            and set to nan.

        Returns
        -------
        zlpc : Signal subclass
            The estimated position of the maximum of the ZLP peak.

        Notes
        -----
        This function only works when the zero-loss peak is the most
        intense feature in the spectrum. If it is not in most cases
        the spectrum can be cropped to meet this criterium.
        Alternatively use `estimate_shift1D`.

        See Also
        --------
        estimate_shift1D, align_zero_loss_peak

        """
        self._check_signal_dimension_equals_one()
        self._check_navigation_mask(mask)
        zlpc = self.valuemax(-1)
        if self.axes_manager.navigation_dimension == 1:
            zlpc = zlpc.as_spectrum(0)
        elif self.axes_manager.navigation_dimension > 1:
            zlpc = zlpc.as_image((0, 1))
        if mask is not None:
            zlpc.data[mask.data] = np.nan
        return zlpc

    def align_zero_loss_peak(
            self,
            calibrate=True,
            also_align=[],
            print_stats=True,
            subpixel=True,
            mask=None,
            **kwargs):
        """Align the zero-loss peak.

        This function first aligns the spectra using the result of
        `estimate_zero_loss_peak_centre` and afterward, if subpixel is True,
        proceeds to align with subpixel accuracy using `align1D`. The offset
        is automatically correct if `calibrate` is True.

        Parameters
        ----------
        calibrate : bool
            If True, set the offset of the spectral axis so that the
            zero-loss peak is at position zero.
        also_align : list of signals
            A list containing other spectra of identical dimensions to
            align using the shifts applied to the current spectrum.
            If `calibrate` is True, the calibration is also applied to
            the spectra in the list.
        print_stats : bool
            If True, print summary statistics the ZLP maximum before
            the aligment.
        subpixel : bool
            If True, perform the alignment with subpixel accuracy
            using cross-correlation.
        mask : Signal of bool data type.
            It must have signal_dimension = 0 and navigation_shape equal to the
            current signal. Where mask is True the shift is not computed
            and set to nan.

        See Also
        --------
        estimate_zero_loss_peak_centre, align1D, estimate_shift1D.

        Notes
        -----
        Any extra keyword arguments are passed to `align1D`. For
        more information read its docstring.

        """
        def substract_from_offset(value, signals):
            for signal in signals:
                signal.axes_manager[-1].offset -= value

        zlpc = self.estimate_zero_loss_peak_centre(mask=mask)
        mean_ = without_nans(zlpc.data).mean()
        if print_stats is True:
            print
            print(underline("Initial ZLP position statistics"))
            zlpc.print_summary_statistics()

        for signal in also_align + [self]:
            signal.shift1D(-zlpc.data + mean_)

        if calibrate is True:
            zlpc = self.estimate_zero_loss_peak_centre(mask=mask)
            substract_from_offset(without_nans(zlpc.data).mean(),
                                  also_align + [self])

        if subpixel is False:
            return
        left, right = -3., 3.
        if calibrate is False:
            mean_ = without_nans(self.estimate_zero_loss_peak_centre(
                mask=mask).data).mean()
            left += mean_
            right += mean_

        left = (left if left > self.axes_manager[-1].axis[0]
                else self.axes_manager[-1].axis[0])
        right = (right if right < self.axes_manager[-1].axis[-1]
                 else self.axes_manager[-1].axis[-1])
        self.align1D(left, right, also_align=also_align, **kwargs)
        zlpc = self.estimate_zero_loss_peak_centre(mask=mask)
        if calibrate is True:
            substract_from_offset(without_nans(zlpc.data).mean(),
                                  also_align + [self])

    def estimate_elastic_scattering_intensity(self,
                                              threshold):
        """Rough estimation of the elastic scattering intensity by
        truncation of a EELS low-loss spectrum.

        Parameters
        ----------
        threshold : {Signal, float, int}
            Truncation energy to estimate the intensity of the
            elastic scattering. The
            threshold can be provided as a signal of the same dimension
            as the input spectrum navigation space containing the
            threshold value in the energy units. Alternatively a constant
            threshold can be specified in energy/index units by passing
            float/int.

        Returns
        -------
        I0: Signal
            The elastic scattering intensity. If the navigation size is 0
            returns a float. Otherwise it returns a Spectrum, Image or a
            Signal, depending on the currenct spectrum navigation
            dimensions.

        See Also
        --------
        estimate_elastic_scattering_threshold

        """
        # TODO: Write units tests
        self._check_signal_dimension_equals_one()

        if isinstance(threshold, numbers.Number):
            I0 = self.isig[:threshold].integrate_simpson(-1)
            I0.axes_manager.set_signal_dimension(
                min(2, self.axes_manager.navigation_dimension))

        else:
            bk_threshold_navigate = (
                threshold.axes_manager._get_axis_attribute_values('navigate'))
            threshold.axes_manager.set_signal_dimension(0)
            I0 = self._get_navigation_signal()
            bk_I0_navigate = (
                I0.axes_manager._get_axis_attribute_values('navigate'))
            I0.axes_manager.set_signal_dimension(0)
            pbar = hyperspy.misc.progressbar.progressbar(
                maxval=self.axes_manager.navigation_size)
            for i, s in enumerate(self):
                threshold_ = threshold[self.axes_manager.indices].data[0]
                if np.isnan(threshold_):
                    I0[self.axes_manager.indices] = np.nan
                else:
                    I0[self.axes_manager.indices].data[:] = (
                        s[:threshold_].integrate_simpson(-1).data)
                pbar.update(i)
            pbar.finish()
            threshold.axes_manager._set_axis_attribute_values(
                'navigate',
                bk_threshold_navigate)
            I0.axes_manager._set_axis_attribute_values(
                'navigate',
                bk_I0_navigate)
        I0.metadata.title = (
            self.metadata.title + ' elastic intensity')
        if self.tmp_parameters.has_item('filename'):
            I0.tmp_parameters.filename = (
                self.tmp_parameters.filename +
                '_elastic_intensity')
            I0.tmp_parameters.folder = self.tmp_parameters.folder
            I0.tmp_parameters.extension = \
                self.tmp_parameters.extension
        return I0

    def estimate_elastic_scattering_threshold(self,
                                              window=10.,
                                              tol=None,
                                              number_of_points=5,
                                              polynomial_order=3,
                                              start=1.):
        """Calculates the first inflexion point of the spectrum derivative
        within a window using a specified tolerance.

        It previously smoothes the data using a Savitzky-Golay algorithm
        (can be turned off). This method assumes that the zero-loss peak is
        located at position zero in all the spectra.

        Parameters
        ----------

        window : {None, float}
            If None, the search for the local minimum is performed
            using the full energy range. A positive float will restrict
            the search to the (0,window] energy window, where window is given
            in the axis units. If no inflexion point is found in this
            spectral range the window value is returned instead.
        tol : {None, float}
            The threshold tolerance for the derivative. If "auto" it is
            automatically calculated as the minimum value that guarantees
            finding an inflexion point in all the spectra in given energy
            range.
        number_of_points : int
            If non zero performs order three Savitzky-Golay smoothing
            to the data to avoid falling in local minima caused by
            the noise.
        polynomial_order : int
            Savitzky-Golay filter polynomial order.
        start : float
            Position from the zero-loss peak centre from where to start
            looking for the inflexion point.


        Returns
        -------
        threshold : Signal
            A Signal of the same dimension as the input spectrum
            navigation space containing the estimated threshold.

        See Also
        --------
        align1D

        """
        self._check_signal_dimension_equals_one()
        # Create threshold with the same shape as the navigation dims.
        threshold = self._get_navigation_signal()
        threshold.axes_manager.set_signal_dimension(0)

        # Progress Bar
        axis = self.axes_manager.signal_axes[0]
        max_index = min(axis.value2index(window), axis.size - 1)
        min_index = max(0, axis.value2index(start))
        if max_index < min_index + 10:
            raise ValueError("Please select a bigger window")
        s = self[..., min_index: max_index].deepcopy()
        if number_of_points:
            s.smooth_savitzky_golay(polynomial_order=polynomial_order,
                                    number_of_points=number_of_points,
                                    differential_order=1)
        else:
            s = s.diff(-1)
        if tol is None:
            tol = np.max(np.abs(s.data).min(axis.index_in_array))
        saxis = s.axes_manager[-1]
        inflexion = (np.abs(s.data) <= tol).argmax(saxis.index_in_array)
        threshold.data[:] = saxis.offset + saxis.scale * inflexion
        threshold.data[inflexion == 0] = np.nan
        del s

        # Create spectrum image, stop and return value
        threshold.metadata.title = (
            self.metadata.title +
            ' ZLP threshold')
        if self.tmp_parameters.has_item('filename'):
            threshold.tmp_parameters.filename = (
                self.tmp_parameters.filename +
                '_ZLP_threshold')
            threshold.tmp_parameters.folder = self.tmp_parameters.folder
            threshold.tmp_parameters.extension = \
                self.tmp_parameters.extension
        threshold.axes_manager.set_signal_dimension(
            min(2, self.axes_manager.navigation_dimension))
        return threshold

    def estimate_thickness(self,
                           threshold,
                           zlp=None,):
        """Estimates the thickness (relative to the mean free path)
        of a sample using the log-ratio method.

        The current EELS spectrum must be a low-loss spectrum containing
        the zero-loss peak. The hyperspectrum must be well calibrated
        and aligned.

        Parameters
        ----------
        threshold : {Signal, float, int}
            Truncation energy to estimate the intensity of the
            elastic scattering. The
            threshold can be provided as a signal of the same dimension
            as the input spectrum navigation space containing the
            threshold value in the energy units. Alternatively a constant
            threshold can be specified in energy/index units by passing
            float/int.
        zlp : {None, EELSSpectrum}
            If not None the zero-loss
            peak intensity is calculated from the ZLP spectrum
            supplied by integration using Simpson's rule. If None estimates
            the zero-loss peak intensity using
            `estimate_elastic_scattering_intensity` by truncation.

        Returns
        -------
        s : Signal
            The thickness relative to the MFP. It returns a Spectrum,
            Image or a Signal, depending on the currenct spectrum navigation
            dimensions.

        Notes
        -----
        For details see: Egerton, R. Electron Energy-Loss
        Spectroscopy in the Electron Microscope. Springer-Verlag, 2011.

        """
        # TODO: Write units tests
        self._check_signal_dimension_equals_one()
        axis = self.axes_manager.signal_axes[0]
        total_intensity = self.integrate_simpson(axis.index_in_array).data
        if zlp is not None:
            I0 = zlp.integrate_simpson(axis.index_in_array).data
        else:
            I0 = self.estimate_elastic_scattering_intensity(
                threshold=threshold,).data

        t_over_lambda = np.log(total_intensity / I0)
        s = self._get_navigation_signal()
        s.data = t_over_lambda
        s.metadata.title = (self.metadata.title +
                            ' $\\frac{t}{\\lambda}$')
        if self.tmp_parameters.has_item('filename'):
            s.tmp_parameters.filename = (
                self.tmp_parameters.filename +
                '_relative_thickness')
            s.tmp_parameters.folder = self.tmp_parameters.folder
            s.tmp_parameters.extension = \
                self.tmp_parameters.extension
        return s

    def fourier_log_deconvolution(self,
                                  zlp,
                                  add_zlp=False,
                                  crop=False):
        """Performs fourier-log deconvolution.

        Parameters
        ----------
        zlp : EELSSpectrum
            The corresponding zero-loss peak.

        add_zlp : bool
            If True, adds the ZLP to the deconvolved spectrum
        crop : bool
            If True crop the spectrum to leave out the channels that
            have been modified to decay smoothly to zero at the sides
            of the spectrum.

        Returns
        -------
        An EELSSpectrum containing the current data deconvolved.

        Notes
        -----
        For details see: Egerton, R. Electron Energy-Loss
        Spectroscopy in the Electron Microscope. Springer-Verlag, 2011.

        """
        self._check_signal_dimension_equals_one()
        s = self.deepcopy()
        zlp_size = zlp.axes_manager.signal_axes[0].size
        self_size = self.axes_manager.signal_axes[0].size
        tapped_channels = s.hanning_taper()
        # Conservative new size to solve the wrap-around problem
        size = zlp_size + self_size - 1
        # Increase to the closest power of two to enhance the FFT
        # performance
        size = closest_power_of_two(size)

        axis = self.axes_manager.signal_axes[0]
        z = np.fft.rfft(zlp.data, n=size, axis=axis.index_in_array)
        j = np.fft.rfft(s.data, n=size, axis=axis.index_in_array)
        j1 = z * np.nan_to_num(np.log(j / z))
        sdata = np.fft.irfft(j1, axis=axis.index_in_array)

        s.data = sdata[s.axes_manager._get_data_slice(
            [(axis.index_in_array, slice(None, self_size)), ])]
        if add_zlp is True:
            if self_size >= zlp_size:
                s.data[s.axes_manager._get_data_slice(
                    [(axis.index_in_array, slice(None, zlp_size)), ])
                ] += zlp.data
            else:
                s.data += zlp.data[s.axes_manager._get_data_slice(
                    [(axis.index_in_array, slice(None, self_size)), ])]

        s.metadata.title = (s.metadata.title +
                            ' after Fourier-log deconvolution')
        if s.tmp_parameters.has_item('filename'):
            s.tmp_parameters.filename = (
                self.tmp_parameters.filename +
                '_after_fourier_log_deconvolution')
        if crop is True:
            s.crop(axis.index_in_axes_manager,
                   None, int(-tapped_channels))
        return s

    def fourier_ratio_deconvolution(self, ll,
                                    fwhm=None,
                                    threshold=None,
                                    extrapolate_lowloss=True,
                                    extrapolate_coreloss=True):
        """Performs Fourier-ratio deconvolution.

        The core-loss should have the background removed. To reduce
         the noise amplication the result is convolved with a
        Gaussian function.

        Parameters
        ----------
        ll: EELSSpectrum
            The corresponding low-loss (ll) EELSSpectrum.

        fwhm : float or None
            Full-width half-maximum of the Gaussian function by which
            the result of the deconvolution is convolved. It can be
            used to select the final SNR and spectral resolution. If
            None, the FWHM of the zero-loss peak of the low-loss is
            estimated and used.
        threshold : {None, float}
            Truncation energy to estimate the intensity of the
            elastic scattering. If None the threshold is taken as the
             first minimum after the ZLP centre.
        extrapolate_lowloss, extrapolate_coreloss : bool
            If True the signals are extrapolated using a power law,

        Notes
        -----
        For details see: Egerton, R. Electron Energy-Loss
        Spectroscopy in the Electron Microscope. Springer-Verlag, 2011.

        """
        self._check_signal_dimension_equals_one()
        orig_cl_size = self.axes_manager.signal_axes[0].size
        if extrapolate_coreloss is True:
            cl = self.power_law_extrapolation(
                window_size=20,
                extrapolation_size=100)
        else:
            cl = self.deepcopy()

        if extrapolate_lowloss is True:
            ll = ll.power_law_extrapolation(
                window_size=100,
                extrapolation_size=100)
        else:
            ll = ll.deepcopy()

        ll.hanning_taper()
        cl.hanning_taper()

        ll_size = ll.axes_manager.signal_axes[0].size
        cl_size = self.axes_manager.signal_axes[0].size
        # Conservative new size to solve the wrap-around problem
        size = ll_size + cl_size - 1
        # Increase to the closest multiple of two to enhance the FFT
        # performance
        size = int(2 ** np.ceil(np.log2(size)))

        axis = ll.axes_manager.signal_axes[0]
        if fwhm is None:
            fwhm = float(ll.get_current_signal().estimate_peak_width()())
            print("FWHM = %1.2f" % fwhm)

        I0 = ll.estimate_elastic_scattering_intensity(
            threshold=threshold)
        if ll.axes_manager.navigation_size > 0:
            I0 = I0.data
            I0_shape = list(I0.shape)
            I0_shape.insert(axis.index_in_array, 1)
            I0 = I0.reshape(I0_shape)

        from hyperspy.components import Gaussian
        g = Gaussian()
        g.sigma.value = fwhm / 2.3548
        g.A.value = 1
        g.centre.value = 0
        zl = g.function(
            np.linspace(axis.offset,
                        axis.offset + axis.scale * (size - 1),
                        size))
        z = np.fft.rfft(zl)
        jk = np.fft.rfft(cl.data, n=size, axis=axis.index_in_array)
        jl = np.fft.rfft(ll.data, n=size, axis=axis.index_in_array)
        zshape = [1, ] * len(cl.data.shape)
        zshape[axis.index_in_array] = jk.shape[axis.index_in_array]
        cl.data = np.fft.irfft(z.reshape(zshape) * jk / jl,
                               axis=axis.index_in_array)
        cl.data *= I0
        cl.crop(-1, None, int(orig_cl_size))
        cl.metadata.title = (self.metadata.title +
                             ' after Fourier-ratio deconvolution')
        if cl.tmp_parameters.has_item('filename'):
            cl.tmp_parameters.filename = (
                self.tmp_parameters.filename +
                'after_fourier_ratio_deconvolution')
        return cl

    def richardson_lucy_deconvolution(self, psf, iterations=15,
                                      mask=None):
        """1D Richardson-Lucy Poissonian deconvolution of
        the spectrum by the given kernel.

        Parameters
        ----------
        iterations: int
            Number of iterations of the deconvolution. Note that
            increasing the value will increase the noise amplification.
        psf: EELSSpectrum
            It must have the same signal dimension as the current
            spectrum and a spatial dimension of 0 or the same as the
            current spectrum.

        Notes:
        -----
        For details on the algorithm see Gloter, A., A. Douiri,
        M. Tence, and C. Colliex. “Improving Energy Resolution of
        EELS Spectra: An Alternative to the Monochromator Solution.”
        Ultramicroscopy 96, no. 3–4 (September 2003): 385–400.

        """
        self._check_signal_dimension_equals_one()
        ds = self.deepcopy()
        ds.data = ds.data.copy()
        ds.metadata.title += (
            ' after Richardson-Lucy deconvolution %i iterations' %
            iterations)
        if ds.tmp_parameters.has_item('filename'):
            ds.tmp_parameters.filename += (
                '_after_R-L_deconvolution_%iiter' % iterations)
        psf_size = psf.axes_manager.signal_axes[0].size
        kernel = psf()
        imax = kernel.argmax()
        j = 0
        maxval = self.axes_manager.navigation_size
        if maxval > 0:
            pbar = progressbar(maxval=maxval)
        for D in self:
            D = D.data.copy()
            if psf.axes_manager.navigation_dimension != 0:
                kernel = psf(axes_manager=self.axes_manager)
                imax = kernel.argmax()

            s = ds(axes_manager=self.axes_manager)
            mimax = psf_size - 1 - imax
            O = D.copy()
            for i in xrange(iterations):
                first = np.convolve(kernel, O)[imax: imax + psf_size]
                O = O * (np.convolve(kernel[::-1],
                         D / first)[mimax: mimax + psf_size])
            s[:] = O
            j += 1
            if maxval > 0:
                pbar.update(j)
        if maxval > 0:
            pbar.finish()

        return ds

    def _spikes_diagnosis(self, signal_mask=None,
                          navigation_mask=None):
        """Plots a histogram to help in choosing the threshold for
        spikes removal.

        Parameters
        ----------
        signal_mask: boolean array
            Restricts the operation to the signal locations not marked
            as True (masked)
        navigation_mask: boolean array
            Restricts the operation to the navigation locations not
            marked as True (masked).

        See also
        --------
        spikes_removal_tool

        """
        self._check_signal_dimension_equals_one()
        dc = self.data
        if signal_mask is not None:
            dc = dc[..., ~signal_mask]
        if navigation_mask is not None:
            dc = dc[~navigation_mask, :]
        der = np.abs(np.diff(dc, 1, -1))
        plt.figure()
        plt.hist(np.ravel(der.max(-1)), 100)
        plt.xlabel('Threshold')
        plt.ylabel('Counts')
        plt.draw()

    def spikes_removal_tool(self, signal_mask=None,
                            navigation_mask=None):
        """Graphical interface to remove spikes from EELS spectra.

        Parameters
        ----------
        signal_mask: boolean array
            Restricts the operation to the signal locations not marked
            as True (masked)
        navigation_mask: boolean array
            Restricts the operation to the navigation locations not
            marked as True (masked)

        See also
        --------
        _spikes_diagnosis,

        """
        self._check_signal_dimension_equals_one()
        sr = SpikesRemoval(self,
                           navigation_mask=navigation_mask,
                           signal_mask=signal_mask)
        sr.edit_traits()
        return sr

    def _are_microscope_parameters_missing(self):
        """Check if the EELS parameters necessary to calculate the GOS
        are defined in metadata. If not, in interactive mode
        raises an UI item to fill the values"""
        must_exist = (
            'TEM.convergence_angle',
            'TEM.beam_energy',
            'TEM.EELS.collection_angle',)
        missing_parameters = []
        for item in must_exist:
            exists = self.metadata.has_item(item)
            if exists is False:
                missing_parameters.append(item)
        if missing_parameters:
            if preferences.General.interactive is True:
                par_str = "The following parameters are missing:\n"
                for par in missing_parameters:
                    par_str += '%s\n' % par
                par_str += 'Please set them in the following wizard'
                is_ok = messagesui.information(par_str)
                if is_ok:
                    self._set_microscope_parameters()
                else:
                    return True
            else:
                return True
        else:
            return False

    def set_microscope_parameters(self, beam_energy=None,
                                  convergence_angle=None, collection_angle=None):
        """Set the microscope parameters that are necessary to calculate
        the GOS.

        If not all of them are defined, raises in interactive mode
        raises an UI item to fill the values

        beam_energy: float
            The energy of the electron beam in keV
        convengence_angle : float
            In mrad.
        collection_angle : float
            In mrad.
        """
        if self.metadata.has_item('TEM') is False:
            self.metadata.add_node('TEM')
        if self.metadata.has_item('TEM.EELS') is False:
            self.metadata.TEM.add_node('EELS')
        mp = self.metadata
        if beam_energy is not None:
            mp.TEM.beam_energy = beam_energy
        if convergence_angle is not None:
            mp.TEM.convergence_angle = convergence_angle
        if collection_angle is not None:
            mp.TEM.EELS.collection_angle = collection_angle

        self._are_microscope_parameters_missing()

    @only_interactive
    def _set_microscope_parameters(self):
        if self.metadata.has_item('TEM') is False:
            self.metadata.add_node('TEM')
        if self.metadata.has_item('TEM.EELS') is False:
            self.metadata.TEM.add_node('EELS')
        tem_par = TEMParametersUI()
        mapping = {
            'TEM.convergence_angle': 'tem_par.convergence_angle',
            'TEM.beam_energy': 'tem_par.beam_energy',
            'TEM.EELS.collection_angle': 'tem_par.collection_angle', }
        for key, value in mapping.iteritems():
            if self.metadata.has_item(key):
                exec('%s = self.metadata.%s' % (value, key))
        tem_par.edit_traits()
        mapping = {
            'TEM.convergence_angle': tem_par.convergence_angle,
            'TEM.beam_energy': tem_par.beam_energy,
            'TEM.EELS.collection_angle': tem_par.collection_angle, }
        for key, value in mapping.iteritems():
            if value != t.Undefined:
                exec('self.metadata.%s = %s' % (key, value))
        self._are_microscope_parameters_missing()

    def power_law_extrapolation(self, window_size=20,
                                extrapolation_size=1024,
                                add_noise=False,
                                fix_neg_r=False):
        """Extrapolate the spectrum to the right using a powerlaw


        Parameters
        ----------
        window_size : int
            The number of channels from the right side of the
            spectrum that are used to estimate the power law
            parameters.
        extrapolation_size : int
            Size of the extrapolation in number of channels
        add_noise : bool
            If True, add poissonian noise to the extrapolated spectrum.
        fix_neg_r : bool
            If True, the negative values for the "components.PowerLaw"
            parameter r will be flagged and the extrapolation will be
            done with a constant zero-value.

        Returns
        -------
        A new spectrum, with the extrapolation.

        """
        self._check_signal_dimension_equals_one()
        axis = self.axes_manager.signal_axes[0]
        s = self.deepcopy()
        s.metadata.title += (
            ' %i channels extrapolated' %
            extrapolation_size)
        if s.tmp_parameters.has_item('filename'):
            s.tmp_parameters.filename += (
                '_%i_channels_extrapolated' % extrapolation_size)
        new_shape = list(self.data.shape)
        new_shape[axis.index_in_array] += extrapolation_size
        s.data = np.zeros((new_shape))
        s.get_dimensions_from_data()
        s.data[..., :axis.size] = self.data
        pl = PowerLaw()
        pl._axes_manager = self.axes_manager
        pl.estimate_parameters(
            s, axis.index2value(axis.size - window_size),
            axis.index2value(axis.size - 1))
        if fix_neg_r is True:
            _r = pl.r.map['values']
            _A = pl.A.map['values']
            _A[_r <= 0] = 0
            pl.A.map['values'] = _A
        s.data[..., axis.size:] = (
            pl.A.map['values'][..., np.newaxis] *
            s.axes_manager.signal_axes[0].axis[np.newaxis, axis.size:] ** (
                -pl.r.map['values'][..., np.newaxis]))
        return s

    def kramers_kronig_analysis(self,
                                zlp=None,
                                iterations=1,
                                n=None,
                                t=None,
                                delta=0.5,
                                full_output=False):
        """Calculate the complex
        dielectric function from a single scattering distribution (SSD) using
        the Kramers-Kronig relations.

        It uses the FFT method as in [Egerton2011]_.  The SSD is an
        EELSSpectrum instance containing SSD low-loss EELS with no zero-loss
        peak. The internal loop is devised to approximately subtract the
        surface plasmon contribution supposing an unoxidized planar surface and
        neglecting coupling between the surfaces. This method does not account
        for retardation effects, instrumental broading and surface plasmon
        excitation in particles.

        Note that either refractive index or thickness are required.
        If both are None or if both are provided an exception is raised.

        Parameters
        ----------
        zlp: {None, number, Signal}
            ZLP intensity. It is optional (can be None) if `t` is None and `n`
            is not None and the thickness estimation is not required. If `t`
            is not None, the ZLP is required to perform the normalization and
            if `t` is not None, the ZLP is required to calculate the thickness.
            If the ZLP is the same for all spectra, the integral of the ZLP
            can be provided as a number. Otherwise, if the ZLP intensity is not
            the same for all spectra, it can be provided as i) a Signal
            of the same dimensions as the current signal containing the ZLP
            spectra for each location ii) a Signal of signal dimension 0
            and navigation_dimension equal to the current signal containing the
            integrated ZLP intensity.
        iterations: int
            Number of the iterations for the internal loop to remove the
            surface plasmon contribution. If 1 the surface plasmon contribution
            is not estimated and subtracted (the default is 1).
        n: {None, float}
            The medium refractive index. Used for normalization of the
            SSD to obtain the energy loss function. If given the thickness
            is estimated and returned. It is only required when `t` is None.
        t: {None, number, Signal}
            The sample thickness in nm. Used for normalization of the
            SSD to obtain the energy loss function. It is only required when
            `n` is None. If the thickness is the same for all spectra it can be
            given by a number. Otherwise, it can be provided as a Signal with
            signal dimension 0 and navigation_dimension equal to the current
            signal.
        delta : float
            A small number (0.1-0.5 eV) added to the energy axis in
            specific steps of the calculation the surface loss correction to
            improve stability.
        full_output : bool
            If True, return a dictionary that contains the estimated
            thickness if `t` is None and the estimated surface plasmon
            excitation and the spectrum corrected from surface plasmon
            excitations if `iterations` > 1.

        Returns
        -------
        eps: DielectricFunction instance
            The complex dielectric function results,
                $\epsilon = \epsilon_1 + i*\epsilon_2$,
            contained in an DielectricFunction instance.
        output: Dictionary (optional)
            A dictionary of optional outputs with the following keys:

            ``thickness``
                The estimated  thickness in nm calculated by normalization of
                the SSD (only when `t` is None)

            ``surface plasmon estimation``
               The estimated surface plasmon excitation (only if
               `iterations` > 1.)

        Raises
        ------
        ValuerError
            If both `n` and `t` are undefined (None).
        AttribureError
            If the beam_energy or the collection angle are not defined in
            metadata.

        Notes
        -----
        This method is based in Egerton's Matlab code [Egerton2011]_ with some
        minor differences:

        * The integrals are performed using the simpsom rule instead of using
          a summation.
        * The wrap-around problem when computing the ffts is workarounded by
          padding the signal instead of substracting the reflected tail.

        .. [Egerton2011] Ray Egerton, "Electron Energy-Loss
           Spectroscopy in the Electron Microscope", Springer-Verlag, 2011.

        """
        output = {}
        if iterations == 1:
            # In this case s.data is not modified so there is no need to make
            # a deep copy.
            s = self.isig[0.:]
        else:
            s = self.isig[0.:].deepcopy()

        sorig = self.isig[0.:]
        # Avoid singularity at 0
        if s.axes_manager.signal_axes[0].axis[0] == 0:
            s = s.isig[1:]
            sorig = self.isig[1:]

        # Constants and units
        me = constants.value(
            'electron mass energy equivalent in MeV') * 1e3  # keV

        # Mapped parameters
        try:
            e0 = s.metadata.TEM.beam_energy
        except:
            raise AttributeError("Please define the beam energy."
                                 "You can do this e.g. by using the "
                                 "set_microscope_parameters method")
        try:
            beta = s.metadata.TEM.EELS.collection_angle
        except:
            raise AttributeError("Please define the collection angle."
                                 "You can do this e.g. by using the "
                                 "set_microscope_parameters method")

        axis = s.axes_manager.signal_axes[0]
        eaxis = axis.axis.copy()

        if isinstance(zlp, hyperspy.signal.Signal):
            if (zlp.axes_manager.navigation_dimension ==
                    self.axes_manager.navigation_dimension):
                if zlp.axes_manager.signal_dimension == 0:
                    i0 = zlp.data
                else:
                    i0 = zlp.data.sum(axis.index_in_array)
            else:
                raise ValueError('The ZLP signal dimensions are not '
                                 'compatible with the dimensions of the '
                                 'low-loss signal')
            i0 = i0.reshape(
                np.insert(i0.shape, axis.index_in_array, 1))
        elif isinstance(zlp, numbers.Number):
            i0 = zlp
        else:
            raise ValueError('The zero-loss peak input is not valid.')

        if isinstance(t, hyperspy.signal.Signal):
            if (t.axes_manager.navigation_dimension ==
                    self.axes_manager.navigation_dimension) and (
                    t.axes_manager.signal_dimension == 0):
                t = t.data
                t = t.reshape(
                    np.insert(t.shape, axis.index_in_array, 1))
            else:
                raise ValueError('The thickness signal dimensions are not '
                                 'compatible with the dimensions of the '
                                 'low-loss signal')
        elif isinstance(t, np.ndarray) and t.shape and t.shape != (1,):
            raise ValueError("thickness must be a HyperSpy signal or a number,"
                             " not a numpy array.")

        # Slicer to get the signal data from 0 to axis.size
        slicer = s.axes_manager._get_data_slice(
            [(axis.index_in_array, slice(None, axis.size)), ])

        # Kinetic definitions
        ke = e0 * (1 + e0 / 2. / me) / (1 + e0 / me) ** 2
        tgt = e0 * (2 * me + e0) / (me + e0)
        rk0 = 2590 * (1 + e0 / me) * np.sqrt(2 * ke / me)

        for io in range(iterations):
            # Calculation of the ELF by normalization of the SSD
            # Norm(SSD) = Imag(-1/epsilon) (Energy Loss Funtion, ELF)

            # We start by the "angular corrections"
            Im = s.data / (np.log(1 + (beta * tgt / eaxis) ** 2)) / axis.scale
            if n is None and t is None:
                raise ValueError("The thickness and the refractive index are "
                                 "not defined. Please provide one of them.")
            elif n is not None and t is not None:
                raise ValueError("Please provide the refractive index OR the "
                                 "thickness information, not both")
            elif n is not None:
                # normalize using the refractive index.
                K = (Im / eaxis).sum(axis=axis.index_in_array) * axis.scale
                K = (K / (np.pi / 2) / (1 - 1. / n ** 2)).reshape(
                    np.insert(K.shape, axis.index_in_array, 1))
                # Calculate the thickness only if possible and required
                if zlp is not None and (full_output is True or
                                        iterations > 1):
                    te = (332.5 * K * ke / i0)
                    if full_output is True:
                        output['thickness'] = te
            elif t is not None:
                if zlp is None:
                    raise ValueError("The ZLP must be provided when the  "
                                     "thickness is used for normalization.")
                # normalize using the thickness
                K = t * i0 / (332.5 * ke)
                te = t
            Im = Im / K

            # Kramers Kronig Transform:
            # We calculate KKT(Im(-1/epsilon))=1+Re(1/epsilon) with FFT
            # Follows: D W Johnson 1975 J. Phys. A: Math. Gen. 8 490
            # Use a size that is a power of two to speed up the fft and
            # make it double the closest upper value to workaround the
            # wrap-around problem.
            esize = 2 * closest_power_of_two(axis.size)
            q = -2 * np.fft.fft(Im, esize,
                                axis.index_in_array).imag / esize

            q[slicer] *= -1
            q = np.fft.fft(q, axis=axis.index_in_array)
            # Final touch, we have Re(1/eps)
            Re = q[slicer].real + 1

            # Egerton does this to correct the wrap-around problem, but in our
            # case this is not necessary because we compute the fft on an
            # extended and padded spectrum to avoid this problem.
            # Re=real(q)
            # Tail correction
            # vm=Re[axis.size-1]
            # Re[:(axis.size-1)]=Re[:(axis.size-1)]+1-(0.5*vm*((axis.size-1) /
            #  (axis.size*2-arange(0,axis.size-1)))**2)
            # Re[axis.size:]=1+(0.5*vm*((axis.size-1) /
            #  (axis.size+arange(0,axis.size)))**2)

            # Epsilon appears:
            #  We calculate the real and imaginary parts of the CDF
            e1 = Re / (Re ** 2 + Im ** 2)
            e2 = Im / (Re ** 2 + Im ** 2)

            if iterations > 1 and zlp is not None:
                # Surface losses correction:
                #  Calculates the surface ELF from a vaccumm border effect
                #  A simulated surface plasmon is subtracted from the ELF
                Srfelf = 4 * e2 / ((e1 + 1) ** 2 + e2 ** 2) - Im
                adep = (tgt / (eaxis + delta) *
                        np.arctan(beta * tgt / axis.axis) -
                        beta / 1000. /
                        (beta ** 2 + axis.axis ** 2. / tgt ** 2))
                Srfint = 2000 * K * adep * Srfelf / rk0 / te * axis.scale
                s.data = sorig.data - Srfint
                print 'Iteration number: ', io + 1, '/', iterations
                if iterations == io + 1 and full_output is True:
                    sp = sorig._deepcopy_with_new_data(Srfint)
                    sp.metadata.title += (
                        " estimated surface plasmon excitation.")
                    output['surface plasmon estimation'] = sp
                    del sp
                del Srfint

        eps = s._deepcopy_with_new_data(e1 + e2 * 1j)
        del s
        eps.set_signal_type("DielectricFunction")
        eps.metadata.title = (self.metadata.title +
                              'dielectric function '
                              '(from Kramers-Kronig analysis)')
        if eps.tmp_parameters.has_item('filename'):
            eps.tmp_parameters.filename = (
                self.tmp_parameters.filename +
                '_CDF_after_Kramers_Kronig_transform')
        if 'thickness' in output:
            thickness = eps._get_navigation_signal()
            thickness.metadata.title = (
                self.metadata.title + ' thickness '
                '(calculated using Kramers-Kronig analysis)')
            thickness.data = te[
                self.axes_manager._get_data_slice([(
                    axis.index_in_array, 0)])]
            output['thickness'] = thickness
        if full_output is False:
            return eps
        else:
            return eps, output<|MERGE_RESOLUTION|>--- conflicted
+++ resolved
@@ -120,19 +120,11 @@
         end_energy = Eaxis[-1]
         for element in self.elements:
             e_shells = list()
-<<<<<<< HEAD
-            for shell in elements_db[element]['atomic']['subshells']:
-                if shell[-1] != 'a':
-                    if start_energy <= \
-                            elements_db[element]['atomic']['subshells'][shell][
-                                'onset_energy'] \
-=======
             for shell in elements_db[element]['Atomic_properties']['Binding_energies']:
                 if shell[-1] != 'a':
                     if start_energy <= \
                             elements_db[element]['Atomic_properties']['Binding_energies'][shell][
                                 'onset_energy (eV)'] \
->>>>>>> bdd862fc
                             <= end_energy:
                         subshell = '%s_%s' % (element, shell)
                         if subshell not in self.subshells:
